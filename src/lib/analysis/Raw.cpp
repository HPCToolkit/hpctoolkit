// -*-Mode: C++;-*-

// * BeginRiceCopyright *****************************************************
//
// $HeadURL$
// $Id$
//
// --------------------------------------------------------------------------
// Part of HPCToolkit (hpctoolkit.org)
//
// Information about sources of support for research and development of
// HPCToolkit is at 'hpctoolkit.org' and in 'README.Acknowledgments'.
// --------------------------------------------------------------------------
//
// Copyright ((c)) 2002-2021, Rice University
// All rights reserved.
//
// Redistribution and use in source and binary forms, with or without
// modification, are permitted provided that the following conditions are
// met:
//
// * Redistributions of source code must retain the above copyright
//   notice, this list of conditions and the following disclaimer.
//
// * Redistributions in binary form must reproduce the above copyright
//   notice, this list of conditions and the following disclaimer in the
//   documentation and/or other materials provided with the distribution.
//
// * Neither the name of Rice University (RICE) nor the names of its
//   contributors may be used to endorse or promote products derived from
//   this software without specific prior written permission.
//
// This software is provided by RICE and contributors "as is" and any
// express or implied warranties, including, but not limited to, the
// implied warranties of merchantability and fitness for a particular
// purpose are disclaimed. In no event shall RICE or contributors be
// liable for any direct, indirect, incidental, special, exemplary, or
// consequential damages (including, but not limited to, procurement of
// substitute goods or services; loss of use, data, or profits; or
// business interruption) however caused and on any theory of liability,
// whether in contract, strict liability, or tort (including negligence
// or otherwise) arising in any way out of the use of this software, even
// if advised of the possibility of such damage.
//
// ******************************************************* EndRiceCopyright *

//***************************************************************************
//
// File:
//   $HeadURL$
//
// Purpose:
//   [The purpose of this file]
//
// Description:
//   [The set of functions, macros, etc. defined in the file]
//
//***************************************************************************

//************************* System Include Files ****************************

#include <iostream>
#include <string>
using std::string;

#define __STDC_FORMAT_MACROS
#include <inttypes.h>

//*************************** User Include Files ****************************

#include "Raw.hpp"
#include "Util.hpp"

#include <lib/prof/CallPath-Profile.hpp>
#include <lib/prof/Flat-ProfileData.hpp>


#include <lib/prof-lean/hpcio.h>
#include <lib/prof-lean/hpcfmt.h>
#include <lib/prof-lean/hpcrun-fmt.h>
#include <lib/prof-lean/id-tuple.h>
#include <lib/prof-lean/tracedb.h>
#include <lib/prof/pms-format.h>
#include <lib/prof/cms-format.h>


#include <lib/support/diagnostics.h>

//*************************** Forward Declarations ***************************

//****************************************************************************

void 
Analysis::Raw::writeAsText(/*destination,*/ const char* filenm, bool sm_easyToGrep)
{
  using namespace Analysis::Util;

  ProfType_t ty = getProfileType(filenm);
  if (ty == ProfType_Callpath) {
    writeAsText_callpath(filenm, sm_easyToGrep);
  }
  else if (ty == ProfType_CallpathMetricDB) {
    writeAsText_callpathMetricDB(filenm);
  }
  else if (ty == ProfType_CallpathTrace) {
    writeAsText_callpathTrace(filenm);
  }
  else if (ty == ProfType_Flat) {
    writeAsText_flat(filenm);
  }
  else if (ty == ProfType_SparseDBtmp) { //YUMENG
    writeAsText_sparseDBtmp(filenm, sm_easyToGrep);
  }
  else if (ty == ProfType_SparseDBthread){ //YUMENG
    writeAsText_sparseDBthread(filenm, sm_easyToGrep);
  }
  else if (ty == ProfType_SparseDBcct){ //YUMENG
    writeAsText_sparseDBcct(filenm, sm_easyToGrep);
  }
  else if (ty == ProfType_TraceDB){ //YUMENG
    writeAsText_tracedb(filenm);
  }
  else {
    DIAG_Die(DIAG_Unimplemented);
  }
}


void
Analysis::Raw::writeAsText_callpath(const char* filenm, bool sm_easyToGrep)
{
  if (!filenm) { return; }
  Prof::CallPath::Profile* prof = NULL;
  try {
    prof = Prof::CallPath::Profile::make(filenm, 0/*rFlags*/, stdout, sm_easyToGrep);
  }
  catch (...) {
    DIAG_EMsg("While reading '" << filenm << "'...");
    throw;
  }
  delete prof;
}

//YUMENG
void
Analysis::Raw::writeAsText_sparseDBtmp(const char* filenm, bool sm_easyToGrep)
{
  if (!filenm) { return; }

  try {
    FILE* fs = hpcio_fopen_r(filenm);
    if (!fs) {
      DIAG_Throw("error opening tmp sparse-db file '" << filenm << "'");
    }

    hpcrun_fmt_sparse_metrics_t sm;
    int ret = hpcrun_fmt_sparse_metrics_fread(&sm,fs);
    if (ret != HPCFMT_OK) {
      DIAG_Throw("error reading tmp sparse-db file '" << filenm << "'");
    }
    hpcrun_fmt_sparse_metrics_fprint(&sm,stdout,NULL, "  ", sm_easyToGrep);
    hpcrun_fmt_sparse_metrics_free(&sm, free);
    hpcio_fclose(fs);
  }
  catch (...) {
    DIAG_EMsg("While reading '" << filenm << "'...");
    throw;
  }
}

bool 
Analysis::Raw::profileInfoOffsets_sorter(pms_profile_info_t const& lhs, pms_profile_info_t const& rhs) {
    return lhs.offset< rhs.offset;
}

bool 
Analysis::Raw::traceHdr_sorter(trace_hdr_t const& lhs, trace_hdr_t const& rhs) {
    return lhs.start< rhs.start;
}

void
Analysis::Raw::sortProfileInfo_onOffsets(pms_profile_info_t* x, uint32_t num_prof)
{
    std::sort(x,x+num_prof,&profileInfoOffsets_sorter);
}

void
Analysis::Raw::sortTraceHdrs_onStarts(trace_hdr_t* x, uint32_t num_t)
{
    std::sort(x,x+num_t,&traceHdr_sorter);
}

//YUMENG
void
Analysis::Raw::writeAsText_sparseDBthread(const char* filenm, bool easygrep)
{
  if (!filenm) { return; }

  try {
    FILE* fs = hpcio_fopen_r(filenm);
    if (!fs) {
      DIAG_Throw("error opening thread sparse file '" << filenm << "'");
    }

    pms_hdr_t hdr;
    int ret = pms_hdr_fread(&hdr, fs);
    if (ret != HPCFMT_OK) {
      DIAG_Throw("error reading hdr from sparse metrics file '" << filenm << "'");
    }
    pms_hdr_fprint(&hdr, stdout);

    uint32_t num_prof = hdr.num_prof;

    fseek(fs, hdr.prof_info_sec_ptr, SEEK_SET);
    pms_profile_info_t* x;
    ret = pms_profile_info_fread(&x,num_prof,fs);
    if (ret != HPCFMT_OK) {
      DIAG_Throw("error reading profile information from sparse metrics file '" << filenm << "'");
    }
    pms_profile_info_fprint(num_prof,x,stdout);

    fseek(fs, hdr.id_tuples_sec_ptr, SEEK_SET);
    id_tuple_t* tuples;
    uint64_t tuples_size = hdr.id_tuples_sec_size;
    ret = id_tuples_pms_fread(&tuples, num_prof,fs);
    if (ret != HPCFMT_OK) {
      DIAG_Throw("error reading profile identifier tuples from sparse metrics file '" << filenm << "'");
    }
    id_tuples_pms_fprint(num_prof,tuples_size,tuples,stdout);

    sortProfileInfo_onOffsets(x,num_prof);
    fseek(fs, hdr.id_tuples_sec_ptr + (MULTIPLE_8(hdr.id_tuples_sec_size)), SEEK_SET);
    for(uint i = 0; i<num_prof; i++){
      hpcrun_fmt_sparse_metrics_t sm;
      sm.num_vals = x[i].num_vals;
      sm.num_nz_cct_nodes = x[i].num_nzctxs;
      ret = pms_sparse_metrics_fread(&sm,fs);
      if (ret != HPCFMT_OK) {
        DIAG_Throw("error reading sparse metrics data from sparse metrics file '" << filenm << "'");
      }
      pms_sparse_metrics_fprint(&sm,stdout, NULL, x[i].prof_info_idx, "  ", easygrep);
      pms_sparse_metrics_free(&sm);
    }

    uint64_t footer;
    fread(&footer, sizeof(footer), 1, fs); 
    if(footer != PROFDBft) DIAG_Throw("'" << filenm << "' is incomplete");
    fprintf(stdout, "PROFILEDB FOOTER CORRECT, FILE COMPLETE\n");
   
    pms_profile_info_free(&x);     
    id_tuples_pms_free(&tuples, num_prof);

    hpcio_fclose(fs);
  }
  catch (...) {
    DIAG_EMsg("While reading '" << filenm << "'...");
    throw;
  }
}

//YUMENG
void
Analysis::Raw::writeAsText_sparseDBcct(const char* filenm, bool easygrep)
{
  if (!filenm) { return; }

  try {
    FILE* fs = hpcio_fopen_r(filenm);
    if (!fs) {
      DIAG_Throw("error opening cct sparse file '" << filenm << "'");
    }

    cms_hdr_t hdr;
    int ret = cms_hdr_fread(&hdr, fs);
    if (ret != HPCFMT_OK) {
      DIAG_Throw("error reading hdr from sparse metrics file '" << filenm << "'");
    }
    cms_hdr_fprint(&hdr, stdout);

    fseek(fs, hdr.ctx_info_sec_ptr, SEEK_SET);
    uint32_t num_ctx = hdr.num_ctx;
    cms_ctx_info_t* x;
    ret = cms_ctx_info_fread(&x, num_ctx,fs);
    if (ret != HPCFMT_OK) {
      DIAG_Throw("error reading cct information from sparse metrics file '" << filenm << "'");
    }
    cms_ctx_info_fprint(num_ctx,x,stdout);

    fseek(fs, hdr.ctx_info_sec_ptr + (MULTIPLE_8(hdr.ctx_info_sec_size)), SEEK_SET);
    for(uint i = 0; i<num_ctx; i++){
      if(x[i].num_vals != 0){
        cct_sparse_metrics_t csm;
        csm.ctx_id = x[i].ctx_id;
        csm.num_vals = x[i].num_vals;
        csm.num_nzmids = x[i].num_nzmids;
        ret = cms_sparse_metrics_fread(&csm,fs);
        if (ret != HPCFMT_OK) {
          DIAG_Throw("error reading cct data from sparse metrics file '" << filenm << "'");
        }
        cms_sparse_metrics_fprint(&csm,stdout, "  ", easygrep);
        cms_sparse_metrics_free(&csm);
      }
      
    }

    uint64_t footer;
    fread(&footer, sizeof(footer), 1, fs); 
    if(footer != CCTDBftr) DIAG_Throw("'" << filenm << "' is incomplete");
    fprintf(stdout, "CCTDB FOOTER CORRECT, FILE COMPLETE\n");

    cms_ctx_info_free(&x);
   
    hpcio_fclose(fs);
  }
  catch (...) {
    DIAG_EMsg("While reading '" << filenm << "'...");
    throw;
  }
}

//YUMENG
void
Analysis::Raw::writeAsText_tracedb(const char* filenm)
{
  if (!filenm) { return; }

  try {
    FILE* fs = hpcio_fopen_r(filenm);
    if (!fs) {
      DIAG_Throw("error opening tracedb file '" << filenm << "'");
    }

    tracedb_hdr_t hdr;
    int ret = tracedb_hdr_fread(&hdr, fs);
    if (ret != HPCFMT_OK) {
      DIAG_Throw("error reading hdr from tracedb file '" << filenm << "'");
    }
    tracedb_hdr_fprint(&hdr, stdout);

    uint32_t num_t = hdr.num_trace;

    fseek(fs, hdr.trace_hdr_sec_ptr, SEEK_SET);
    trace_hdr_t* x;
    ret = trace_hdrs_fread(&x, num_t,fs);
    if (ret != HPCFMT_OK) {
      DIAG_Throw("error reading trace hdrs from tracedb file '" << filenm << "'");
    }
    trace_hdrs_fprint(num_t, x, stdout);

    sortTraceHdrs_onStarts(x, num_t); 
    fseek(fs, hdr.trace_hdr_sec_ptr + (MULTIPLE_8(hdr.trace_hdr_sec_size)), SEEK_SET);
    for(uint i = 0; i<num_t; i++){
      uint64_t start = x[i].start;
      uint64_t end = x[i].end;
      hpctrace_fmt_datum_t* trace_data;
      ret = tracedb_data_fread(&trace_data, (end-start)/timepoint_SIZE, {0}, fs);
      if (ret != HPCFMT_OK) {
        DIAG_Throw("error reading trace data from tracedb file '" << filenm << "'");
      }
      tracedb_data_fprint(trace_data, (end-start)/timepoint_SIZE, x[i].prof_info_idx, {0}, stdout);
      tracedb_data_free(&trace_data);
    }

<<<<<<< HEAD
=======
    if(fgetc(fs) == EOF) 
      fprintf(stdout, "END OF FILE\n");
    else
      fprintf(stdout, "SHOULD BE EOF, BUT NOT, SOME ERRORS HAPPENED\n");
       
    /*
>>>>>>> f421c7a8
    uint64_t footer;
    fread(&footer, sizeof(footer), 1, fs); 
    if(footer != TRACDBft) DIAG_Throw("'" << filenm << "' is incomplete");
    fprintf(stdout, "TRACEDB FOOTER CORRECT, FILE COMPLETE\n");
<<<<<<< HEAD
=======
    */
>>>>>>> f421c7a8

    trace_hdrs_free(&x);
    hpcio_fclose(fs);
  }
  catch (...) {
    DIAG_EMsg("While reading '" << filenm << "'...");
    throw;
  }
}


void
Analysis::Raw::writeAsText_callpathMetricDB(const char* filenm)
{
  if (!filenm) { return; }

  try {
    FILE* fs = hpcio_fopen_r(filenm);
    if (!fs) {
      DIAG_Throw("error opening metric-db file '" << filenm << "'");
    }

    hpcmetricDB_fmt_hdr_t hdr;
    int ret = hpcmetricDB_fmt_hdr_fread(&hdr, fs);
    if (ret != HPCFMT_OK) {
      DIAG_Throw("error reading metric-db file '" << filenm << "'");
    }

    hpcmetricDB_fmt_hdr_fprint(&hdr, stdout);

    for (uint nodeId = 1; nodeId < hdr.numNodes + 1; ++nodeId) {
      fprintf(stdout, "(%6u: ", nodeId);
      for (uint mId = 0; mId < hdr.numMetrics; ++mId) {
	double mval = 0;
	ret = hpcfmt_real8_fread(&mval, fs);
	if (ret != HPCFMT_OK) {
	  DIAG_Throw("error reading trace file '" << filenm << "'");
	}
	fprintf(stdout, "%12g ", mval);
      }
      fprintf(stdout, ")\n");
    }

    hpcio_fclose(fs);
  }
  catch (...) {
    DIAG_EMsg("While reading '" << filenm << "'...");
    throw;
  }
}


void
Analysis::Raw::writeAsText_callpathTrace(const char* filenm)
{
  if (!filenm) { return; }

  try {
    FILE* fs = hpcio_fopen_r(filenm);
    if (!fs) {
      DIAG_Throw("error opening trace file '" << filenm << "'");
    }

    hpctrace_fmt_hdr_t hdr;
    
    int ret = hpctrace_fmt_hdr_fread(&hdr, fs);
    if (ret != HPCFMT_OK) {
      DIAG_Throw("error reading trace file '" << filenm << "'");
    }

    hpctrace_fmt_hdr_fprint(&hdr, stdout);

    // Read trace records and exit on EOF
    while ( !feof(fs) ) {
      hpctrace_fmt_datum_t datum;
      ret = hpctrace_fmt_datum_fread(&datum, hdr.flags, fs);
      if (ret == HPCFMT_EOF) {
	break;
      }
      else if (ret == HPCFMT_ERR) {
	DIAG_Throw("error reading trace file '" << filenm << "'");
      }

      hpctrace_fmt_datum_fprint(&datum, hdr.flags, stdout);
    }

    hpcio_fclose(fs);
  }
  catch (...) {
    DIAG_EMsg("While reading '" << filenm << "'...");
    throw;
  }
}


void
Analysis::Raw::writeAsText_flat(const char* filenm)
{
  if (!filenm) { return; }
  
  Prof::Flat::ProfileData prof;
  try {
    prof.openread(filenm);
  }
  catch (...) {
    DIAG_EMsg("While reading '" << filenm << "'...");
    throw;
  }

  prof.dump(std::cout);
}
<|MERGE_RESOLUTION|>--- conflicted
+++ resolved
@@ -361,23 +361,17 @@
       tracedb_data_free(&trace_data);
     }
 
-<<<<<<< HEAD
-=======
     if(fgetc(fs) == EOF) 
       fprintf(stdout, "END OF FILE\n");
     else
       fprintf(stdout, "SHOULD BE EOF, BUT NOT, SOME ERRORS HAPPENED\n");
        
     /*
->>>>>>> f421c7a8
     uint64_t footer;
     fread(&footer, sizeof(footer), 1, fs); 
     if(footer != TRACDBft) DIAG_Throw("'" << filenm << "' is incomplete");
     fprintf(stdout, "TRACEDB FOOTER CORRECT, FILE COMPLETE\n");
-<<<<<<< HEAD
-=======
     */
->>>>>>> f421c7a8
 
     trace_hdrs_free(&x);
     hpcio_fclose(fs);
