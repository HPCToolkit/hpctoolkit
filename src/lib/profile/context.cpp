--- conflicted
+++ resolved
@@ -289,12 +289,12 @@
   }
   std::vector<double> extract(const ContextFlowGraph& graph,
                               const Shared& shared) const {
-    if(!shared.interior()) {
-      // We never saw the right Metric for this formulation. Unclear how to
-      // recover in this case, so for now just abort.
-      util::log::fatal{} << "No suitable Metrics for interior factor calculations!";
-    }
-    assert(!top_vals.empty());
+    //if(!shared.interior()) {
+    //  // We never saw the right Metric for this formulation. Unclear how to
+    //  // recover in this case, so for now just abort.
+    //  util::log::fatal{} << "No suitable Metrics for interior factor calculations!";
+    //}
+    //assert(!top_vals.empty());
     const auto& templates = graph.templates();
 
     // The interior factor for a Scope-path p = [p[0],...,p[n]] and entry e is calculated as
@@ -395,11 +395,6 @@
 ContextFlowGraph::~ContextFlowGraph() = default;
 
 void ContextFlowGraph::add(Template t) {
-<<<<<<< HEAD
-  //XXX(Keren): The following sanity check does not hold in the range sampling mode
-  //assert(t.entry() != scope() && "FlowGraph::Templates cannot be recursive!");
-=======
->>>>>>> 3b400555
   assert(std::all_of(t.path().cbegin(), t.path().cend(),
                      [&](const Scope& s){ return s != scope(); })
          && "FlowGraph::Templates cannot be recursive!");
