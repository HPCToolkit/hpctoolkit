--- conflicted
+++ resolved
@@ -142,18 +142,6 @@
         assert(!input.empty());
         auto& fg = const_cast<ContextFlowGraph&>(fg_c.get());
         const auto& reconsts = group.fg_reconsts.at(fg);
-<<<<<<< HEAD
-        // If there are no Reconstructions in this group, there must be a
-        // bug in hpcrun with range-association. Kick up a fuss and then skip.
-        if(reconsts.empty()) {
-          // XXX(Keren): NVIDIA's pc sampling API still has a bug by 12/10/2021.
-          // They promise to fix it by the end of this year.
-          // We can uncomment the following error message by then.
-          //util::log::error{} << "Found metric values not claimed by any calling context. This is most likely "
-          //  "a bug in range-based GPU sampling.";
-          continue;
-        }
-=======
         // If there are no Reconstructions in this group, there must be a bug in
         // hpcrun with range-association. We can't do anything with this data so
         // we just drop it.
@@ -162,7 +150,6 @@
         // bug with NVIDIA's code and we don't want to cause undue noise. So for
         // now we skip silently.
         if(reconsts.empty()) continue;
->>>>>>> 3b400555
 
         auto inFactors = fg.interiorFactors(group.fg_data);
         for(auto& [r, factors]: fg.exteriorFactors(reconsts, group.c_data)) {
