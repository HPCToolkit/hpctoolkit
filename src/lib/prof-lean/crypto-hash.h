--- conflicted
+++ resolved
@@ -159,11 +159,12 @@
   int verbose
 );
 
-<<<<<<< HEAD
-=======
+#if defined(__cplusplus)
+}
 #endif
 
->>>>>>> 770ebcaf
+#endif
+
 #if defined(__cplusplus)
 }
 #endif
