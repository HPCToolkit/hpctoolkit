// -*-Mode: C++;-*- // technically C99

// * BeginRiceCopyright *****************************************************
//
// $HeadURL$
// $Id$
//
// --------------------------------------------------------------------------
// Part of HPCToolkit (hpctoolkit.org)
//
// Information about sources of support for research and development of
// HPCToolkit is at 'hpctoolkit.org' and in 'README.Acknowledgments'.
// --------------------------------------------------------------------------
//
// Copyright ((c)) 2002-2021, Rice University
// All rights reserved.
//
// Redistribution and use in source and binary forms, with or without
// modification, are permitted provided that the following conditions are
// met:
//
// * Redistributions of source code must retain the above copyright
//   notice, this list of conditions and the following disclaimer.
//
// * Redistributions in binary form must reproduce the above copyright
//   notice, this list of conditions and the following disclaimer in the
//   documentation and/or other materials provided with the distribution.
//
// * Neither the name of Rice University (RICE) nor the names of its
//   contributors may be used to endorse or promote products derived from
//   this software without specific prior written permission.
//
// This software is provided by RICE and contributors "as is" and any
// express or implied warranties, including, but not limited to, the
// implied warranties of merchantability and fitness for a particular
// purpose are disclaimed. In no event shall RICE or contributors be
// liable for any direct, indirect, incidental, special, exemplary, or
// consequential damages (including, but not limited to, procurement of
// substitute goods or services; loss of use, data, or profits; or
// business interruption) however caused and on any theory of liability,
// whether in contract, strict liability, or tort (including negligence
// or otherwise) arising in any way out of the use of this software, even
// if advised of the possibility of such damage.
//
// ******************************************************* EndRiceCopyright *

//***************************************************************************
//
// File:
//   $HeadURL$
//
// Purpose:
//   Low-level types and functions for reading/writing a call path
//   profile as formatted data.
//
//   See hpcrun-fmt.txt.
//
//   These routines *must not* allocate dynamic memory; if such memory
//   is needed, callbacks to the user's allocator should be used.
//
// Description:
//   [The set of functions, macros, etc. defined in the file]
//
//***************************************************************************

#ifndef prof_lean_hpcrun_fmt_h
#define prof_lean_hpcrun_fmt_h

//************************* System Include Files ****************************

#include <stdbool.h>
#include <limits.h>

//*************************** User Include Files ****************************

#include <include/uint.h>

#include "hpcio.h"
#include "hpcio-buffer.h"
#include "hpcfmt.h"
#include "id-tuple.h"

#include "lush/lush-support.h"

//*************************** Forward Declarations **************************

#if defined(__cplusplus)
extern "C" {
#endif

//***************************************************************************

// hpcrun profile filename suffix
static const char HPCRUN_ProfileFnmSfx[] = "hpcrun";

// hpcrun trace filename suffix
static const char HPCRUN_TraceFnmSfx[] = "hpctrace";

// hpcrun log filename suffix
static const char HPCRUN_LogFnmSfx[] = "log";

// hpcprof metric db filename suffix
static const char HPCPROF_MetricDBSfx[] = "metric-db";

static const char HPCPROF_TmpFnmSfx[] = "tmp";

//***************************************************************************

//***************************************************************************
// hdr
//***************************************************************************

// N.B.: The header string is 24 bytes of character data

static const char HPCRUN_FMT_Magic[]   = "HPCRUN-profile____"; // 18 bytes
static const char HPCRUN_FMT_Version[] = "04.00";              // 5 bytes
static const char HPCRUN_FMT_Endian[]  = "b";                  // 1 byte

static const int HPCRUN_FMT_MagicLen   = (sizeof(HPCRUN_FMT_Magic) - 1);
static const int HPCRUN_FMT_VersionLen = (sizeof(HPCRUN_FMT_Version) - 1);
static const int HPCRUN_FMT_EndianLen  = (sizeof(HPCRUN_FMT_Endian) - 1);


// currently supported versions
static const double HPCRUN_FMT_Version_20 = 2.0;


typedef struct hpcrun_fmt_hdr_t {

  char versionStr[sizeof(HPCRUN_FMT_Version)];
  double version;

  char endian;

  HPCFMT_List(hpcfmt_nvpair_t) nvps;

} hpcrun_fmt_hdr_t;


extern int
hpcrun_fmt_hdr_fread(hpcrun_fmt_hdr_t* hdr, FILE* infs, hpcfmt_alloc_fn alloc);

extern int
hpcrun_fmt_hdr_fwrite(FILE* outfs, ...);

extern int
hpcrun_fmt_hdr_fprint(hpcrun_fmt_hdr_t* hdr, FILE* outf);

extern void
hpcrun_fmt_hdr_free(hpcrun_fmt_hdr_t* hdr, hpcfmt_free_fn dealloc);


// Note: use #defines to (portably) avoid warnings about unused
// "static const char*" variables.
#define HPCRUN_FMT_NV_prog     "program-name"
#define HPCRUN_FMT_NV_progPath "program-path"
#define HPCRUN_FMT_NV_envPath  "env-path"
#define HPCRUN_FMT_NV_jobId    "job-id"
#define HPCRUN_FMT_NV_mpiRank  "mpi-rank"
#define HPCRUN_FMT_NV_tid      "thread-id"
#define HPCRUN_FMT_NV_hostid   "host-id"
#define HPCRUN_FMT_NV_pid      "process-id"

#define HPCRUN_FMT_NV_traceMinTime "trace-min-time"
#define HPCRUN_FMT_NV_traceMaxTime "trace-max-time"
#define HPCRUN_FMT_NV_traceDisorder "trace-disorder"

#define HPCRUN_FMT_METRIC_HIDE            0
#define HPCRUN_FMT_METRIC_SHOW            1
#define HPCRUN_FMT_METRIC_SHOW_INCLUSIVE  2
#define HPCRUN_FMT_METRIC_SHOW_EXCLUSIVE  3
#define HPCRUN_FMT_METRIC_INVISIBLE       4

#define HPCRUN_FMT_DUMMY_NODE 65534
#define HPCRUN_FMT_GPU_RANGE_ROOT_NODE 65533
#define HPCRUN_FMT_GPU_RANGE_NODE 65532
#define HPCRUN_FMT_GPU_CONTEXT_NODE 65531
#define HPCRUN_FMT_GPU_STREAM_NODE 65530

//***************************************************************************
// epoch-hdr
//***************************************************************************

static const char HPCRUN_FMT_EpochTag[] = "EPOCH___";
static const int  HPCRUN_FMT_EpochTagLen = (sizeof(HPCRUN_FMT_EpochTag) - 1);


typedef struct epoch_flags_bitfield {
  bool isLogicalUnwind : 1;
  uint64_t unused      : 63;
} epoch_flags_bitfield;


typedef union epoch_flags_t {
  epoch_flags_bitfield fields;
  uint64_t             bits; // for reading/writing
} epoch_flags_t;


typedef struct hpcrun_fmt_epochHdr_t {

  epoch_flags_t flags;
  uint64_t measurementGranularity;
  uint32_t raToCallsiteOfst;
  HPCFMT_List(hpcfmt_nvpair_t) nvps;

} hpcrun_fmt_epochHdr_t;

typedef struct metric_desc_properties_t {
  unsigned time:1;
  unsigned cycles:1;
} metric_desc_properties_t;

#define metric_property_time  ( (metric_desc_properties_t) { .time = 1 } )
#define metric_property_cycles (  (metric_desc_properties_t) { .cycles = 1 } )
#define metric_property_none (  (metric_desc_properties_t) { } )

extern int
hpcrun_fmt_epochHdr_fread(hpcrun_fmt_epochHdr_t* ehdr, FILE* fs,
			  hpcfmt_alloc_fn alloc);

extern int
hpcrun_fmt_epochHdr_fwrite(FILE* out, epoch_flags_t flags,
			   uint64_t measurementGranularity,
			   ...);

extern int
hpcrun_fmt_epochHdr_fprint(hpcrun_fmt_epochHdr_t* ehdr, FILE* out);

extern void
hpcrun_fmt_epochHdr_free(hpcrun_fmt_epochHdr_t* ehdr, hpcfmt_free_fn dealloc);


//***************************************************************************
// metric-tbl
//***************************************************************************

// --------------------------------------------------------------------------
// hpcrun_metricFlags_t
// --------------------------------------------------------------------------


typedef enum {

  MetricFlags_Ty_NULL = 0,
  MetricFlags_Ty_Raw,
  MetricFlags_Ty_Final,
  MetricFlags_Ty_Derived

} MetricFlags_Ty_t;


typedef enum {

  MetricFlags_ValTy_NULL = 0,
  MetricFlags_ValTy_Incl,
  MetricFlags_ValTy_Excl

} MetricFlags_ValTy_t;


typedef enum {

  MetricFlags_ValFmt_NULL = 0,
  MetricFlags_ValFmt_Int,
  MetricFlags_ValFmt_Real,

} MetricFlags_ValFmt_t;


// N.B. do *not* use sub-byte bit fields since compilers are free to
// reorder them within the byte.
typedef struct hpcrun_metricFlags_fields {
  MetricFlags_Ty_t     ty     : 8;
  MetricFlags_ValTy_t  valTy  : 8;
  MetricFlags_ValFmt_t valFmt : 8;
  uint8_t              unused0;

  uint16_t             partner;
  uint8_t /*bool*/     show;
  uint8_t /*bool*/     showPercent;

  uint64_t unused1;
} hpcrun_metricFlags_fields;


typedef union hpcrun_metricFlags_t {

  hpcrun_metricFlags_fields fields;

  uint8_t bits[2 * 8]; // for reading/writing

  uint64_t bits_big[2]; // for easy initialization

} hpcrun_metricFlags_t;


// FIXME: tallent: temporarily support old non-portable convention
typedef struct hpcrun_metricFlags_bitfield_XXX {
  MetricFlags_Ty_t     ty     : 4;
  MetricFlags_ValTy_t  valTy  : 4;
  MetricFlags_ValFmt_t valFmt : 4;
  uint partner      : 16;
  bool show         : 1;
  bool showPercent  : 1;

  uint64_t unused0 : 34;
  uint64_t unused1;
} hpcrun_metricFlags_bitfield_XXX;


// FIXME: tallent: temporarily support old non-portable convention
typedef union hpcrun_metricFlags_XXX_t {

  hpcrun_metricFlags_bitfield_XXX fields;

  uint64_t bits[2]; // for reading/writing

} hpcrun_metricFlags_XXX_t;


extern const hpcrun_metricFlags_t hpcrun_metricFlags_NULL;


#if 0
static inline bool
hpcrun_metricFlags_isFlag(hpcrun_metricFlags_t flagbits,
			  hpcrun_metricFlags_t f)
{
  return (flagbits & f);
}


static inline void
hpcrun_metricFlags_setFlag(hpcrun_metricFlags_t* flagbits,
			   hpcrun_metricFlags_t f)
{
  *flagbits = (*flagbits | f);
}


static inline void
hpcrun_metricFlags_unsetFlag(hpcrun_metricFlags_t* flagbits,
			     hpcrun_metricFlags_t f)
{
  *flagbits = (*flagbits & ~f);
}
#endif


// --------------------------------------------------------------------------
// hpcrun_metricVal_t
// --------------------------------------------------------------------------

typedef union hpcrun_metricVal_u {

  uint64_t i; // integral data
  double   r; // real
  void*    p; // address data

  uint64_t bits; // for reading/writing

} hpcrun_metricVal_t;

extern hpcrun_metricVal_t hpcrun_metricVal_ZERO;

static inline bool
hpcrun_metricVal_isZero(hpcrun_metricVal_t x)
{
  return (x.bits == hpcrun_metricVal_ZERO.bits);
}




// --------------------------------------------------------------------------
// metric_desc_t
// --------------------------------------------------------------------------

typedef struct metric_desc_t {

  char* name;
  char* description;

  hpcrun_metricFlags_t flags;

  uint64_t period;

  metric_desc_properties_t properties;

  char* formula;
  char* format;

  bool is_frequency_metric;
} metric_desc_t;

extern const metric_desc_t metricDesc_NULL;


HPCFMT_List_declare(metric_desc_t);
typedef HPCFMT_List(metric_desc_t) metric_tbl_t; // hpcrun_metricTbl_t

typedef metric_desc_t* metric_desc_p_t;
HPCFMT_List_declare(metric_desc_p_t);
typedef HPCFMT_List(metric_desc_p_t) metric_desc_p_tbl_t; // HPCFMT_List of metric_desc_t*


extern int
hpcrun_fmt_metricTbl_fread(metric_tbl_t* metric_tbl, metric_aux_info_t **aux_info, FILE* in,
			   double fmtVersion, hpcfmt_alloc_fn alloc);

extern int
hpcrun_fmt_metricTbl_fwrite(metric_desc_p_tbl_t* metric_tbl, metric_aux_info_t *aux_info, FILE* out);

extern int
hpcrun_fmt_metricTbl_fprint(metric_tbl_t* metrics, metric_aux_info_t *aux_info, FILE* out);

extern void
hpcrun_fmt_metricTbl_free(metric_tbl_t* metric_tbl, hpcfmt_free_fn dealloc);


extern int
hpcrun_fmt_metricDesc_fread(metric_desc_t* x, metric_aux_info_t *aux_info, FILE* infs,
			    double fmtVersion, hpcfmt_alloc_fn alloc);

extern int
hpcrun_fmt_metricDesc_fwrite(metric_desc_t* x, metric_aux_info_t *aux_info, FILE* outfs);

extern int
hpcrun_fmt_metricDesc_fprint(metric_desc_t* x, metric_aux_info_t *aux_info, FILE* outfs, const char* pre, uint32_t id);

extern void
hpcrun_fmt_metricDesc_free(metric_desc_t* x, hpcfmt_free_fn dealloc);

// ---------------------------------------------------------
// metric get and set
// ---------------------------------------------------------

double
hpcrun_fmt_metric_get_value(metric_desc_t metric_desc, hpcrun_metricVal_t metric);

void
hpcrun_fmt_metric_set_value(metric_desc_t metric_desc,
   hpcrun_metricVal_t *metric, double value);

void
hpcrun_fmt_metric_set_value_int( hpcrun_metricFlags_t *flags,
   hpcrun_metricVal_t *metric, int value);

void
hpcrun_fmt_metric_set_value_real( hpcrun_metricFlags_t *flags,
   hpcrun_metricVal_t *metric, double value);

void
hpcrun_fmt_metric_set_format(metric_desc_t *metric_desc, char *format);


//***************************************************************************
// loadmap
//***************************************************************************

#define LOADMAP_ENTRY_ANALYZE 1

typedef struct loadmap_entry_t {

  uint16_t id; // HPCRUN_FMT_LMId_NULL is the NULL value
  char* name;
  uint64_t flags;

} loadmap_entry_t;

HPCFMT_List_declare(loadmap_entry_t);
typedef HPCFMT_List(loadmap_entry_t) loadmap_t; // hpcrun_loadmap_t

extern int
hpcrun_fmt_loadmap_fread(loadmap_t* loadmap, FILE* infs, hpcfmt_alloc_fn alloc);

extern int
hpcrun_fmt_loadmap_fwrite(loadmap_t* loadmap, FILE* outfs);

extern int
hpcrun_fmt_loadmap_fprint(loadmap_t* loadmap, FILE* outfs);

extern void
hpcrun_fmt_loadmap_free(loadmap_t* loadmap, hpcfmt_free_fn dealloc);


extern int
hpcrun_fmt_loadmapEntry_fread(loadmap_entry_t* x, FILE* infs,
			      hpcfmt_alloc_fn alloc);

extern int
hpcrun_fmt_loadmapEntry_fwrite(loadmap_entry_t* x, FILE* outfs);

extern int
hpcrun_fmt_loadmapEntry_fprint(loadmap_entry_t* x, FILE* outfs,
			       const char* pre);

extern void
hpcrun_fmt_loadmapEntry_free(loadmap_entry_t* x, hpcfmt_free_fn dealloc);


//***************************************************************************
// cct
//***************************************************************************

#define HPCRUN_FMT_CCTNodeId_NULL (0)

#define HPCRUN_FMT_RetainIdFlag (0x1)

static inline bool
hpcrun_fmt_doRetainId(uint32_t id)
{
  return (id & HPCRUN_FMT_RetainIdFlag);
}


// --------------------------------------------------------------------------
// hpcrun_fmt_cct_node_t
// --------------------------------------------------------------------------

typedef struct hpcrun_fmt_cct_node_t {

  // id and parent id.  0 is reserved as a NULL value
  uint32_t id;
  uint32_t id_parent;

  lush_assoc_info_t as_info;

  // load module id. Use HPCRUN_FMT_LMId_NULL as a NULL value.
  uint16_t lm_id;

  // static instruction pointer: more accurately, this is a static
  // 'operation pointer'.  The operation in the instruction packet is
  // represented by adding 0, 1, or 2 to the instruction pointer for
  // the first, second and third operation, respectively.
  hpcfmt_vma_t lm_ip;

  // static logical instruction pointer
  lush_lip_t lip;

  hpcfmt_uint_t num_metrics;
  hpcrun_metricVal_t* metrics;

<<<<<<< HEAD
  // If true, this cct was generated from an un-unwindable code region
  // (eg. GPU), so there may be "missing" ccts between this one and id_parent.
  bool from_ununwindable : 1;
=======
  // If true, this cct was generated from a stack unwind, like usual.
  // If false, this cct was not generated from a stack unwind (eg. GPU samples),
  // so there may be "missing" ccts between this one and id_parent.
  bool unwound : 1;
>>>>>>> d453063c

} hpcrun_fmt_cct_node_t;


static inline void
hpcrun_fmt_cct_node_init(hpcrun_fmt_cct_node_t* x)
{
  memset(x, 0, sizeof(*x));
}


// N.B.: assumes space for metrics has been allocated
extern int
hpcrun_fmt_cct_node_fread(hpcrun_fmt_cct_node_t* x,
			  epoch_flags_t flags, FILE* fs);

extern int
hpcrun_fmt_cct_node_fwrite(hpcrun_fmt_cct_node_t* x,
			   epoch_flags_t flags, FILE* fs);

#if 0
extern int
hpcrun_fmt_cct_node_fprint(hpcrun_fmt_cct_node_t* x, FILE* fs,
			   epoch_flags_t flags, const metric_tbl_t* metricTbl,
			   const char* pre);
#else
//YUMENG: no need to parse metricTbl for sparse format
extern int
hpcrun_fmt_cct_node_fprint(hpcrun_fmt_cct_node_t* x, FILE* fs,
			   epoch_flags_t flags,const char* pre);
#endif

// --------------------------------------------------------------------------
//
// --------------------------------------------------------------------------

extern int
hpcrun_fmt_lip_fread(lush_lip_t* x, FILE* fs);

extern int
hpcrun_fmt_lip_fwrite(lush_lip_t* x, FILE* fs);

extern int
hpcrun_fmt_lip_fprint(lush_lip_t* x, FILE* fs, const char* pre);


//***************************************************************************
// id_tuple dictionary
//***************************************************************************
static const uint16_t HPCRUN_IDTUPLE_COUNT     = 8;
static const int  HPCRUN_IDTUPLE_COUNT_LEN     = 2;

static const char HPCRUN_IDTUPLE_SUMMARY[]     = "SUMMARY"; 
static const char HPCRUN_IDTUPLE_NODE[]        = "NODE";              
static const char HPCRUN_IDTUPLE_RANK[]        = "RANK";         
static const char HPCRUN_IDTUPLE_THREAD[]      = "THREAD";     
static const char HPCRUN_IDTUPLE_GPUDEVICE[]   = "GPUDEVICE"; 
static const char HPCRUN_IDTUPLE_GPUCONTEXT[]  = "GPUCONTEXT"; 
static const char HPCRUN_IDTUPLE_GPUSTREAM[]   = "GPUSTREAM";  
static const char HPCRUN_IDTUPLE_CORE[]        = "CORE";     

typedef struct hpcrun_fmt_idtuple_dxnry_entry_t 
{
  uint16_t kind;
  char* kindStr;
} hpcrun_fmt_idtuple_dxnry_entry_t;

typedef struct hpcrun_fmt_idtuple_dxnry_t 
{
  uint16_t num_entries;
  hpcrun_fmt_idtuple_dxnry_entry_t* dictionary;
} hpcrun_fmt_idtuple_dxnry_t;


extern int
hpcrun_fmt_idtuple_dxnry_fread(hpcrun_fmt_idtuple_dxnry_t* dxnry, FILE* infs, hpcfmt_alloc_fn alloc);

extern int
hpcrun_fmt_idtuple_dxnry_fwrite(FILE* outfs);

extern int
hpcrun_fmt_idtuple_dxnry_fprint(hpcrun_fmt_idtuple_dxnry_t* dxnry, FILE* outf);

extern void
hpcrun_fmt_idtuple_dxnry_free(hpcrun_fmt_idtuple_dxnry_t* dxnry, hpcfmt_free_fn dealloc);


//***************************************************************************
// sparse metrics - YUMENG
//***************************************************************************

// --------------------------------------------------------------------------
// hpcrun_fmt_sparse_metrics_t
// --------------------------------------------------------------------------
static const uint32_t LastNodeEnd = 0x656E6421;
static const uint16_t LastMidEnd  = 0x6564;

typedef struct hpcrun_fmt_sparse_metrics_t{
  //uint32_t tid; 
  id_tuple_t id_tuple;
  uint64_t num_vals;
  uint64_t num_cct_nodes;
  hpcrun_metricVal_t* values;
  uint16_t* mids;

  uint64_t cur_cct_node_idx;

  //cct_node_id : cct_node_idxs pairs
  uint32_t *cct_node_ids;
  uint64_t *cct_node_idxs;
  uint32_t num_nz_cct_nodes;
}hpcrun_fmt_sparse_metrics_t;

typedef struct hpcrun_fmt_sparse_metrics_t hpcrun_fmt_sparse_metrics_t;

extern int
hpcrun_fmt_sparse_metrics_fread(hpcrun_fmt_sparse_metrics_t* x, FILE* fs);

extern int
hpcrun_fmt_sparse_metrics_fwrite(hpcrun_fmt_sparse_metrics_t* x, FILE* fs);

extern int
hpcrun_fmt_sparse_metrics_fprint(hpcrun_fmt_sparse_metrics_t* x, FILE* fs,
			   const metric_tbl_t* metricTbl, const char* pre, bool easy_grep);

int
hpcrun_fmt_sparse_metrics_fprint_grep_helper(hpcrun_fmt_sparse_metrics_t* x, FILE* fs,
          const metric_tbl_t* metricTbl, const char* pre);

void
hpcrun_fmt_sparse_metrics_free(hpcrun_fmt_sparse_metrics_t* x, hpcfmt_free_fn dealloc);


// --------------------------------------------------------------------------
// hpcrun_fmt_footer_t
// --------------------------------------------------------------------------
static const uint64_t HPCRUNsm = 0x48504352554E736D;

typedef struct hpcrun_fmt_footer_t{
  uint64_t hdr_start;
  uint64_t hdr_end;
  uint64_t loadmap_start;
  uint64_t loadmap_end;
  uint64_t cct_start;
  uint64_t cct_end;
  uint64_t met_tbl_start;
  uint64_t met_tbl_end;
  uint64_t idtpl_dxnry_start;
  uint64_t idtpl_dxnry_end;
  uint64_t sm_start;
  uint64_t sm_end;
  uint64_t footer_start;

  uint64_t HPCRUNsm;
}hpcrun_fmt_footer_t;

int
hpcrun_fmt_footer_fwrite(hpcrun_fmt_footer_t* x, FILE* fs);

int
hpcrun_fmt_footer_fread(hpcrun_fmt_footer_t* x, FILE* fs);

int
hpcrun_fmt_footer_fprint(hpcrun_fmt_footer_t* x, FILE* fs, const char* pre);


// --------------------------------------------------------------------------
// hpcrun_sparse_file
// --------------------------------------------------------------------------
#define OPENED 0
#define PAUSED 1
#define MODE(m) (m == 0) ? "OPENED" : "PAUSED"

static const int SF_SUCCEED = 0;
static const int SF_END     = 0;
static const int SF_FAIL    = 1;
static const int SF_ERR     = -1;

static const int SF_footer_SIZE           = 7 * 16; 
static const int SF_num_lm_SIZE           = 4; 
static const int SF_num_metric_SIZE       = 4;
static const int SF_num_cct_SIZE          = 8;
static const int SF_cct_node_SIZE         = 19; // id:4 id-parent:4 lm-id:2 im-ip:8 flags:1
static const int SF_tid_SIZE              = 4;
static const int SF_num_val_SIZE          = 8;
static const int SF_val_SIZE              = 8;
static const int SF_mid_SIZE              = 2;
static const int SF_num_nz_cct_node_SIZE  = 4;
static const int SF_cct_node_id_SIZE      = 4;
static const int SF_cct_node_idx_SIZE     = 8;

typedef struct hpcrun_sparse_file {
  FILE* file;
  hpcrun_fmt_footer_t footer;

  //use for Pause, Resume
  bool mode;
  size_t cur_pos;
  size_t start_pos;
  size_t end_pos;

  //keep track for next_xx functions
  uint64_t num_cct_nodes;       //should be 32-bit since cct id is 32-bit, but the original writing in cct section for num_cct_nodes is 64-bit
  uint32_t cct_nodes_read;
  size_t metric_bytes_read;
  uint16_t cur_metric_id; //count the id, metric desc doesn't have it
  size_t lm_bytes_read;
  uint32_t sm_block_touched;

  //to read metric values for current block, initialized when hpcrun_sparse_next_block is called
  size_t cur_block_end; //in terms of number of nzvals 
  size_t cur_block_start;//in terms of number of nzvals 
  uint64_t num_nzval;
  uint32_t num_nz_cct_nodes;
  size_t cct_node_id_idx_offset;
  size_t val_mid_offset;
  

} hpcrun_sparse_file_t;

void hpcrun_sparse_footer_update_w_start(hpcrun_fmt_footer_t *f, size_t start_pos);

hpcrun_sparse_file_t* hpcrun_sparse_open(const char* path, size_t start_pos, size_t end_pos);
int hpcrun_sparse_pause(hpcrun_sparse_file_t* sparse_fs);
int hpcrun_sparse_resume(hpcrun_sparse_file_t* sparse_fs, const char* path);
void hpcrun_sparse_close(hpcrun_sparse_file_t* sparse_fs);
int hpcrun_sparse_check_mode(hpcrun_sparse_file_t* sparse_fs, bool expected, const char* msg);

int hpcrun_sparse_read_hdr(hpcrun_sparse_file_t* sparse_fs, hpcrun_fmt_hdr_t* hdr);
int hpcrun_sparse_next_lm(hpcrun_sparse_file_t* sparse_fs, loadmap_entry_t* lm);
int hpcrun_sparse_next_metric(hpcrun_sparse_file_t* sparse_fs, metric_desc_t* m, metric_aux_info_t* perf_info,double fmtVersion);
int hpcrun_sparse_next_context(hpcrun_sparse_file_t* sparse_fs, hpcrun_fmt_cct_node_t* node);
int hpcrun_sparse_read_idtuple_dxnry(hpcrun_sparse_file_t* sparse_fs, hpcrun_fmt_idtuple_dxnry_t* dxnry);
int hpcrun_sparse_read_id_tuple(hpcrun_sparse_file_t* sparse_fs, id_tuple_t* id_tuple);
int hpcrun_sparse_next_block(hpcrun_sparse_file_t* sparse_fs);
int hpcrun_sparse_next_entry(hpcrun_sparse_file_t* sparse_fs, hpcrun_metricVal_t* val);


//***************************************************************************
// hpctrace (located here for now)
//***************************************************************************

//***************************************************************************
// [hpctrace] hdr
//***************************************************************************

// Header sizes:
// - version 1.00: 24 bytes
// - version 1.01: 32 bytes: 24 + sizeof(hpctrace_hdr_flags_t)

static const char HPCTRACE_FMT_Magic[]   = "HPCRUN-trace______"; // 18 bytes
static const char HPCTRACE_FMT_Version[] = "01.01";              // 5 bytes
static const char HPCTRACE_FMT_Endian[]  = "b";                  // 1 byte

// Use of bit fields is not recommended as the order of fields
// is compiler and architecture dependent.
/*
typedef struct hpctrace_hdr_flags_bitfield {
  bool isDataCentric : 1;
  bool isLCARecorded : 1;
  uint64_t unused    : 62;
} hpctrace_hdr_flags_bitfield;
*/

// Substitute bit fields with macros
#define HPCTRACE_HDR_FLAGS_DATA_CENTRIC_BIT_POS 0U
#define HPCTRACE_HDR_FLAGS_LCA_RECORDED_BIT_POS 1U

#define HPCTRACE_HDR_FLAGS_GET_BIT(flag, pos) \
  ((flag >> pos) & 1U)
#define HPCTRACE_HDR_FLAGS_SET_BIT(flag, pos, value) \
  flag ^= (-value ^ flag) & (1ULL << pos)

typedef uint64_t hpctrace_hdr_flags_t;

extern const hpctrace_hdr_flags_t hpctrace_hdr_flags_NULL;


#define HPCTRACE_FMT_MagicLenX   (sizeof(HPCTRACE_FMT_Magic) - 1)
#define HPCTRACE_FMT_VersionLenX (sizeof(HPCTRACE_FMT_Version) - 1)
#define HPCTRACE_FMT_EndianLenX  (sizeof(HPCTRACE_FMT_Endian) - 1)
#define HPCTRACE_FMT_FlagsLenX   (sizeof(hpctrace_hdr_flags_t))

static const int HPCTRACE_FMT_MagicLen   = HPCTRACE_FMT_MagicLenX;
static const int HPCTRACE_FMT_VersionLen = HPCTRACE_FMT_VersionLenX;
static const int HPCTRACE_FMT_EndianLen  = HPCTRACE_FMT_EndianLenX;
static const int HPCTRACE_FMT_FlagsLen   = HPCTRACE_FMT_FlagsLenX;

static const int HPCTRACE_FMT_HeaderLen =
  HPCTRACE_FMT_MagicLenX +
  HPCTRACE_FMT_VersionLenX +
  HPCTRACE_FMT_EndianLenX +
  HPCTRACE_FMT_FlagsLenX;


typedef struct hpctrace_fmt_hdr_t {

  char versionStr[sizeof(HPCTRACE_FMT_Version)];
  double version;

  char endian;

  hpctrace_hdr_flags_t flags;

} hpctrace_fmt_hdr_t;


int
hpctrace_fmt_hdr_fread(hpctrace_fmt_hdr_t* hdr, FILE* infs);

int
hpctrace_fmt_hdr_outbuf(hpctrace_hdr_flags_t flags, hpcio_outbuf_t* outbuf);

// N.B.: not async safe
int
hpctrace_fmt_hdr_fwrite(hpctrace_hdr_flags_t flags, FILE* fs);

int
hpctrace_fmt_hdr_fprint(hpctrace_fmt_hdr_t* hdr, FILE* fs);


//***************************************************************************
// [hpctrace] trace record/datum
//***************************************************************************

// Time and dLCA is stored in one 64-bit integer (not true at present)

// Time in nanoseconds is stored in lower HPCTRACE_FMT_TIME_BITS bits.
#define HPCTRACE_FMT_TIME_BITS 64
#if 0
#define HPCTRACE_FMT_TIME_MAX ((~(0ULL)) >> (64 - HPCTRACE_FMT_TIME_BITS))
#define HPCTRACE_FMT_GET_TIME(bits) \
  (bits & HPCTRACE_FMT_TIME_MAX)
#define HPCTRACE_FMT_SET_TIME(bits, time) \
  bits = (bits & (~HPCTRACE_FMT_TIME_MAX)) | (time & HPCTRACE_FMT_TIME_MAX)
// dLCA = distance of previous sample's leaf call frame to
// the Least Common Ancestor (LCA) with this sample in the CCT.
// dLCA is only valid when trampoline is used.
// dLCA is stored in higher HPCTRACE_FMT_DLCA_BITS bits, supporting up to 1023.
#define HPCTRACE_FMT_DLCA_BITS 10 // Use 10 bits to store dLCA.
#define HPCTRACE_FMT_DLCA_NULL ((1ULL << HPCTRACE_FMT_DLCA_BITS) - 1) // 10 bits of 1s
#define HPCTRACE_FMT_GET_DLCA(bits) \
  ((bits >> HPCTRACE_FMT_TIME_BITS) & HPCTRACE_FMT_DLCA_NULL)
#define HPCTRACE_FMT_SET_DLCA(bits, dLCA) \
  bits = (bits & (~(HPCTRACE_FMT_DLCA_NULL << HPCTRACE_FMT_TIME_BITS))) \
         | ((((uint64_t)dLCA) & HPCTRACE_FMT_DLCA_NULL) << HPCTRACE_FMT_TIME_BITS)

#else
#define HPCTRACE_FMT_GET_TIME(bits) (bits & ~0ULL)
#define HPCTRACE_FMT_SET_TIME(bits, time) bits = time
#define HPCTRACE_FMT_GET_DLCA(bits) (0ULL)
#define HPCTRACE_FMT_SET_DLCA(bits, dLCA) ;
#define HPCTRACE_FMT_DLCA_NULL  (0ULL)
#endif

#define HPCTRACE_FMT_MetricId_NULL (INT_MAX) // for Java, no UINT32_MAX

typedef uint64_t hpctrace_fmt_time_dLCA_composite_t;

typedef struct hpctrace_fmt_datum_t {
  hpctrace_fmt_time_dLCA_composite_t comp; // composite field that stores both time and dLCA
  uint32_t cpId; // call path id (CCT leaf id); cf. HPCRUN_FMT_CCTNodeId_NULL
  uint32_t metricId;
} hpctrace_fmt_datum_t;


int
hpctrace_fmt_datum_fread(hpctrace_fmt_datum_t* x, hpctrace_hdr_flags_t flags,
			 FILE* fs);

int
hpctrace_fmt_datum_outbuf(hpctrace_fmt_datum_t* x, hpctrace_hdr_flags_t flags,
			  hpcio_outbuf_t* outbuf);

// N.B.: not async safe
int
hpctrace_fmt_datum_fwrite(hpctrace_fmt_datum_t* x, hpctrace_hdr_flags_t flags,
			  FILE* outfs);

char*
hpctrace_fmt_datum_swrite(hpctrace_fmt_datum_t* x, hpctrace_hdr_flags_t flags,
			  char* buf);

int
hpctrace_fmt_datum_fprint(hpctrace_fmt_datum_t* x, hpctrace_hdr_flags_t flags,
			  FILE* fs);


//***************************************************************************
// hpcprof-metricdb (located here for now)
//***************************************************************************

//***************************************************************************
// [hpcprof-metricdb] hdr
//***************************************************************************

static const char HPCMETRICDB_FMT_Magic[]   = "HPCPROF-metricdb__"; // 18 bytes
static const char HPCMETRICDB_FMT_Version[] = "00.10";              // 5 bytes
static const char HPCMETRICDB_FMT_Endian[]  = "b";                  // 1 byte

#define HPCMETRICDB_FMT_MagicLenX   (sizeof(HPCMETRICDB_FMT_Magic) - 1)
#define HPCMETRICDB_FMT_VersionLenX (sizeof(HPCMETRICDB_FMT_Version) - 1)
#define HPCMETRICDB_FMT_EndianLenX  (sizeof(HPCMETRICDB_FMT_Endian) - 1)

static const int HPCMETRICDB_FMT_MagicLen   = HPCMETRICDB_FMT_MagicLenX;
static const int HPCMETRICDB_FMT_VersionLen = HPCMETRICDB_FMT_VersionLenX;
static const int HPCMETRICDB_FMT_EndianLen  = HPCMETRICDB_FMT_EndianLenX;

static const int HPCMETRICDB_FMT_HeaderLen =
  (HPCMETRICDB_FMT_MagicLenX + HPCMETRICDB_FMT_VersionLenX
   + HPCMETRICDB_FMT_EndianLenX);



typedef struct hpcmetricDB_fmt_hdr_t {

  char versionStr[sizeof(HPCMETRICDB_FMT_Version)];
  double version;
  char endian;

  uint32_t numNodes;
  uint32_t numMetrics;

} hpcmetricDB_fmt_hdr_t;


int
hpcmetricDB_fmt_hdr_fread(hpcmetricDB_fmt_hdr_t* hdr, FILE* infs);

int
hpcmetricDB_fmt_hdr_fwrite(hpcmetricDB_fmt_hdr_t* hdr, FILE* outfs);

int
hpcmetricDB_fmt_hdr_fprint(hpcmetricDB_fmt_hdr_t* hdr, FILE* outfs);

// --------------------------------------------------------------------------
// additional sampling info
// --------------------------------------------------------------------------

typedef struct sampling_info_s {
  uint64_t  sample_clock;
  void     *sample_data;

  // sampling period in nanoseconds.
  // This is used for adding <no activity> to traces where threads are idle
  // 0 means not a time-based metric, in which case we do not add 
  // <no activity> to the trace.
  uint64_t sampling_period;

  // 1 if the sample is for a time-based metric
  // 0 otherwise
  int is_time_based_metric;
} sampling_info_t;


//***************************************************************************

#if defined(__cplusplus)
} /* extern "C" */
#endif

#endif /* prof_lean_hpcrun_fmt_h */
<|MERGE_RESOLUTION|>--- conflicted
+++ resolved
@@ -542,16 +542,10 @@
   hpcfmt_uint_t num_metrics;
   hpcrun_metricVal_t* metrics;
 
-<<<<<<< HEAD
-  // If true, this cct was generated from an un-unwindable code region
-  // (eg. GPU), so there may be "missing" ccts between this one and id_parent.
-  bool from_ununwindable : 1;
-=======
   // If true, this cct was generated from a stack unwind, like usual.
   // If false, this cct was not generated from a stack unwind (eg. GPU samples),
   // so there may be "missing" ccts between this one and id_parent.
   bool unwound : 1;
->>>>>>> d453063c
 
 } hpcrun_fmt_cct_node_t;
 
