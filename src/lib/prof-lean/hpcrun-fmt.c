--- conflicted
+++ resolved
@@ -660,21 +660,16 @@
     HPCFMT_ThrowIfError(hpcfmt_int4_fwrite(x->as_info.bits, fs));
   }
 
-<<<<<<< HEAD
   if (hpcrun_fmt_is_allocation_type(x->node_type)) {
     // special data centric node: allocation node
-    hpcfmt_int4_fwrite(x->id_node_alloc, fs);
-    hpcfmt_int8_fwrite(x->start_address, fs);
+    HPCFMT_ThrowIfError( hpcfmt_int4_fwrite(x->id_node_alloc, fs) );
+    HPCFMT_ThrowIfError( hpcfmt_int8_fwrite(x->start_address, fs) );
 
   } else {
 
-    hpcfmt_int2_fwrite(x->lm_id, fs);
-    hpcfmt_int8_fwrite(x->lm_ip, fs);
-  }
-=======
-  HPCFMT_ThrowIfError(hpcfmt_int2_fwrite(x->lm_id, fs));
-  HPCFMT_ThrowIfError(hpcfmt_int8_fwrite(x->lm_ip, fs));
->>>>>>> 0e7badbe
+    HPCFMT_ThrowIfError(hpcfmt_int2_fwrite(x->lm_id, fs));
+    HPCFMT_ThrowIfError(hpcfmt_int8_fwrite(x->lm_ip, fs));
+  }
 
   if (flags.fields.isLogicalUnwind) {
     HPCFMT_ThrowIfError(hpcrun_fmt_lip_fwrite(&x->lip, fs));
