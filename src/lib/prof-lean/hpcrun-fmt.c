// -*-Mode: C++;-*- // technically C99

// * BeginRiceCopyright *****************************************************
//
// $HeadURL$
// $Id$
//
// --------------------------------------------------------------------------
// Part of HPCToolkit (hpctoolkit.org)
//
// Information about sources of support for research and development of
// HPCToolkit is at 'hpctoolkit.org' and in 'README.Acknowledgments'.
// --------------------------------------------------------------------------
//
// Copyright ((c)) 2002-2018, Rice University
// All rights reserved.
//
// Redistribution and use in source and binary forms, with or without
// modification, are permitted provided that the following conditions are
// met:
//
// * Redistributions of source code must retain the above copyright
//   notice, this list of conditions and the following disclaimer.
//
// * Redistributions in binary form must reproduce the above copyright
//   notice, this list of conditions and the following disclaimer in the
//   documentation and/or other materials provided with the distribution.
//
// * Neither the name of Rice University (RICE) nor the names of its
//   contributors may be used to endorse or promote products derived from
//   this software without specific prior written permission.
//
// This software is provided by RICE and contributors "as is" and any
// express or implied warranties, including, but not limited to, the
// implied warranties of merchantability and fitness for a particular
// purpose are disclaimed. In no event shall RICE or contributors be
// liable for any direct, indirect, incidental, special, exemplary, or
// consequential damages (including, but not limited to, procurement of
// substitute goods or services; loss of use, data, or profits; or
// business interruption) however caused and on any theory of liability,
// whether in contract, strict liability, or tort (including negligence
// or otherwise) arising in any way out of the use of this software, even
// if advised of the possibility of such damage.
//
// ******************************************************* EndRiceCopyright *

//***************************************************************************
//
// File:
//   $HeadURL$
//
// Purpose:
//   Low-level types and functions for reading/writing a call path
//   profile as formatted data.
//
//   See hpcrun-fmt.txt.
//
//   These routines *must not* allocate dynamic memory; if such memory
//   is needed, callbacks to the user's allocator should be used.
//
// Description:
//   [The set of functions, macros, etc. defined in the file]
//
//***************************************************************************

//************************* System Include Files ****************************

#include <stdio.h>
#include <fcntl.h>
#include <stdlib.h>
#include <unistd.h>
#include <errno.h>
#include <string.h>

#include <sys/stat.h>

//*************************** User Include Files ****************************

#include <include/gcc-attr.h>

#include "hpcio.h"
#include "hpcio-buffer.h"
#include "hpcfmt.h"
#include "hpcrun-fmt.h"

//***************************************************************************

//***************************************************************************
// hdr
//***************************************************************************

int
hpcrun_fmt_hdr_fread(hpcrun_fmt_hdr_t* hdr, FILE* infs, hpcfmt_alloc_fn alloc)
{
  char tag[HPCRUN_FMT_MagicLen + 1];

  int nr = fread(tag, 1, HPCRUN_FMT_MagicLen, infs);
  tag[HPCRUN_FMT_MagicLen] = '\0';

  if (nr != HPCRUN_FMT_MagicLen) {
    return HPCFMT_ERR;
  }
  if (strcmp(tag, HPCRUN_FMT_Magic) != 0) {
    return HPCFMT_ERR;
  }

  nr = fread(hdr->versionStr, 1, HPCRUN_FMT_VersionLen, infs);
  hdr->versionStr[HPCRUN_FMT_VersionLen] = '\0';
  if (nr != HPCRUN_FMT_VersionLen) {
    return HPCFMT_ERR;
  }
  hdr->version = atof(hdr->versionStr);

  nr = fread(&hdr->endian, 1, HPCRUN_FMT_EndianLen, infs);
  if (nr != HPCRUN_FMT_EndianLen) {
    return HPCFMT_ERR;
  }

  hpcfmt_nvpairList_fread(&(hdr->nvps), infs, alloc);

  return HPCFMT_OK;
}


int
hpcrun_fmt_hdr_fwrite(FILE* fs, ...)
{
  va_list args;
  va_start(args, fs);

  fwrite(HPCRUN_FMT_Magic,   1, HPCRUN_FMT_MagicLen, fs);
  fwrite(HPCRUN_FMT_Version, 1, HPCRUN_FMT_VersionLen, fs);
  fwrite(HPCRUN_FMT_Endian,  1, HPCRUN_FMT_EndianLen, fs);

  hpcfmt_nvpairs_vfwrite(fs, args);

  va_end(args);

  return HPCFMT_OK;
}


int
hpcrun_fmt_hdr_fprint(hpcrun_fmt_hdr_t* hdr, FILE* fs)
{
  fprintf(fs, "%s\n", HPCRUN_FMT_Magic);

  fprintf(fs, "[hdr:\n");
  fprintf(fs, "  (version: %s)\n", hdr->versionStr);
  fprintf(fs, "  (endian: %c)\n", hdr->endian);
  hpcfmt_nvpairList_fprint(&hdr->nvps, fs, "  ");
  fprintf(fs, "]\n");

  return HPCFMT_OK;
}


void
hpcrun_fmt_hdr_free(hpcrun_fmt_hdr_t* hdr, hpcfmt_free_fn dealloc)
{
  if (dealloc) {
    hpcfmt_nvpairList_free(&(hdr->nvps), dealloc);
  }
}


//***************************************************************************
// epoch-hdr
//***************************************************************************

int
hpcrun_fmt_epochHdr_fread(hpcrun_fmt_epochHdr_t* ehdr, FILE* fs,
			  hpcfmt_alloc_fn alloc)
{
  char tag[HPCRUN_FMT_EpochTagLen + 1];

  int nr = fread(tag, 1, HPCRUN_FMT_EpochTagLen, fs);
  tag[HPCRUN_FMT_EpochTagLen] = '\0';
  
  if (nr != HPCRUN_FMT_EpochTagLen) {
    return (nr == 0 && feof(fs)) ? HPCFMT_EOF : HPCFMT_ERR;
  }

  if (strcmp(tag, HPCRUN_FMT_EpochTag) != 0) {
    return HPCFMT_ERR;
  }

  // removed m_raToCallsiteOfst from epoch Hdr. don't change file format!
  uint32_t dummy; 

  HPCFMT_ThrowIfError(hpcfmt_int8_fread(&(ehdr->flags.bits), fs));
  HPCFMT_ThrowIfError(hpcfmt_int8_fread(&(ehdr->measurementGranularity), fs));
  HPCFMT_ThrowIfError(hpcfmt_int4_fread(&dummy, fs));
  HPCFMT_ThrowIfError(hpcfmt_nvpairList_fread(&(ehdr->nvps), fs, alloc));

  return HPCFMT_OK;
}


int
hpcrun_fmt_epochHdr_fwrite(FILE* fs, epoch_flags_t flags,
			   uint64_t measurementGranularity,
			   ...)
{
  va_list args;
  va_start(args, measurementGranularity);

  int nw = fwrite(HPCRUN_FMT_EpochTag, 1, HPCRUN_FMT_EpochTagLen, fs);
  if (nw != HPCRUN_FMT_EpochTagLen) return HPCFMT_ERR;

  // removed m_raToCallsiteOfst from epoch Hdr. don't change file format!
  uint32_t dummy = 0;

  HPCFMT_ThrowIfError(hpcfmt_int8_fwrite(flags.bits, fs));
  HPCFMT_ThrowIfError(hpcfmt_int8_fwrite(measurementGranularity, fs));
  HPCFMT_ThrowIfError(hpcfmt_int4_fwrite(dummy, fs));

  HPCFMT_ThrowIfError(hpcfmt_nvpairs_vfwrite(fs, args));

  va_end(args);

  return HPCFMT_OK;
}


int
hpcrun_fmt_epochHdr_fprint(hpcrun_fmt_epochHdr_t* ehdr, FILE* fs)
{
  fprintf(fs, "%s\n", HPCRUN_FMT_EpochTag);
  fprintf(fs, "[epoch-hdr:\n");
  fprintf(fs, "  (flags: 0x%"PRIx64")\n", ehdr->flags.bits);
  fprintf(fs, "  (measurement-granularity: %"PRIu64")\n",
	  ehdr->measurementGranularity);
  hpcfmt_nvpairList_fprint(&(ehdr->nvps), fs, "  ");
  fprintf(fs, "]\n");

  return HPCFMT_OK;
}


void
hpcrun_fmt_epochHdr_free(hpcrun_fmt_epochHdr_t* ehdr, hpcfmt_free_fn dealloc)
{
  if (dealloc) {
    hpcfmt_nvpairList_free(&(ehdr->nvps), dealloc);
  }
}


//***************************************************************************
// metric-tbl
//***************************************************************************

const metric_desc_t metricDesc_NULL = {
  .name          = NULL,
  .description   = NULL,
  .flags.bits_big[0] = 0,
  .flags.bits_big[1] = 0,
  .period        = 0,
  .properties = {.time = 0,.cycles = 0},
  .formula       = NULL,
  .format        = NULL,
};

const hpcrun_metricFlags_t hpcrun_metricFlags_NULL = {
  .fields.ty          = MetricFlags_Ty_NULL,
  .fields.valTy       = MetricFlags_ValTy_NULL,
  .fields.valFmt      = MetricFlags_ValFmt_NULL,
  .fields.unused0     = 0,

  .fields.partner     = 0,
  .fields.show        = (uint8_t)true,
  .fields.showPercent = (uint8_t)true,

  .fields.unused1     = 0,
};

hpcrun_metricVal_t hpcrun_metricVal_ZERO = { .bits = 0 };

//***************************************************************************

int
hpcrun_fmt_metricTbl_fread(metric_tbl_t* metric_tbl, metric_aux_info_t **aux_info,
		FILE* fs, double fmtVersion, hpcfmt_alloc_fn alloc)
{
  HPCFMT_ThrowIfError(hpcfmt_int4_fread(&(metric_tbl->len), fs));
  if (alloc) {
    metric_tbl->lst =
      (metric_desc_t*) alloc(metric_tbl->len * sizeof(metric_desc_t));
  }

  size_t aux_info_size = sizeof(metric_aux_info_t) * metric_tbl->len;
  metric_aux_info_t *perf_info = (metric_aux_info_t*)malloc(aux_info_size);
  memset(perf_info, 0, aux_info_size);

  for (uint32_t i = 0; i < metric_tbl->len; i++) {
    metric_desc_t* x = &metric_tbl->lst[i];
    HPCFMT_ThrowIfError(hpcrun_fmt_metricDesc_fread(x, &(perf_info)[i], fs, fmtVersion, alloc));
  }
  *aux_info = perf_info;
  
  return HPCFMT_OK;
}


int
hpcrun_fmt_metricTbl_fwrite(metric_desc_p_tbl_t* metric_tbl, metric_aux_info_t *aux_info, FILE* fs)
{
  hpcfmt_int4_fwrite(metric_tbl->len, fs);

  for (uint32_t i = 0; i < metric_tbl->len; i++) {

	  // corner case: for other sampling sources than perf event, the
	  // value of aux_info is NULL

    metric_aux_info_t info_tmp;
	metric_aux_info_t *info_ptr = aux_info;

	if (aux_info == NULL) {
	  memset(&info_tmp, 0, sizeof(metric_aux_info_t));
	  info_ptr = &info_tmp;
	} else {
	  info_ptr = &(aux_info[i]);
	}

    hpcrun_fmt_metricDesc_fwrite(metric_tbl->lst[i], info_ptr, fs);
  }

  return HPCFMT_OK;
}


int
hpcrun_fmt_metricTbl_fprint(metric_tbl_t* metric_tbl, metric_aux_info_t *aux_info, FILE* fs)
{
  fprintf(fs, "[metric-tbl: (num-entries: %u)\n", metric_tbl->len);
  for (uint32_t i = 0; i < metric_tbl->len; i++) {
    metric_desc_t* x = &metric_tbl->lst[i];
    hpcrun_fmt_metricDesc_fprint(x, &(aux_info[i]), fs, "  ");
  }
  fputs("]\n", fs);
  
  return HPCFMT_OK;
}


void
hpcrun_fmt_metricTbl_free(metric_tbl_t* metric_tbl, hpcfmt_free_fn dealloc)
{
  for (uint32_t i = 0; i < metric_tbl->len; i++) {
    metric_desc_t* x = &metric_tbl->lst[i];
    hpcrun_fmt_metricDesc_free(x, dealloc);
  }
  dealloc((void*)metric_tbl->lst);
  metric_tbl->lst = NULL;
}


//***************************************************************************

int
hpcrun_fmt_metricDesc_fread(metric_desc_t* x, metric_aux_info_t *aux_info, FILE* fs,
			    double GCC_ATTR_UNUSED fmtVersion,
			    hpcfmt_alloc_fn alloc)
{
  HPCFMT_ThrowIfError(hpcfmt_str_fread(&(x->name), fs, alloc));
  HPCFMT_ThrowIfError(hpcfmt_str_fread(&(x->description), fs, alloc));
  HPCFMT_ThrowIfError(hpcfmt_intX_fread(x->flags.bits, sizeof(x->flags), fs));

  // FIXME: tallent: temporarily support old non-portable convention
  if ( !(x->flags.fields.ty == MetricFlags_Ty_Raw
	   || x->flags.fields.ty == MetricFlags_Ty_Final)
       || x->flags.fields.unused0 != 0
       || x->flags.fields.unused1 != 0) {
    fseek(fs, -sizeof(x->flags), SEEK_CUR);
    
    hpcrun_metricFlags_XXX_t x_flags_old;
    HPCFMT_ThrowIfError(hpcfmt_int8_fread(&(x_flags_old.bits[0]), fs));
    HPCFMT_ThrowIfError(hpcfmt_int8_fread(&(x_flags_old.bits[1]), fs));
    
    x->flags.bits_big[0] = 0;
    x->flags.bits_big[1] = 0;

    x->flags.fields.ty          = x_flags_old.fields.ty;
    x->flags.fields.valTy       = x_flags_old.fields.valTy;
    x->flags.fields.valFmt      = x_flags_old.fields.valFmt;
    x->flags.fields.partner     = (uint16_t) x_flags_old.fields.partner;
    x->flags.fields.show        = x_flags_old.fields.show;
    x->flags.fields.showPercent = x_flags_old.fields.showPercent;
  }

  HPCFMT_ThrowIfError(hpcfmt_int8_fread(&(x->period), fs));
  HPCFMT_ThrowIfError(hpcfmt_str_fread(&(x->formula), fs, alloc));
  HPCFMT_ThrowIfError(hpcfmt_str_fread(&(x->format), fs, alloc));

  HPCFMT_ThrowIfError(hpcfmt_int2_fread ((uint16_t*)&(x->is_frequency_metric),    fs));
  HPCFMT_ThrowIfError(hpcfmt_int2_fread ((uint16_t*)&(aux_info->is_multiplexed),  fs));
  HPCFMT_ThrowIfError(hpcfmt_real8_fread(&(aux_info->threshold_mean),  fs));
  // disabled temporarily
  //HPCFMT_ThrowIfError(hpcfmt_real8_fread(&(x->info_data.threshold_stdev), fs));
  HPCFMT_ThrowIfError(hpcfmt_int8_fread ((&aux_info->num_samples),     fs));

  // These two aren't written into the hpcrun file; hence manually set them.
  x->properties.time = 0;
  x->properties.cycles = 0;

  return HPCFMT_OK;
}


int
hpcrun_fmt_metricDesc_fwrite(metric_desc_t* x, metric_aux_info_t *aux_info, FILE* fs)
{
  HPCFMT_ThrowIfError(hpcfmt_str_fwrite(x->name, fs));
  HPCFMT_ThrowIfError(hpcfmt_str_fwrite(x->description, fs));
  HPCFMT_ThrowIfError(hpcfmt_intX_fwrite(x->flags.bits, sizeof(x->flags), fs));
  HPCFMT_ThrowIfError(hpcfmt_int8_fwrite(x->period, fs));
  HPCFMT_ThrowIfError(hpcfmt_str_fwrite(x->formula, fs));
  HPCFMT_ThrowIfError(hpcfmt_str_fwrite(x->format, fs));

  HPCFMT_ThrowIfError(hpcfmt_int2_fwrite(x->is_frequency_metric, fs));

  HPCFMT_ThrowIfError(hpcfmt_int2_fwrite(aux_info->is_multiplexed, fs));
  HPCFMT_ThrowIfError(hpcfmt_real8_fwrite(aux_info->threshold_mean, fs));
  HPCFMT_ThrowIfError(hpcfmt_int8_fwrite(aux_info->num_samples, fs));

  return HPCFMT_OK;
}


int
hpcrun_fmt_metricDesc_fprint(metric_desc_t* x, metric_aux_info_t *aux_info, FILE* fs, const char* pre)
{
  fprintf(fs, "%s[(nm: %s) (desc: %s) "
	  "((ty: %d) (val-ty: %d) (val-fmt: %d) (partner: %u) (show: %d) (showPercent: %d)) "
	  "(period: %"PRIu64") (formula: %s) (format: %s)\n" ,
	  pre, hpcfmt_str_ensure(x->name), hpcfmt_str_ensure(x->description),
	  (int)x->flags.fields.ty, (int)x->flags.fields.valTy,
	  (int)x->flags.fields.valFmt,
	  (uint)x->flags.fields.partner, x->flags.fields.show, x->flags.fields.showPercent,
	  x->period,
	  hpcfmt_str_ensure(x->formula), hpcfmt_str_ensure(x->format));
  fprintf(fs, "    (frequency: %d) (multiplexed: %d) (period-mean: %f) (num-samples: %d)]\n",
          (int)x->is_frequency_metric, (int)aux_info->is_multiplexed,
		  aux_info->threshold_mean,  (int) aux_info->num_samples);
  return HPCFMT_OK;
}


void
hpcrun_fmt_metricDesc_free(metric_desc_t* x, hpcfmt_free_fn dealloc)
{
  hpcfmt_str_free(x->name, dealloc);
  x->name = NULL;
  hpcfmt_str_free(x->description, dealloc);
  x->description = NULL;
  hpcfmt_str_free(x->formula, dealloc);
  x->formula = NULL;
  hpcfmt_str_free(x->format, dealloc);
  x->format = NULL;
}

double 
hpcrun_fmt_metric_get_value(metric_desc_t metric_desc, hpcrun_metricVal_t metric)
{
  if (metric_desc.flags.fields.valFmt == MetricFlags_ValFmt_Int) {
    return (double) metric.i;
  } 
  else if (metric_desc.flags.fields.valFmt == MetricFlags_ValFmt_Real) {
    return metric.r;
  }
  // TODO: default value
  return metric.r;
}

// set a new value into a metric
void
hpcrun_fmt_metric_set_value(metric_desc_t metric_desc, 
   hpcrun_metricVal_t *metric, double value)
{
  if (metric_desc.flags.fields.valFmt == MetricFlags_ValFmt_Int) {
    metric->i = (int) value;
  } 
  else if (metric_desc.flags.fields.valFmt == MetricFlags_ValFmt_Real) {
    metric->r = value;
  }
}

// set a new integer value into a metric, and force it to be
// an integer type metric
void
hpcrun_fmt_metric_set_value_int( hpcrun_metricFlags_t *flags,
   hpcrun_metricVal_t *metric, int value)
{
  flags->fields.valFmt = MetricFlags_ValFmt_Int;
  metric->i = value;
}

// set a new double value into a metric, and force it to be
// a real type metric
void
hpcrun_fmt_metric_set_value_real( hpcrun_metricFlags_t *flags,
   hpcrun_metricVal_t *metric, double value)
{
  flags->fields.valFmt = MetricFlags_ValFmt_Real;
  metric->r = value;
}


//***************************************************************************
// loadmap
//***************************************************************************

int
hpcrun_fmt_loadmap_fread(loadmap_t* loadmap, FILE* fs, hpcfmt_alloc_fn alloc)
{
  HPCFMT_ThrowIfError(hpcfmt_int4_fread(&(loadmap->len), fs));
  if (alloc) {
    loadmap->lst = alloc(loadmap->len * sizeof(loadmap_entry_t));
  }

  for (uint32_t i = 0; i < loadmap->len; i++) {
    loadmap_entry_t* e = &loadmap->lst[i];
    HPCFMT_ThrowIfError(hpcrun_fmt_loadmapEntry_fread(e, fs, alloc));
  }

  return HPCFMT_OK;
}


int
hpcrun_fmt_loadmap_fwrite(loadmap_t* loadmap, FILE* fs)
{
  HPCFMT_ThrowIfError(hpcfmt_int4_fwrite(loadmap->len, fs));
  for (uint32_t i = 0; i < loadmap->len; i++) {
    loadmap_entry_t* e = &loadmap->lst[i];
    HPCFMT_ThrowIfError(hpcrun_fmt_loadmapEntry_fwrite(e, fs));
  }
  
  return HPCFMT_OK;
}


int
hpcrun_fmt_loadmap_fprint(loadmap_t* loadmap, FILE* fs)
{
  fprintf(fs, "[loadmap: (num-entries: %u)\n", loadmap->len);
  for (uint32_t i = 0; i < loadmap->len; i++) {
    loadmap_entry_t* e = &loadmap->lst[i];
    HPCFMT_ThrowIfError(hpcrun_fmt_loadmapEntry_fprint(e, fs, "  "));
  }
  fprintf(fs, "]\n");
  
  return HPCFMT_OK;
}


void
hpcrun_fmt_loadmap_free(loadmap_t* loadmap, hpcfmt_free_fn dealloc)
{
  for (uint32_t i = 0; i < loadmap->len; i++) {
    loadmap_entry_t* e = &loadmap->lst[i];
    hpcrun_fmt_loadmapEntry_free(e, dealloc);
  }
  dealloc(loadmap->lst);
  loadmap->lst = NULL;
}


//***************************************************************************

int
hpcrun_fmt_loadmapEntry_fread(loadmap_entry_t* x, FILE* fs,
			      hpcfmt_alloc_fn alloc)
{
  HPCFMT_ThrowIfError(hpcfmt_int2_fread(&(x->id), fs));
  HPCFMT_ThrowIfError(hpcfmt_str_fread(&(x->name), fs, alloc));
  HPCFMT_ThrowIfError(hpcfmt_int8_fread(&(x->flags), fs));
  return HPCFMT_OK;
}


int
hpcrun_fmt_loadmapEntry_fwrite(loadmap_entry_t* x, FILE* fs)
{
  HPCFMT_ThrowIfError(hpcfmt_int2_fwrite(x->id, fs));
  HPCFMT_ThrowIfError(hpcfmt_str_fwrite(x->name, fs));
  HPCFMT_ThrowIfError(hpcfmt_int8_fwrite(x->flags, fs));
  return HPCFMT_OK;
}


int
hpcrun_fmt_loadmapEntry_fprint(loadmap_entry_t* x, FILE* fs, const char* pre)
{
  fprintf(fs, "%s[(id: %u) (nm: %s) (flg: 0x%"PRIx64")]\n",
	  pre, (uint)x->id, x->name, x->flags);
  return HPCFMT_OK;
}


void
hpcrun_fmt_loadmapEntry_free(loadmap_entry_t* x, hpcfmt_free_fn dealloc)
{
  hpcfmt_str_free(x->name, dealloc);
  x->name = NULL;
}


//***************************************************************************
// cct
//***************************************************************************

 int
hpcrun_fmt_cct_node_fread(hpcrun_fmt_cct_node_t* x,
			  epoch_flags_t flags, FILE* fs)
{
  HPCFMT_ThrowIfError(hpcfmt_int4_fread(&x->id, fs));
  HPCFMT_ThrowIfError(hpcfmt_int4_fread(&x->id_parent, fs));

  x->as_info = lush_assoc_info_NULL;
  if (flags.fields.isLogicalUnwind) {
    HPCFMT_ThrowIfError(hpcfmt_int4_fread(&x->as_info.bits, fs));
  }

  HPCFMT_ThrowIfError(hpcfmt_int2_fread(&x->lm_id, fs));
  HPCFMT_ThrowIfError(hpcfmt_int8_fread(&x->lm_ip, fs));

  lush_lip_init(&x->lip);
  if (flags.fields.isLogicalUnwind) {
    hpcrun_fmt_lip_fread(&x->lip, fs);
  }

  for (int i = 0; i < x->num_metrics; ++i) {
    HPCFMT_ThrowIfError(hpcfmt_int8_fread(&x->metrics[i].bits, fs));
  }
  
  return HPCFMT_OK;
}


int
hpcrun_fmt_cct_node_fwrite(hpcrun_fmt_cct_node_t* x,
			   epoch_flags_t flags, FILE* fs)
{
  HPCFMT_ThrowIfError(hpcfmt_int4_fwrite(x->id, fs));
  HPCFMT_ThrowIfError(hpcfmt_int4_fwrite(x->id_parent, fs));

  if (flags.fields.isLogicalUnwind) {
    HPCFMT_ThrowIfError(hpcfmt_int4_fwrite(x->as_info.bits, fs));
  }

  HPCFMT_ThrowIfError(hpcfmt_int2_fwrite(x->lm_id, fs));
  HPCFMT_ThrowIfError(hpcfmt_int8_fwrite(x->lm_ip, fs));

  if (flags.fields.isLogicalUnwind) {
    HPCFMT_ThrowIfError(hpcrun_fmt_lip_fwrite(&x->lip, fs));
  }

  for (int i = 0; i < x->num_metrics; ++i) {
    HPCFMT_ThrowIfError(hpcfmt_int8_fwrite(x->metrics[i].bits, fs));
  }
  
  return HPCFMT_OK;
}


int
hpcrun_fmt_cct_node_fprint(hpcrun_fmt_cct_node_t* x, FILE* fs,
			   epoch_flags_t flags, const metric_tbl_t* metricTbl,
			   const char* pre)
{
  // N.B.: convert 'id' and 'id_parent' to ints so leaf flag
  // (negative) is apparent
  fprintf(fs, "%s[node: (id: %d) (id-parent: %d) ",
	  pre, (int)x->id, (int)x->id_parent);

  if (flags.fields.isLogicalUnwind) {
    char as_str[LUSH_ASSOC_INFO_STR_MIN_LEN];
    lush_assoc_info_sprintf(as_str, x->as_info);

    fprintf(fs, "(as: %s) ", as_str);
  }

  fprintf(fs, "(lm-id: %u) (lm-ip: 0x%"PRIx64") ", (uint)x->lm_id, x->lm_ip);

  if (flags.fields.isLogicalUnwind) {
    hpcrun_fmt_lip_fprint(&x->lip, fs, "");
  }

  fprintf(fs, "\n");

  fprintf(fs, "%s(metrics:", pre);
  for (uint i = 0; i < x->num_metrics; ++i) {
    hpcrun_metricFlags_t mflags = hpcrun_metricFlags_NULL;
    if (metricTbl) {
      const metric_desc_t* mdesc = &(metricTbl->lst[i]);
      mflags = mdesc->flags;
    }

    switch (mflags.fields.valFmt) {
      default:
      case MetricFlags_ValFmt_Int:
	fprintf(fs, " %"PRIu64, x->metrics[i].i);
	break;
      case MetricFlags_ValFmt_Real:
	fprintf(fs, " %g", x->metrics[i].r);
	break;
    }

    if (i + 1 < x->num_metrics) {
      fprintf(fs, " ");
    }
  }
  fprintf(fs, ")\n");

  fprintf(fs, "%s]\n", pre);
  
  return HPCFMT_OK;
}


//***************************************************************************

int
hpcrun_fmt_lip_fread(lush_lip_t* x, FILE* fs)
{
  for (int i = 0; i < LUSH_LIP_DATA8_SZ; ++i) {
    HPCFMT_ThrowIfError(hpcfmt_int8_fread(&x->data8[i], fs));
  }
  
  return HPCFMT_OK;
}


int
hpcrun_fmt_lip_fwrite(lush_lip_t* x, FILE* fs)
{
  for (int i = 0; i < LUSH_LIP_DATA8_SZ; ++i) {
    HPCFMT_ThrowIfError(hpcfmt_int8_fwrite(x->data8[i], fs));
  }
  
  return HPCFMT_OK;
}


int
hpcrun_fmt_lip_fprint(lush_lip_t* x, FILE* fs, const char* pre)
{
  char lip_str[LUSH_LIP_STR_MIN_LEN];
  lush_lip_sprintf(lip_str, x);

  fprintf(fs, "%s(lip: %s)", pre, lip_str);

  return HPCFMT_OK;
}


//***************************************************************************
// hpctrace (located here for now)
//***************************************************************************

//***************************************************************************
// [hpctrace] hdr
//***************************************************************************

const hpctrace_hdr_flags_t hpctrace_hdr_flags_NULL = 0;


int
hpctrace_fmt_hdr_fread(hpctrace_fmt_hdr_t* hdr, FILE* infs)
{
  char tag[HPCTRACE_FMT_MagicLen + 1];

  int nr = fread(tag, 1, HPCTRACE_FMT_MagicLen, infs);
  tag[HPCTRACE_FMT_MagicLen] = '\0';

  if (nr != HPCTRACE_FMT_MagicLen) {
    return HPCFMT_ERR;
  }
  if (strcmp(tag, HPCTRACE_FMT_Magic) != 0) {
    return HPCFMT_ERR;
  }

  nr = fread(hdr->versionStr, 1, HPCTRACE_FMT_VersionLen, infs);
  hdr->versionStr[HPCTRACE_FMT_VersionLen] = '\0';
  if (nr != HPCTRACE_FMT_VersionLen) {
    return HPCFMT_ERR;
  }
  hdr->version = atof(hdr->versionStr);

  nr = fread(&hdr->endian, 1, HPCTRACE_FMT_EndianLen, infs);
  if (nr != HPCTRACE_FMT_EndianLen) {
    return HPCFMT_ERR;
  }

  hdr->flags = hpctrace_hdr_flags_NULL;
  if (hdr->version > 1.0) {
    HPCFMT_ThrowIfError(hpcfmt_int8_fread(&(hdr->flags), infs));
  }

  return HPCFMT_OK;
}


// Writer based on outbuf.
// Returns: HPCFMT_OK on success, else HPCFMT_ERR.
int
hpctrace_fmt_hdr_outbuf(hpctrace_hdr_flags_t flags, hpcio_outbuf_t* outbuf)
{
  ssize_t ret;

  const int bufSZ = sizeof(flags);
  unsigned char buf[bufSZ];

  uint64_t flag_bits = flags;
  int k = 0;
  for (int shift = 56; shift >= 0; shift -= 8) {
    buf[k] = (flag_bits >> shift) & 0xff;
    k++;
  }

  hpcio_outbuf_write(outbuf, HPCTRACE_FMT_Magic, HPCTRACE_FMT_MagicLen);
  hpcio_outbuf_write(outbuf, HPCTRACE_FMT_Version, HPCTRACE_FMT_VersionLen);
  hpcio_outbuf_write(outbuf, HPCTRACE_FMT_Endian, HPCTRACE_FMT_EndianLen);
  ret = hpcio_outbuf_write(outbuf, buf, bufSZ);

  if (ret != bufSZ) {
    return HPCFMT_ERR;
  }

  return HPCFMT_OK;
}


// N.B.: not async safe
int
hpctrace_fmt_hdr_fwrite(hpctrace_hdr_flags_t flags, FILE* fs)
{
<<<<<<< HEAD
  fwrite(HPCTRACE_FMT_Magic,   1, HPCTRACE_FMT_MagicLen, fs);
  fwrite(HPCTRACE_FMT_Version, 1, HPCTRACE_FMT_VersionLen, fs);
  fwrite(HPCTRACE_FMT_Endian,  1, HPCTRACE_FMT_EndianLen, fs);
  hpcfmt_int8_fwrite(flags, fs);
=======
  int nw;

  nw = fwrite(HPCTRACE_FMT_Magic,   1, HPCTRACE_FMT_MagicLen, fs);
  if (nw != HPCTRACE_FMT_MagicLen) return HPCFMT_ERR;

  nw = fwrite(HPCTRACE_FMT_Version, 1, HPCTRACE_FMT_VersionLen, fs);
  if (nw != HPCTRACE_FMT_VersionLen) return HPCFMT_ERR;

  nw = fwrite(HPCTRACE_FMT_Endian,  1, HPCTRACE_FMT_EndianLen, fs);
  if (nw != HPCTRACE_FMT_EndianLen) return HPCFMT_ERR;

  HPCFMT_ThrowIfError(hpcfmt_int8_fwrite(flags.bits, fs));
>>>>>>> d0c43e39

  return HPCFMT_OK;
}


int
hpctrace_fmt_hdr_fprint(hpctrace_fmt_hdr_t* hdr, FILE* fs)
{
  fprintf(fs, "%s\n", HPCTRACE_FMT_Magic);

  fprintf(fs, "[hdr:\n");
  fprintf(fs, "  (version: %s)\n", hdr->versionStr);
  fprintf(fs, "  (endian: %c)\n", hdr->endian);
  fprintf(fs, "  (flags: 0x%"PRIx64")\n", hdr->flags);
  fprintf(fs, "]\n");

  return HPCFMT_OK;
}


//***************************************************************************
// [hpctrace] datum (trace record)
//***************************************************************************

int
hpctrace_fmt_datum_fread(hpctrace_fmt_datum_t* x, hpctrace_hdr_flags_t flags,
			 FILE* fs)
{
  int ret = HPCFMT_OK;
  
  ret = hpcfmt_int8_fread(&(x->comp), fs);
  if (ret != HPCFMT_OK) {
    return ret; // can be HPCFMT_EOF
  }

  HPCFMT_ThrowIfError(hpcfmt_int4_fread(&(x->cpId), fs));

  if (HPCTRACE_HDR_FLAGS_GET_BIT(flags, HPCTRACE_HDR_FLAGS_DATA_CENTRIC_BIT_POS)) {
    HPCFMT_ThrowIfError(hpcfmt_int4_fread(&(x->metricId), fs));
  }
  else {
    x->metricId = HPCTRACE_FMT_MetricId_NULL;
  }

  return HPCFMT_OK;
}


// Append the trace record to the outbuf.
// Returns: HPCFMT_OK on success, else HPCFMT_ERR.
int
hpctrace_fmt_datum_outbuf(hpctrace_fmt_datum_t* x, hpctrace_hdr_flags_t flags,
			  hpcio_outbuf_t* outbuf)
{
  const int bufSZ = sizeof(hpctrace_fmt_datum_t);
  unsigned char buf[bufSZ];
  int shift, k;

  k = 0;

  uint64_t comp = x->comp;
  for (shift = 56; shift >= 0; shift -= 8) {
    buf[k] = (comp >> shift) & 0xff;
    k++;
  }

  uint32_t cpId = x->cpId;
  for (shift = 24; shift >= 0; shift -= 8) {
    buf[k] = (cpId >> shift) & 0xff;
    k++;
  }

  if (HPCTRACE_HDR_FLAGS_GET_BIT(flags, HPCTRACE_HDR_FLAGS_DATA_CENTRIC_BIT_POS)) {
    uint32_t metricId = x->metricId;
    for (shift = 24; shift >= 0; shift -= 8) {
      buf[k] = (metricId >> shift) & 0xff;
      k++;
    }
  }
  
  if (hpcio_outbuf_write(outbuf, buf, k) != k) {
    return HPCFMT_ERR;
  }

  return HPCFMT_OK;
}


int
hpctrace_fmt_datum_fwrite(hpctrace_fmt_datum_t* x, hpctrace_hdr_flags_t flags,
			  FILE* outfs)
{
<<<<<<< HEAD
  hpcfmt_int8_fwrite(x->comp, outfs);
  hpcfmt_int4_fwrite(x->cpId, outfs);
  if (HPCTRACE_HDR_FLAGS_GET_BIT(flags, HPCTRACE_HDR_FLAGS_DATA_CENTRIC_BIT_POS)) {
    hpcfmt_int4_fwrite(x->metricId, outfs);
=======
  HPCFMT_ThrowIfError(hpcfmt_int8_fwrite(x->time, outfs));
  HPCFMT_ThrowIfError(hpcfmt_int4_fwrite(x->cpId, outfs));
  if (flags.fields.isDataCentric) {
    HPCFMT_ThrowIfError(hpcfmt_int4_fwrite(x->metricId, outfs));
>>>>>>> d0c43e39
  }

  return HPCFMT_OK;
}


int
hpctrace_fmt_datum_fprint(hpctrace_fmt_datum_t* x, hpctrace_hdr_flags_t flags,
			  FILE* fs)
{
  fprintf(fs, "(%"PRIu64", %u", HPCTRACE_FMT_GET_TIME(x->comp), x->cpId);
  if (HPCTRACE_HDR_FLAGS_GET_BIT(flags, HPCTRACE_HDR_FLAGS_LCA_RECORDED_BIT_POS)) {
    fprintf(fs, ", %u",  HPCTRACE_FMT_GET_DLCA(x->comp));
  }
  if (HPCTRACE_HDR_FLAGS_GET_BIT(flags, HPCTRACE_HDR_FLAGS_DATA_CENTRIC_BIT_POS)) {
    fprintf(fs, ", %u",  x->metricId);
  }
  fputs(")\n", fs);
  return HPCFMT_OK;
}


//***************************************************************************
// hpcprof-metricdb (located here for now)
//***************************************************************************

//***************************************************************************
// [hpcprof-metricdb] hdr
//***************************************************************************

int
hpcmetricDB_fmt_hdr_fread(hpcmetricDB_fmt_hdr_t* hdr, FILE* infs)
{
  char tag[HPCMETRICDB_FMT_MagicLen + 1];
  char version[HPCMETRICDB_FMT_VersionLen + 1];
  char endian[HPCMETRICDB_FMT_EndianLen + 1];

  int nr = fread(tag, 1, HPCMETRICDB_FMT_MagicLen, infs);
  tag[HPCMETRICDB_FMT_MagicLen] = '\0';

  if (nr != HPCMETRICDB_FMT_MagicLen) {
    return HPCFMT_ERR;
  }
  if (strcmp(tag, HPCMETRICDB_FMT_Magic) != 0) {
    return HPCFMT_ERR;
  }

  nr = fread(&version, 1, HPCMETRICDB_FMT_VersionLen, infs);
  version[HPCMETRICDB_FMT_VersionLen] = '\0';
  if (nr != HPCMETRICDB_FMT_VersionLen) {
    return HPCFMT_ERR;
  }
  hdr->version = atof(hdr->versionStr);

  nr = fread(&endian, 1, HPCMETRICDB_FMT_EndianLen, infs);
  if (nr != HPCMETRICDB_FMT_EndianLen) {
    return HPCFMT_ERR;
  }

  HPCFMT_ThrowIfError(hpcfmt_int4_fread(&(hdr->numNodes), infs));
  HPCFMT_ThrowIfError(hpcfmt_int4_fread(&(hdr->numMetrics), infs));

  return HPCFMT_OK;
}


int
hpcmetricDB_fmt_hdr_fwrite(hpcmetricDB_fmt_hdr_t* hdr, FILE* outfs)
{
  int nw;

  nw = fwrite(HPCMETRICDB_FMT_Magic,   1, HPCMETRICDB_FMT_MagicLen, outfs);
  if (nw != HPCTRACE_FMT_MagicLen) return HPCFMT_ERR;

  nw = fwrite(HPCMETRICDB_FMT_Version, 1, HPCMETRICDB_FMT_VersionLen, outfs);
  if (nw != HPCMETRICDB_FMT_VersionLen) return HPCFMT_ERR;

  nw = fwrite(HPCMETRICDB_FMT_Endian,  1, HPCMETRICDB_FMT_EndianLen, outfs);
  if (nw != HPCMETRICDB_FMT_EndianLen) return HPCFMT_ERR;

  HPCFMT_ThrowIfError(hpcfmt_int4_fwrite(hdr->numNodes, outfs));
  HPCFMT_ThrowIfError(hpcfmt_int4_fwrite(hdr->numMetrics, outfs));

  return HPCFMT_OK;
}


int
hpcmetricDB_fmt_hdr_fprint(hpcmetricDB_fmt_hdr_t* hdr, FILE* outfs)
{
  fprintf(outfs, "%s\n", HPCMETRICDB_FMT_Magic);
  fprintf(outfs, "[hdr:...]\n");

  fprintf(outfs, "(num-nodes:   %u)\n", hdr->numNodes);
  fprintf(outfs, "(num-metrics: %u)\n", hdr->numMetrics);

  return HPCFMT_OK;
}
<|MERGE_RESOLUTION|>--- conflicted
+++ resolved
@@ -837,12 +837,6 @@
 int
 hpctrace_fmt_hdr_fwrite(hpctrace_hdr_flags_t flags, FILE* fs)
 {
-<<<<<<< HEAD
-  fwrite(HPCTRACE_FMT_Magic,   1, HPCTRACE_FMT_MagicLen, fs);
-  fwrite(HPCTRACE_FMT_Version, 1, HPCTRACE_FMT_VersionLen, fs);
-  fwrite(HPCTRACE_FMT_Endian,  1, HPCTRACE_FMT_EndianLen, fs);
-  hpcfmt_int8_fwrite(flags, fs);
-=======
   int nw;
 
   nw = fwrite(HPCTRACE_FMT_Magic,   1, HPCTRACE_FMT_MagicLen, fs);
@@ -854,8 +848,7 @@
   nw = fwrite(HPCTRACE_FMT_Endian,  1, HPCTRACE_FMT_EndianLen, fs);
   if (nw != HPCTRACE_FMT_EndianLen) return HPCFMT_ERR;
 
-  HPCFMT_ThrowIfError(hpcfmt_int8_fwrite(flags.bits, fs));
->>>>>>> d0c43e39
+  HPCFMT_ThrowIfError(hpcfmt_int8_fwrite(flags, fs));
 
   return HPCFMT_OK;
 }
@@ -948,17 +941,10 @@
 hpctrace_fmt_datum_fwrite(hpctrace_fmt_datum_t* x, hpctrace_hdr_flags_t flags,
 			  FILE* outfs)
 {
-<<<<<<< HEAD
-  hpcfmt_int8_fwrite(x->comp, outfs);
-  hpcfmt_int4_fwrite(x->cpId, outfs);
+  HPCFMT_ThrowIfError(hpcfmt_int8_fwrite(x->comp, outfs));
+  HPCFMT_ThrowIfError(hpcfmt_int4_fwrite(x->cpId, outfs));
   if (HPCTRACE_HDR_FLAGS_GET_BIT(flags, HPCTRACE_HDR_FLAGS_DATA_CENTRIC_BIT_POS)) {
-    hpcfmt_int4_fwrite(x->metricId, outfs);
-=======
-  HPCFMT_ThrowIfError(hpcfmt_int8_fwrite(x->time, outfs));
-  HPCFMT_ThrowIfError(hpcfmt_int4_fwrite(x->cpId, outfs));
-  if (flags.fields.isDataCentric) {
     HPCFMT_ThrowIfError(hpcfmt_int4_fwrite(x->metricId, outfs));
->>>>>>> d0c43e39
   }
 
   return HPCFMT_OK;
