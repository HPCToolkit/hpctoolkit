--- conflicted
+++ resolved
@@ -638,11 +638,7 @@
 // cct
 //***************************************************************************
 
-<<<<<<< HEAD
-#define HPCFMT_CCT_FLAG_FROM_UNUNWINDABLE 1
-=======
 #define HPCFMT_CCT_FLAG_UNWOUND 1
->>>>>>> d453063c
 
  int
 hpcrun_fmt_cct_node_fread(hpcrun_fmt_cct_node_t* x,
@@ -672,11 +668,7 @@
   uint8_t cct_flags;
   _Static_assert(sizeof cct_flags == 1, "uint8_t > char?");
   HPCFMT_ThrowIfError(hpcfmt_fread(&cct_flags, sizeof cct_flags, fs));
-<<<<<<< HEAD
-  x->from_ununwindable = cct_flags & HPCFMT_CCT_FLAG_FROM_UNUNWINDABLE;
-=======
   x->unwound = cct_flags & HPCFMT_CCT_FLAG_UNWOUND;
->>>>>>> d453063c
   return HPCFMT_OK;
 }
 
@@ -705,11 +697,7 @@
   */
 
   uint8_t cct_flags = 0
-<<<<<<< HEAD
-    | (x->from_ununwindable ? HPCFMT_CCT_FLAG_FROM_UNUNWINDABLE : 0);
-=======
     | (x->unwound ? HPCFMT_CCT_FLAG_UNWOUND : 0);
->>>>>>> d453063c
   _Static_assert(sizeof cct_flags == 1, "uint8_t > char?");
   HPCFMT_ThrowIfError(hpcfmt_fwrite(&cct_flags, sizeof cct_flags, fs));
   return HPCFMT_OK;
@@ -740,11 +728,7 @@
     fprintf(fs, "(as: %s) ", as_str);
   }
 
-<<<<<<< HEAD
-  if(x->from_ununwindable) fprintf(fs, "(from ununwindable) ");
-=======
   if(!x->unwound) fprintf(fs, "(not unwound) ");
->>>>>>> d453063c
 
   fprintf(fs, "(lm-id: %u) (lm-ip: 0x%"PRIx64") ", (uint)x->lm_id, x->lm_ip);
 
