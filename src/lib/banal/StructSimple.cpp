--- conflicted
+++ resolved
@@ -120,21 +120,6 @@
   procnm = BinUtil::canonicalizeProcName(procnm);
   
   if (filenm.empty()) {
-<<<<<<< HEAD
-    std::ostringstream s;
-    s << Prof::Struct::Tree::UnknownFileNm
-      << " [" << fileBasename(lm->name().c_str()) << "]";
-    filenm = s.str();
-  }
-  if (procnm.empty()) {
-    std::ostringstream s;
-    s << Prof::Struct::Tree::UnknownProcNm
-      << "0x"
-      << std::hex
-      << vma
-      << " [" << fileBasename(lm->name().c_str()) << "]";
-    procnm = s.str();
-=======
     filenm = Prof::Struct::Tree::UnknownFileNm
       + " [" + FileUtil::basename(lm->name().c_str()) + "]";
   }
@@ -146,7 +131,6 @@
 	<< " [" << FileUtil::basename(lm->name().c_str()) << "]";
 
     procnm = buf.str();
->>>>>>> 52f8579d
   }
   
   Prof::Struct::File* fileStrct = Prof::Struct::File::demand(lmStrct, filenm);
