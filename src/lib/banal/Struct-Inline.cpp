// -*-Mode: C++;-*-

// * BeginRiceCopyright *****************************************************
//
// $HeadURL$
// $Id$
//
// --------------------------------------------------------------------------
// Part of HPCToolkit (hpctoolkit.org)
//
// Information about sources of support for research and development of
// HPCToolkit is at 'hpctoolkit.org' and in 'README.Acknowledgments'.
// --------------------------------------------------------------------------
//
// Copyright ((c)) 2002-2019, Rice University
// All rights reserved.
//
// Redistribution and use in source and binary forms, with or without
// modification, are permitted provided that the following conditions are
// met:
//
// * Redistributions of source code must retain the above copyright
//   notice, this list of conditions and the following disclaimer.
//
// * Redistributions in binary form must reproduce the above copyright
//   notice, this list of conditions and the following disclaimer in the
//   documentation and/or other materials provided with the distribution.
//
// * Neither the name of Rice University (RICE) nor the names of its
//   contributors may be used to endorse or promote products derived from
//   this software without specific prior written permission.
//
// This software is provided by RICE and contributors "as is" and any
// express or implied warranties, including, but not limited to, the
// implied warranties of merchantability and fitness for a particular
// purpose are disclaimed. In no event shall RICE or contributors be
// liable for any direct, indirect, incidental, special, exemplary, or
// consequential damages (including, but not limited to, procurement of
// substitute goods or services; loss of use, data, or profits; or
// business interruption) however caused and on any theory of liability,
// whether in contract, strict liability, or tort (including negligence
// or otherwise) arising in any way out of the use of this software, even
// if advised of the possibility of such damage.
//
// ******************************************************* EndRiceCopyright *

// This file uses SymtabAPI to provide support for the location
// manager for sequences of inlined function calls.  Symtab provides
// the file name and line number for each step of a inlined sequence.
// This file just calls symtab and packages the results into a C++
// list for the location manager.
//
// Notes:
//
// 1. Symtab does not work cross platform.  You can't run symtab on
// x86 and analyze a ppc binary, or vice versa.  So, we isolate the
// code as much as possible, compile banal twice and link it into
// hpcstruct but not hpcprof.
//
// 2. Many symtab functions have asserts in the code.  In particular,
// openFile() on a binary of the wrong arch type raises SIGABRT rather
// than returning failure. (argh!)  We want the inline support to be
// optional, not required.  So, wrap the symtab calls with sigsetjmp()
// so that failure does not kill the process.
//
// But be careful about overusing sigsetjmp().  There is only one
// handler per process, so this could break other libraries or the
// main program.
//
// 3. Apologies for the single static buffer.  Ideally, we would read
// the dwarf info from inside lib/binutils and carry it down into
// makeStructure() and determineContext().  But that requires
// integrating symtab too deeply into our code.  We may rework this,
// especially if we rewrite the inline support directly from libdwarf
// (which is cross platform).

//***************************************************************************

#include <setjmp.h>
#include <signal.h>
#include <string.h>

#include <list>
#include <set>
#include <string>
#include <utility>
#include <vector>

#include <lib/isa/ISA.hpp>
#include <lib/binutils/BinUtils.hpp>
#include <lib/support/diagnostics.h>
#include <lib/support/FileNameMap.hpp>
#include <lib/support/FileUtil.hpp>
#include <lib/support/RealPathMgr.hpp>
#include <lib/support/StringTable.hpp>

#include "ElfHelper.hpp"
#include "Struct-Inline.hpp"

#include <Module.h>
#include <Symtab.h>
#include <Function.h>

using namespace Dyninst;
using namespace SymtabAPI;
using namespace std;

static const string UNKNOWN_PROC ("unknown-proc");

// FIXME: uses a single static buffer.
static Symtab *the_symtab = NULL;

static struct sigaction old_act_abrt;
static struct sigaction old_act_segv;
static sigjmp_buf jbuf;
static int jbuf_active = 0;

static int num_queries = 0;
static int num_errors = 0;

#define DEBUG_INLINE_NAMES  0

//***************************************************************************

static void restore_sighandler(void);

static void
banal_sighandler(int sig)
{
  if (jbuf_active) {
    siglongjmp(jbuf, 1);
  }

  // caught a signal, but it didn't come from symtab
  restore_sighandler();
  DIAG_Die("banal caught unexpected signal " << sig);
}

static void
init_sighandler(void)
{
  struct sigaction act;

  memset(&act, 0, sizeof(act));
  act.sa_handler = banal_sighandler;
  act.sa_flags = 0;
  sigemptyset(&act.sa_mask);

  jbuf_active = 0;
  sigaction(SIGABRT, &act, &old_act_abrt);
  sigaction(SIGSEGV, &act, &old_act_segv);
}

static void
restore_sighandler(void)
{
  sigaction(SIGABRT, &old_act_abrt, NULL);
  sigaction(SIGSEGV, &old_act_segv, NULL);
  jbuf_active = 0;
}

//***************************************************************************

namespace Inline {

// These functions return true on success.
Symtab *
openSymtab(ElfFile *elfFile)
{
  bool ret = false;

  init_sighandler();
  num_queries = 0;
  num_errors = 0;

  if (sigsetjmp(jbuf, 1) == 0) {
    // normal return
    jbuf_active = 1;
    ret = Symtab::openFile(the_symtab, elfFile->getMemory(), elfFile->getLength(),
			   elfFile->getFileName());
    if (ret) {
      the_symtab->parseTypesNow();
      the_symtab->parseFunctionRanges();
    }
  }
  else {
    // error return
    ret = false;
  }
  jbuf_active = 0;

  if (! ret) {
    DIAG_WMsgIf(1, "SymtabAPI was unable to open: " << elfFile->getFileName());
    the_symtab = NULL;
  }

  return the_symtab;
}

bool
closeSymtab()
{
  bool ret = false;

  if (the_symtab != NULL) {
    ret = Symtab::closeSymtab(the_symtab);
  }
  the_symtab = NULL;

  restore_sighandler();

  if (num_errors > 0) {
    DIAG_WMsgIf(1, "SymtabAPI had " << num_errors << " errors in "
		<< num_queries << " queries.");
  }

  return ret;
}

//***************************************************************************

// Lookup the Module (comp unit) containing 'vma' to see if it is from
// a source file that mangles function names.  A full Symtab Function
// already does this, but inlined functions do not, so we have to
// decide this ourselves.
//
// Returns: true if 'vma' is from a C++ module (mangled names).
//
static string cplus_exts[] = {
  ".C", ".cc", ".cpp", ".cxx", ".c++",
  ".CC", ".CPP", ".CXX", ".hpp", ".hxx", ""
};

static bool
analyzeDemangle(VMA vma)
{
  if (the_symtab == NULL) {
    return false;
  }

  // find module (comp unit) containing vma
  set <Module *> modSet;
  the_symtab->findModuleByOffset(modSet, vma);

  if (modSet.empty()) {
    return false;
  }

  Module * mod = *(modSet.begin());
  if (mod == NULL) {
    return false;
  }

  // languages that need demangling
  supportedLanguages lang = mod->language();
  if (lang == lang_CPlusPlus || lang == lang_GnuCPlusPlus) {
    return true;
  }
  if (lang != lang_Unknown) {
    return false;
  }

  // if language is unknown, then try file name
  string filenm = mod->fileName();
  long file_len = filenm.length();

  if (filenm == "") {
    return false;
  }

  for (auto i = 0; cplus_exts[i] != ""; i++) {
    string ext = cplus_exts[i];
    long len = ext.length();

    if (file_len > len && filenm.compare(file_len - len, len, ext) == 0) {
      return true;
    }
  }

  return false;
}


// Returns nodelist as a list of InlineNodes for the inlined sequence
// at VMA addr.  The front of the list is the outermost frame, back is
// innermost.
//
bool
analyzeAddr(InlineSeqn & nodelist, VMA addr, RealPathMgr * realPath)
{
  FunctionBase *func, *parent;
  bool ret = false;

  if (the_symtab == NULL) {
    return false;
  }
  nodelist.clear();

  num_queries++;

  if (sigsetjmp(jbuf, 1) == 0) {
    //
    // normal return
    //
    jbuf_active = 1;
    if (the_symtab->getContainingInlinedFunction(addr, func))
    {
      bool demangle = analyzeDemangle(addr);

      parent = func->getInlinedParent();
      while (parent != NULL) {
	//
	// func is inlined iff it has a parent
	//
	InlinedFunction *ifunc = static_cast <InlinedFunction *> (func);
	pair <string, Offset> callsite = ifunc->getCallsite();
	string filenm = callsite.first;
	if (filenm != "") { realPath->realpath(filenm); }
	long lineno = callsite.second;

	// symtab does not provide mangled and pretty names for
	// inlined functions, so we have to decide this ourselves
	string procnm = func->getName();
	string prettynm = procnm;

        if (procnm == "") {
	  procnm = UNKNOWN_PROC;
	  prettynm = UNKNOWN_PROC;
	}
	else if (demangle) {
	  prettynm = BinUtil::demangleProcName(procnm);
	}

#if DEBUG_INLINE_NAMES
	cout << "raw-inline:  0x" << hex << addr << dec
	     << "  link:  " << procnm << "  pretty:  " << prettynm << "\n";
#endif

	nodelist.push_front(InlineNode(filenm, procnm, prettynm, lineno));

	func = parent;
	parent = func->getInlinedParent();
      }
      ret = true;
    }
  }
  else {
    // error return
    num_errors++;
    ret = false;
  }
  jbuf_active = 0;

  return ret;
}

//***************************************************************************

// Insert one statement range into the map.
//
// Note: we pass the stmt info in 'sinfo', but we don't link sinfo
// itself into the map.  Instead, insert a copy.
//
// Note: call stmts never merge with adjacent stmts.  They are always
// a single instruction.
//
void
StmtMap::insert(StmtInfo * sinfo)
{
  if (sinfo == NULL) {
    return;
  }

  VMA  vma = sinfo->vma;
  VMA  end_vma = vma + sinfo->len;
  long file = sinfo->file_index;
  long base = sinfo->base_index;
  long line = sinfo->line_num;

  StmtInfo * info = NULL;
  StmtInfo * left = NULL;
  StmtInfo * right = NULL;
  VMA left_end = 0;

  // fixme: this is the single interval implementation (for now).
  // one stmt may merge with an adjacent stmt, but we assume that it
  // doesn't extend past its immediate neighbors.

  // find stmts left and right of vma, if they exist
  auto sit = this->upper_bound(vma);

  if (sit != this->begin()) {
    auto it = sit;  --it;
    left = it->second;
    left_end = left->vma + left->len;
  }
  if (sit != this->end()) {
    right = sit->second;
  }

  // compare vma with stmt to the left
  if (left == NULL || left_end < vma) {
    // intervals don't overlap, insert new one
    info = new StmtInfo(vma, end_vma - vma, file, base, line,
			sinfo->device, sinfo->is_call, sinfo->is_sink, sinfo->target);
    (*this)[vma] = info;
  }
  else if (left->base_index == base && left->line_num == line
	   && !left->is_call && !sinfo->is_call)
  {
    // intervals overlap and match file and line (and not calls).
    // merge with left stmt
    end_vma = std::max(end_vma, left_end);
    left->len = end_vma - left->vma;
    info = left;
  }
  else {
    // intervals overlap but don't match file and line
    // truncate interval to start at left_end and insert
    if (left_end < end_vma && (right == NULL || left_end < right->vma)) {
      vma = left_end;
      info = new StmtInfo(vma, end_vma - vma, file, base, line,
        sinfo->device, sinfo->is_call, sinfo->is_sink, sinfo->target);
      (*this)[vma] = info;
    }
  }

  // compare interval with stmt to the right
  if (info != NULL && right != NULL && end_vma >= right->vma)
  {
    if (right->base_index == base && right->line_num == line
	&& !info->is_call && !right->is_call)
    {
      // intervals overlap and match file and line (and not calls).
      // merge with right stmt
      end_vma = right->vma + right->len;
      info->len = end_vma - info->vma;
      this->erase(sit);
      delete right;
    }
    else {
      // intervals overlap but don't match file and line
      // truncate info at right vma
      info->len = right->vma - info->vma;
    }
  }
}

//***************************************************************************

// Add one terminal statement to the inline tree and merge with
// adjacent stmts if their file and line match.
//
void
<<<<<<< HEAD
addStmtToTree(TreeNode * root, HPC::StringTable & strTab, VMA vma,
	      int len, string & filenm, SrcFile::ln line, string & device,
	      bool is_call, bool is_sink, VMA target)
=======
addStmtToTree(TreeNode * root, HPC::StringTable & strTab, RealPathMgr * realPath,
	      VMA vma, int len, string & filenm, SrcFile::ln line)
>>>>>>> ee4f0a82
{
  InlineSeqn path;
  TreeNode *node;

  analyzeAddr(path, vma, realPath);

  // follow 'path' down the tree and insert any edges that don't exist
  node = root;
  for (auto it = path.begin(); it != path.end(); ++it) {
    FLPIndex flp(strTab, *it);
    auto nit = node->nodeMap.find(flp);

    if (nit != node->nodeMap.end()) {
      node = nit->second;
    }
    else {
      // add new node with edge 'flp'
      TreeNode *child = new TreeNode();
      node->nodeMap[flp] = child;
      node = child;
    }
  }

  // insert statement at this level
  long file = strTab.str2index(filenm);
  long base = strTab.str2index(FileUtil::basename(filenm.c_str()));
  StmtInfo info(vma, len, file, base, line, device, is_call, is_sink, target);

  node->stmtMap.insert(&info);
}


// Merge the StmtInfo nodes from the 'src' node to 'dest' and delete
// them from src.  If there are duplicate statement vma's, then we
// keep the original.
//
void
mergeInlineStmts(TreeNode * dest, TreeNode * src)
{
  if (src == dest) {
    return;
  }

  for (auto sit = src->stmtMap.begin(); sit != src->stmtMap.end(); ++sit) {
    dest->stmtMap.insert(sit->second);
  }
  src->stmtMap.clear();
}


// Merge the edge 'flp' and tree 'src' into 'dest' tree.  Delete any
// leftover nodes from src that are not linked into dest.
//
void
mergeInlineEdge(TreeNode * dest, FLPIndex flp, TreeNode * src)
{
  auto dit = dest->nodeMap.find(flp);

  // if flp not in dest, then attach and done
  if (dit == dest->nodeMap.end()) {
    dest->nodeMap[flp] = src;
    return;
  }

  // merge src into dest's subtree with flp index
  mergeInlineTree(dit->second, src);
}


// Merge the tree 'src' into 'dest' tree.  Merge the statements, then
// iterate through src's subtrees.  Delete any leftover nodes from src
// that are not linked into dest.
//
void
mergeInlineTree(TreeNode * dest, TreeNode * src)
{
  if (src == dest) {
    return;
  }

  mergeInlineStmts(dest, src);
  src->stmtMap.clear();

  // merge the loops
  for (auto lit = src->loopList.begin(); lit != src->loopList.end(); ++lit) {
    dest->loopList.push_back(*lit);
  }
  src->loopList.clear();

  // merge the subtrees
  for (auto sit = src->nodeMap.begin(); sit != src->nodeMap.end(); ++sit) {
    mergeInlineEdge(dest, sit->first, sit->second);
  }
  src->nodeMap.clear();

  // now empty
  delete src;
}


// Merge the detached loop 'info' into tree 'dest'.  If dest is a
// detached loop, then 'path' is the FLP path above it.
void
mergeInlineLoop(TreeNode * dest, FLPSeqn & path, LoopInfo * info)
{
  // follow source and dest paths and remove any common prefix.
  auto dit = path.begin();
  auto sit = info->path.begin();

  while (dit != path.end() && sit != info->path.end() && *dit == *sit) {
    dit++;
    sit++;
  }

  // follow or insert the rest of source path in the dest tree.
  while (sit != info->path.end()) {
    FLPIndex flp = *sit;
    auto nit = dest->nodeMap.find(flp);
    TreeNode *node;

    if (nit != dest->nodeMap.end()) {
      node = nit->second;
    }
    else {
      node = new TreeNode();
      dest->nodeMap[flp] = node;
    }

    dest = node;
    sit++;
  }

  dest->loopList.push_back(info);
}

}  // namespace Inline<|MERGE_RESOLUTION|>--- conflicted
+++ resolved
@@ -452,14 +452,9 @@
 // adjacent stmts if their file and line match.
 //
 void
-<<<<<<< HEAD
-addStmtToTree(TreeNode * root, HPC::StringTable & strTab, VMA vma,
-	      int len, string & filenm, SrcFile::ln line, string & device,
-	      bool is_call, bool is_sink, VMA target)
-=======
-addStmtToTree(TreeNode * root, HPC::StringTable & strTab, RealPathMgr * realPath,
-	      VMA vma, int len, string & filenm, SrcFile::ln line)
->>>>>>> ee4f0a82
+addStmtToTree(TreeNode * root, HPC::StringTable & strTab, RealPathMgr * realPath, 
+              VMA vma, int len, string & filenm, SrcFile::ln line, 
+              string & device, bool is_call, bool is_sink, VMA target)
 {
   InlineSeqn path;
   TreeNode *node;
