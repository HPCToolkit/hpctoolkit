--- conflicted
+++ resolved
@@ -117,15 +117,9 @@
 
 #include "gpu/ReadCudaCFG.hpp"
 
-<<<<<<< HEAD
-#ifdef OPT_ENABLE_IGC
-#include "gpu/ReadIntelCFG.hpp"
-#endif // OPT_ENABLE_IGC
-=======
 #ifdef ENABLE_IGC
 #include "gpu/ReadIntelCFG.hpp"
 #endif // ENABLE_IGC
->>>>>>> 770ebcaf
 
 #ifdef ENABLE_OPENMP
 #include <omp.h>
@@ -668,17 +662,10 @@
       // TODO(Aaron): determine which generation of intel gpu it is
       intel_gpu_arch = 1;
 
-<<<<<<< HEAD
-      #ifdef OPT_ENABLE_IGC
-      parsable = readIntelCFG(search_path, elfFile, the_symtab,
-        structOpts.compute_gpu_cfg, &code_src, &code_obj);
-      #endif // OPT_ENABLE_IGC
-=======
       #ifdef ENABLE_IGC
       parsable = readIntelCFG(search_path, elfFile, the_symtab,
         structOpts.compute_gpu_cfg, &code_src, &code_obj);
       #endif // ENABLE_IGC
->>>>>>> 770ebcaf
     } else {
       code_src = new SymtabCodeSource(symtab);
       code_obj = new CodeObject(code_src);
