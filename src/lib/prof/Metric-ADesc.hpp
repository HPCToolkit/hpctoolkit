--- conflicted
+++ resolved
@@ -118,11 +118,7 @@
       m_dbId(id_NULL), m_dbNumMetrics(0),
       m_num_samples(0), m_isMultiplexed(false),
       m_period_mean(0), m_sampling_type(FREQUENCY),
-<<<<<<< HEAD
-	  m_isTemporary(false), m_formula(NULL)
-=======
 	  m_isTemporary(false), m_order(ORDER_ARTIFICIAL_METRIC)
->>>>>>> 69000245
   { }
 
   ADesc(const char* nameBase, const char* description,
@@ -136,11 +132,7 @@
       m_dbId(id_NULL), m_dbNumMetrics(0),
       m_num_samples(0), m_isMultiplexed(false),
       m_period_mean(0), m_sampling_type(FREQUENCY),
-<<<<<<< HEAD
-	  m_isTemporary(false), m_formula(NULL)
-=======
 	  m_isTemporary(false), m_order(ORDER_ARTIFICIAL_METRIC)
->>>>>>> 69000245
   {
     std::string nm = (nameBase) ? nameBase : "";
     nameFromString(nm);
@@ -157,11 +149,7 @@
       m_dbId(id_NULL), m_dbNumMetrics(0),
       m_num_samples(0), m_isMultiplexed(false),
       m_period_mean(0), m_sampling_type(FREQUENCY),
-<<<<<<< HEAD
-	  m_isTemporary(false), m_formula(NULL)
-=======
 	  m_isTemporary(false), m_order(ORDER_ARTIFICIAL_METRIC)
->>>>>>> 69000245
   {
     nameFromString(nameBase);
   }
@@ -179,12 +167,8 @@
       m_dbId(x.m_dbId), m_dbNumMetrics(x.m_dbNumMetrics),
       m_num_samples(x.m_num_samples), m_isMultiplexed(x.m_isMultiplexed),
       m_period_mean(x.m_period_mean), m_sampling_type(x.m_sampling_type),
-<<<<<<< HEAD
-	  m_isTemporary(false), m_formula(x.m_formula)
-=======
       m_isTemporary(false), m_formula(x.m_formula), m_format(x.m_format), 
       m_order(x.m_order)
->>>>>>> 69000245
   { }
 
   ADesc&
@@ -213,11 +197,8 @@
 
       m_isTemporary   = x.m_isTemporary;
       m_formula       = x.m_formula;
-<<<<<<< HEAD
-=======
       m_format        = x.m_format;
       m_order         = x.m_order;
->>>>>>> 69000245
     }
     return *this;
   }
@@ -475,21 +456,6 @@
   isTemporary(bool x)
   { m_isTemporary = x; }
 
-  void
-  formula(const char *str_formula)
-  {
-    if (str_formula == NULL || str_formula[0] == '\0') return;
-
-    int len = strlen(str_formula);
-    m_formula = new char[len];
-    strcpy(m_formula, str_formula);
-  }
-
-  char*
-  formula() const
-  {
-    return m_formula;
-  }
 
   // ------------------------------------------------------------
   // computed type
@@ -673,9 +639,6 @@
 
   bool m_isTemporary;
 
-<<<<<<< HEAD
-  char *m_formula;
-=======
   // hpcrun metric formula
   std::string m_formula;
 
@@ -684,7 +647,6 @@
 
   // hpcrun metric order
   int m_order;
->>>>>>> 69000245
 };
 
 
