// -*-Mode: C++;-*-

// * BeginRiceCopyright *****************************************************
//
// $HeadURL$
// $Id$
//
// --------------------------------------------------------------------------
// Part of HPCToolkit (hpctoolkit.org)
//
// Information about sources of support for research and development of
// HPCToolkit is at 'hpctoolkit.org' and in 'README.Acknowledgments'.
// --------------------------------------------------------------------------
//
// Copyright ((c)) 2002-2018, Rice University
// All rights reserved.
//
// Redistribution and use in source and binary forms, with or without
// modification, are permitted provided that the following conditions are
// met:
//
// * Redistributions of source code must retain the above copyright
//   notice, this list of conditions and the following disclaimer.
//
// * Redistributions in binary form must reproduce the above copyright
//   notice, this list of conditions and the following disclaimer in the
//   documentation and/or other materials provided with the distribution.
//
// * Neither the name of Rice University (RICE) nor the names of its
//   contributors may be used to endorse or promote products derived from
//   this software without specific prior written permission.
//
// This software is provided by RICE and contributors "as is" and any
// express or implied warranties, including, but not limited to, the
// implied warranties of merchantability and fitness for a particular
// purpose are disclaimed. In no event shall RICE or contributors be
// liable for any direct, indirect, incidental, special, exemplary, or
// consequential damages (including, but not limited to, procurement of
// substitute goods or services; loss of use, data, or profits; or
// business interruption) however caused and on any theory of liability,
// whether in contract, strict liability, or tort (including negligence
// or otherwise) arising in any way out of the use of this software, even
// if advised of the possibility of such damage.
//
// ******************************************************* EndRiceCopyright *

//***************************************************************************
//
// File:
//   $HeadURL$
//
// Purpose:
//   [The purpose of this file]
//
// Description:
//   [The set of functions, macros, etc. defined in the file]
//
//***************************************************************************

//************************* System Include Files ****************************

#define __STDC_LIMIT_MACROS /* stdint; locate here for CentOS 5/gcc 4.1.2) */

#include <iostream>
using std::hex;
using std::dec;

#include <typeinfo>

#include <string>
using std::string;

#include <map>
#include <algorithm>
#include <sstream>

#include <cstdio>
#include <cstring> // strcmp
#include <cmath> // abs

#include <stdint.h>
#include <unistd.h>

#define __STDC_FORMAT_MACROS
#include <inttypes.h>

#include <alloca.h>
#include <linux/limits.h>



//*************************** User Include Files ****************************

#include <include/gcc-attr.h>
#include <include/uint.h>

#include "CallPath-Profile.hpp"
#include "FileError.hpp"
#include "NameMappings.hpp"
#include "Struct-Tree.hpp"

#include <lib/xml/xml.hpp>
using namespace xml;


#include <lib/prof-lean/hpcfmt.h>
#include <lib/prof-lean/hpcrun-fmt.h>
#include <lib/prof-lean/hpcrun-metric.h>

#include <lib/support/diagnostics.h>
#include <lib/support/FileUtil.hpp>
#include <lib/support/Logic.hpp>
#include <lib/support/RealPathMgr.hpp>
#include <lib/support/StrUtil.hpp>

#include <lib/support/ExprEval.hpp>
#include <lib/support/VarMap.hpp>

//*************************** Forward Declarations **************************

// implementations of prof_abort will be separately defined for MPI and 
// non-MPI contexts
extern void 
prof_abort
(
  int error_code
);



//***************************************************************************
// macros
//***************************************************************************

#define DBG 0
#define MAX_PREFIX_CHARS 64

<<<<<<< HEAD
//***************************************************************************
// private operations
//***************************************************************************


static void
getFileErrorString(const std::string &fnm, std::string &errorString)
{
  char pathbuf[PATH_MAX];
  char error[1024];

  // grab the error string for the open failure before calling getcwd, 
  // which may overwrite errno 
  strerror_r(errno, error, sizeof(error));

  const char *path = realpath(fnm.c_str(), pathbuf); 
  if (path == NULL) {
    path = fnm.c_str();
  }

  std::stringstream ss;  

  ss << "(path ='" << path << "', error ='" << error << "')"; 

  errorString = ss.str();
}

=======
>>>>>>> e85d9b36


//***************************************************************************
// Profile
//***************************************************************************

namespace Prof {

// -------------------------------------------------------------------------
// special variables to store mapping between the original and unique ID
// this table is needed to avoid duplicate filenames that arise with alien 
// and loop nodes.
// this variable will be used by getFileIdFromMap in CCT-Tree.cpp
// ---------------------------------------------------
std::map<uint, uint> m_mapFileIDs;      // map between file IDs
std::map<uint, uint> m_mapProcIDs;      // map between proc IDs

// all fake load modules will be merged into one single load module
// whoever the first one arrive, will be the main fake load module
std::map<uint, uint> m_pairFakeLoadModule;

namespace CallPath {


Profile::Profile(const std::string name)
{
  m_name = name;
  m_fmtVersion = 0.0;
  m_flags.bits = 0;
  m_measurementGranularity = 0;

  m_traceMinTime = UINT64_MAX;
  m_traceMaxTime = 0;

  m_mMgr = new Metric::Mgr;
  m_isMetricMgrVirtual = false;

  m_loadmap = new LoadMap;

  m_cct = new CCT::Tree(this);

  m_structure = NULL;

  canonicalize();
}


Profile::~Profile()
{
  delete m_mMgr;
  delete m_loadmap;
  delete m_cct;
  delete m_structure;
}


uint
Profile::merge(Profile& y, int mergeTy, uint mrgFlag)
{
  Profile& x = (*this);

  DIAG_Assert(!y.m_structure, "Profile::merge: source profile should not have structure yet!");

  // -------------------------------------------------------
  // merge name, flags, etc
  // -------------------------------------------------------

  // Note: these values can be 'null' if the hpcrun-fmt data had no epochs
  if (x.m_fmtVersion == 0.0) {
    x.m_fmtVersion = y.m_fmtVersion;
  }
  else if (y.m_fmtVersion == 0.0) {
    y.m_fmtVersion = x.m_fmtVersion;
  }

  if (x.m_flags.bits == 0) {
    x.m_flags.bits = y.m_flags.bits;
  }
  else if (y.m_flags.bits == 0) {
    y.m_flags.bits = x.m_flags.bits;
  }

  if (x.m_measurementGranularity == 0) {
    x.m_measurementGranularity = y.m_measurementGranularity;
  }
  else if (y.m_measurementGranularity == 0) {
    y.m_measurementGranularity = x.m_measurementGranularity;
  }

  DIAG_WMsgIf(x.m_fmtVersion != y.m_fmtVersion,
	      "CallPath::Profile::merge(): ignoring incompatible versions: "
	      << x.m_fmtVersion << " vs. " << y.m_fmtVersion);
  DIAG_WMsgIf(x.m_flags.bits != y.m_flags.bits,
	      "CallPath::Profile::merge(): ignoring incompatible flags: "
	      << x.m_flags.bits << " vs. " << y.m_flags.bits);
  DIAG_WMsgIf(x.m_measurementGranularity != y.m_measurementGranularity,
	      "CallPath::Profile::merge(): ignoring incompatible measurement-granularity: " << x.m_measurementGranularity << " vs. " << y.m_measurementGranularity);

  x.m_profileFileName = "";

  x.m_traceFileName = "";
  x.m_traceFileNameSet.insert(y.m_traceFileNameSet.begin(),
			      y.m_traceFileNameSet.end());
  x.m_traceMinTime = std::min(x.m_traceMinTime, y.m_traceMinTime);
  x.m_traceMaxTime = std::max(x.m_traceMaxTime, y.m_traceMaxTime);


  // -------------------------------------------------------
  // merge metrics
  // -------------------------------------------------------
  uint x_newMetricBegIdx = 0;
  uint firstMergedMetric = mergeMetrics(y, mergeTy, x_newMetricBegIdx);
  
  // -------------------------------------------------------
  // merge LoadMaps
  //
  // Post-INVARIANT: y's cct refers to x's LoadMap
  // -------------------------------------------------------
  std::vector<LoadMap::MergeEffect>* mrgEffects1 =
    x.m_loadmap->merge(*y.loadmap());
  y.merge_fixCCT(mrgEffects1);
  delete mrgEffects1;

  // -------------------------------------------------------
  // merge CCTs
  // -------------------------------------------------------

  if (mrgFlag & CCT::MrgFlg_NormalizeTraceFileY) {
    mrgFlag |= CCT::MrgFlg_PropagateEffects;
  }

  CCT::MergeEffectList* mrgEffects2 =
    x.cct()->merge(y.cct(), x_newMetricBegIdx, mrgFlag);

  DIAG_Assert(Logic::implies(mrgEffects2 && !mrgEffects2->empty(),
			     mrgFlag & CCT::MrgFlg_NormalizeTraceFileY),
	      "CallPath::Profile::merge: there should only be CCT::MergeEffects when MrgFlg_NormalizeTraceFileY is passed");

  y.merge_fixTrace(mrgEffects2);
  delete mrgEffects2;

  return firstMergedMetric;
}


uint
Profile::mergeMetrics(Profile& y, int mergeTy, uint& x_newMetricBegIdx)
{
  Profile& x = (*this);

  DIAG_Assert(x.m_isMetricMgrVirtual == y.m_isMetricMgrVirtual,
	      "CallPath::Profile::merge(): incompatible metrics");

  DIAG_MsgIf(0, "Profile::mergeMetrics: init\n"
	     << "x: " << x.metricMgr()->toString("  ")
	     << "y: " << y.metricMgr()->toString("  "));

  uint yBeg_mapsTo_xIdx = 0;

  x_newMetricBegIdx = 0; // first metric in y maps to (metricsMapTo)

  // -------------------------------------------------------
  // Translate Merge_mergeMetricByName to a primitive merge type
  // -------------------------------------------------------
  if (mergeTy == Merge_MergeMetricByName) {
    uint mapsTo = x.metricMgr()->findGroup(*y.metricMgr());
    mergeTy = (mapsTo == Metric::Mgr::npos) ? Merge_CreateMetric : (int)mapsTo;
  }

  // -------------------------------------------------------
  // process primitive merge types
  // -------------------------------------------------------
  // the index, within y, of the first new metric to add to x
  uint y_newMetricIdx = Metric::Mgr::npos;

  if (mergeTy == Merge_CreateMetric) {
    yBeg_mapsTo_xIdx = x.metricMgr()->size();

    y_newMetricIdx = 0;
  }
  else if (mergeTy >= Merge_MergeMetricById) {
    yBeg_mapsTo_xIdx = (uint)mergeTy; // [
    
    uint yEnd_mapsTo_xIdx = yBeg_mapsTo_xIdx + y.metricMgr()->size(); // )
    if (! (x.metricMgr()->size() >= yEnd_mapsTo_xIdx) ) {
      uint overlapSz = x.metricMgr()->size() - yBeg_mapsTo_xIdx;
      y_newMetricIdx = overlapSz;
    }
  }
  else {
    DIAG_Die(DIAG_UnexpectedInput);
  }

  for (uint i = y_newMetricIdx; i < y.metricMgr()->size(); ++i) {
    const Metric::ADesc* m = y.metricMgr()->metric(i);
    x.metricMgr()->insert(m->clone());
  }

  if (!isMetricMgrVirtual()) {
    x_newMetricBegIdx = yBeg_mapsTo_xIdx;
  }

  DIAG_MsgIf(0, "Profile::mergeMetrics: fini:\n" << m_mMgr->toString("  "));

  return yBeg_mapsTo_xIdx;
}


void
Profile::merge_fixCCT(const std::vector<LoadMap::MergeEffect>* mrgEffects)
{
  // early exit for trivial case
  if (!mrgEffects || mrgEffects->empty()) {
    return;
  }

  CCT::ANode* root = cct()->root();
  
  for (CCT::ANodeIterator it(root); it.Current(); ++it) {
    CCT::ANode* n = it.current();
    
    CCT::ADynNode* n_dyn = dynamic_cast<CCT::ADynNode*>(n);
    if (n_dyn) {
      lush_lip_t* lip = n_dyn->lip();

      LoadMap::LMId_t lmId1, lmId2;
      lmId1 = n_dyn->lmId_real();
      lmId2 = (lip) ? lush_lip_getLMId(lip) : LoadMap::LMId_NULL;
      
      for (uint i = 0; i < mrgEffects->size(); ++i) {
	const LoadMap::MergeEffect& chg = (*mrgEffects)[i];
	if (chg.old_id == lmId1) {
	  n_dyn->lmId_real(chg.new_id);
	  if (lmId2 == LoadMap::LMId_NULL) {
	    break; // quick exit in the common case
	  }
	}
	if (chg.old_id == lmId2) {
	  lush_lip_setLMId(lip, (uint16_t) chg.new_id);
	}
      }
    }
  }
}


void
Profile::merge_fixTrace(const CCT::MergeEffectList* mrgEffects)
{
  typedef std::map<uint, uint> UIntToUIntMap;

  // early exit for trivial case
  if (m_traceFileName.empty()) {
    return;
  }
  else if (!mrgEffects || mrgEffects->empty()) {
    return; // rely on Analysis::Util::copyTraceFiles() to copy orig file
  }

  // N.B.: We could build a map of old->new cpIds within
  // Profile::merge(), but the list of effects is more general and
  // extensible.  There are no asymptotic problems with building the
  // following map for local use.
  UIntToUIntMap cpIdMap;
  for (CCT::MergeEffectList::const_iterator it = mrgEffects->begin();
       it != mrgEffects->end(); ++it) {
    const CCT::MergeEffect& effct = *it;
    cpIdMap.insert(std::make_pair(effct.old_cpId, effct.new_cpId));
  }

  // ------------------------------------------------------------
  // Rewrite trace file
  // ------------------------------------------------------------
  int ret;

  DIAG_MsgIf(0, "Profile::merge_fixTrace: " << m_traceFileName);

  string traceFileNameTmp = m_traceFileName + "." + HPCPROF_TmpFnmSfx;

  char* infsBuf = new char[HPCIO_RWBufferSz];
  char* outfsBuf = new char[HPCIO_RWBufferSz];

  const string& inFnm = m_traceFileName;
  FILE* infs = hpcio_fopen_r(inFnm.c_str());
  if (!infs) {
    std::string errorString;
<<<<<<< HEAD
    getFileErrorString(inFnm, errorString);
=======
    hpcrun_getFileErrorString(inFnm, errorString);
>>>>>>> e85d9b36
    DIAG_EMsg("failed to open trace file " << errorString << "; skip this one."); 
    return; 
  }

  ret = setvbuf(infs, infsBuf, _IOFBF, HPCIO_RWBufferSz);
  DIAG_AssertWarn(ret == 0, inFnm << ": Profile::merge_fixTrace: setvbuf!");

  hpctrace_fmt_hdr_t hdr;
  ret = hpctrace_fmt_hdr_fread(&hdr, infs);
  if (ret == HPCFMT_ERR) {
    std::string errorString;
    hpcrun_getFileErrorString(inFnm, errorString);
    DIAG_EMsg("failed reading header from trace measurement file " << errorString << "; skip this one."); 
    hpcio_fclose(infs);
    return;
  }

  const string& outFnm = traceFileNameTmp;
  FILE* outfs = hpcio_fopen_w(outFnm.c_str(), 1/*overwrite*/);
  if (!outfs) {
    if (errno == EDQUOT) {
<<<<<<< HEAD
      DIAG_EMsg("disk quota exceeded; unable to write trace data file  " << 
		outFnm << "; aborting.");
      exit(-1);
    } else {
      std::string errorString;
      getFileErrorString(outFnm, errorString);
      DIAG_EMsg("failed to open output trace file " << errorString << 
		"when processing trace file " << inFnm << "; skip this one.");
=======
      DIAG_EMsg("disk quota exceeded; unable to open trace result file  " << 
		outFnm << "; aborting.");
      hpcio_fclose(infs);
      prof_abort(-1);
    } else {
      std::string errorString;
      hpcrun_getFileErrorString(outFnm, errorString);
      DIAG_EMsg("failed opening trace result file " << errorString << 
		"when processing trace measurement file " << inFnm << "; skip this one.");
>>>>>>> e85d9b36
      hpcio_fclose(infs);
      return; 
    }
  }

  ret = setvbuf(outfs, outfsBuf, _IOFBF, HPCIO_RWBufferSz);
  DIAG_AssertWarn(ret == 0, outFnm << ": Profile::merge_fixTrace: setvbuf!");

  ret = hpctrace_fmt_hdr_fwrite(hdr.flags, outfs);
  if (ret == HPCFMT_ERR) goto badwrite;

  while ( !feof(infs) ) {
    // 1. Read trace record (exit on EOF)
    hpctrace_fmt_datum_t datum;
    ret = hpctrace_fmt_datum_fread(&datum, hdr.flags, infs);
    if (ret == HPCFMT_EOF) {
      break;
<<<<<<< HEAD
    }
    else if (ret == HPCFMT_ERR) {
      DIAG_EMsg("failed reading a record from trace file " << inFnm << "; skip this one.");
=======
    } else if (ret == HPCFMT_ERR) {
      DIAG_EMsg("failed reading a record from trace measurement file " << inFnm << "; skip this one.");
>>>>>>> e85d9b36
      hpcio_fclose(infs);
      hpcio_fclose(outfs);
      unlink(outFnm.c_str()); // delete incomplete output file
      return;
    }
    
    // 2. Translate cct id
    uint cctId_old = datum.cpId;
    uint cctId_new = datum.cpId;
    UIntToUIntMap::iterator it = cpIdMap.find(cctId_old);
    if (it != cpIdMap.end()) {
      cctId_new = it->second;
      DIAG_MsgIf(0, "  " << cctId_old << " -> " << cctId_new);
    }
    datum.cpId = cctId_new;

    // 3. Write new trace record
    ret = hpctrace_fmt_datum_fwrite(&datum, hdr.flags, outfs);
    if (ret == HPCFMT_ERR) goto badwrite;
  }

  hpcio_fclose(infs);
  hpcio_fclose(outfs);

  delete[] infsBuf;
  delete[] outfsBuf;
  return;

badwrite:
  {
    std::string errorString;
    hpcrun_getFileErrorString(outFnm, errorString);
    DIAG_EMsg("failed writing trace result file " << errorString << "; aborting.");
    hpcio_fclose(infs);
    hpcio_fclose(outfs);
    unlink(outFnm.c_str()); // delete incomplete output file
    prof_abort(-1);
  }
}



// ---------------------------------------------------
// String comparison used for hash map
// ---------------------------------------------------
class StringCompare {
public:
  bool operator()(const std::string n1,  const std::string n2) const {
    return n1.compare(n2)<0;
  } 
};

// ---------------------------------------------------
// special variables to store mapping between filename and the ID
// this hack is needed to avoid duplicate filenames
// which occurs with alien nodes
// ---------------------------------------------------
static std::map<std::string, uint, StringCompare> m_mapFiles; // map the filenames and the ID
static std::map<std::string, uint, StringCompare> m_mapProcs; // map the procedure names and the ID

// attempt to retrieve the filename of a node
// if the node is an alien or a loop or a file, then we are guaranteed to
// retrieve the current filename associated to the node.
//
// However, if the node is not of those types, we'll try to get 
// the ancestor file of the node. This is not the proper way to get the
// filename, but it's the closest we can get (AFAIK).
static const char *
getFileName(Struct::ANode* strct)
{
  const char *nm = NULL;
  if (strct)
  {
    const std::type_info &tid = typeid(*strct);

    if (tid == typeid(Struct::Alien)) {
	nm = static_cast<Struct::Alien*>(strct)->fileName().c_str();
    } else if (tid == typeid(Struct::Loop)) {
	nm = static_cast<Struct::Loop*>(strct)->fileName().c_str();
    } else if (tid == typeid(Struct::File)){
	nm = static_cast<Struct::File*>(strct)->name().c_str();
    } else {
      	Prof::Struct::File *file = strct->ancestorFile();
      	if (file) {
	  nm = file->name().c_str();
      	}
    }
  }
  return nm;
}

// writing XML dictionary in the header part of experiment.xml
static void
writeXML_help(std::ostream& os, const char* entry_nm,
	      Struct::Tree* structure, const Struct::ANodeFilter* filter,
	      int type, bool remove_redundancy)
{
  Struct::ANode* root = structure ? structure->root() : NULL;
  if (!root) {
    return;
  }

  for (Struct::ANodeIterator it(root, filter); it.Current(); ++it) {
    Struct::ANode* strct = it.current();

    uint id = strct->id();
    const char* nm = NULL;

    bool fake_procedure = false;

    if (type == 1) { // LoadModule
      nm = static_cast<Prof::Struct::LM *> (strct)->pretty_name(); //strct->name().c_str();
      SimpleSymbolsFactory * sf = simpleSymbolsFactories.find(nm);
      if (sf) {
        sf->id(id);
        m_pairFakeLoadModule.insert(std::make_pair(id, sf->id()));

        nm = sf->unified_name();
      }
    }
    else if (type == 2) { // File
      nm = getFileName(strct);	
      // ---------------------------------------
      // avoid redundancy in XML filename dictionary
      // (exception for unknown-file)
      // ---------------------------------------
      Struct::LM *lm = strct->ancestorLM();
      std::string lm_name;
      if (lm) {
        // use pretty_name for the key to unify different names of vmlinux 
        // i.e.: vmlinux.aaaaa = vmlinux.bbbbbb = vmlinux.ccccc = vmlinux
        lm_name = lm->pretty_name();
      }
      std::string key = lm_name + ":" + nm;

      if (m_mapFiles.find(key) == m_mapFiles.end()) {
        //  the filename is not in the list. Add it.
        m_mapFiles[key] = id;

      } else if ( nm != Prof::Struct::Tree::UnknownFileNm 
          && nm[0] != '\0' )
      {
        // WARNING: We do not allow redundancy unless for some specific files
        // For "unknown-file" and empty file (alien case), we allow duplicates
        // Otherwise we remove duplicate filename, and use the existing one.
        uint id_orig   = m_mapFiles[key];

        // remember that this ID needs redirection to the existing ID
        Prof::m_mapFileIDs[id] = id_orig;
        continue;
      }
    }
    else if (type == 3) { // Proc
      const char *proc_name = strct->name().c_str();
      nm = normalize_name(proc_name, fake_procedure);

      if (remove_redundancy && 
          proc_name != Prof::Struct::Tree::UnknownProcNm)
      {  
        // -------------------------------------------------------
        // avoid redundancy in XML procedure dictionary
        // a procedure can have the same name if they are from different
        // file or different load module
        // -------------------------------------------------------
        std::string completProcName;

        Struct::File *file = strct->ancestorFile();
        uint file_id       = (file != NULL ? file->id() : 0);
        Struct::LM *lm     = strct->ancestorLM();
        if (lm) {
          uint lm_id = lm->id();
          SimpleSymbolsFactory *sf = simpleSymbolsFactories.find(lm->name().c_str());
          if (sf) {
            lm_id = sf->id();

            // if we haven't set fake_file_id, we need to set it with
            //   the file id of this struct.
            //   otherwise, we just reuse the fake_file_id to make it consistent
            //   across different lm

            sf->fileId(file_id);
            file_id = sf->fileId();
          }

          char buffer[MAX_PREFIX_CHARS];
          snprintf(buffer, MAX_PREFIX_CHARS, "lm_%d:", lm_id);
          completProcName.append(buffer);
        }

        // we need to allow the same function name from a different file
        char buffer[MAX_PREFIX_CHARS];
        snprintf(buffer, MAX_PREFIX_CHARS, "f_%d:", file_id);
        completProcName.append(buffer);

        const char *lnm;

        // a procedure name within the same file has to be unique.
        // However, for codes compiled with GCC, binutils (or parseAPI) 
        // it's better to compare internally with the mangled names
        Struct::Proc *proc = dynamic_cast<Struct::Proc *>(strct);
        if (proc)
        {
          if (proc->linkName().empty()) {
            // the proc has no mangled name
            lnm = proc_name;
          } else
          { // get the mangled name
            lnm = proc->linkName().c_str();
          }
        } else
        {
          lnm = strct->name().c_str();
        }
        completProcName.append(lnm);
        if (m_mapProcs.find(completProcName) == m_mapProcs.end()) 
        {
          // the proc is not in dictionary. Add it into the map.
          m_mapProcs[completProcName] = id;
        } else 
        {
          // the same procedure name already exists, we need to reuse
          // the previous ID instead of the original one.
          uint id_orig = m_mapProcs[completProcName];

          // remember that this ID needs redirection to the existing ID
          Prof::m_mapProcIDs[id] = id_orig;
          continue;
        }
      }
    } else {
      DIAG_Die(DIAG_UnexpectedInput);
    }

    os << "    <" << entry_nm << " i" << MakeAttrNum(id)
           << " n" << MakeAttrStr(nm);

    if (fake_procedure) {
      os << " f" << MakeAttrNum(1);
    } 

    os << "/>\n";
  }
}


static bool
writeXML_FileFilter(const Struct::ANode& x, long GCC_ATTR_UNUSED type)
{
  return (typeid(x) == typeid(Struct::File) || typeid(x) == typeid(Struct::Alien) ||
	  typeid(x) == typeid(Struct::Loop)); 
}


static bool
writeXML_ProcFilter(const Struct::ANode& x, long GCC_ATTR_UNUSED type)
{
  return (typeid(x) == typeid(Struct::Proc) || typeid(x) == typeid(Struct::Alien));
}


std::ostream&
Profile::writeXML_hdr(std::ostream& os, uint metricBeg, uint metricEnd,
		      uint oFlags, const char* GCC_ATTR_UNUSED pfx) const
{
  typedef std::map<uint, string> UIntToStringMap;
  UIntToStringMap metricIdToFormula;

  // -------------------------------------------------------
  //
  // -------------------------------------------------------
  os << "  <MetricTable>\n";
  for (uint i = metricBeg; i < metricEnd; i++) {
    const Metric::ADesc* m = m_mMgr->metric(i);

    bool isDrvd = false;
    Metric::IDBExpr* mDrvdExpr = NULL;
    if (typeid(*m) == typeid(Metric::DerivedDesc)) {
      isDrvd = true;
      mDrvdExpr = static_cast<const Metric::DerivedDesc*>(m)->expr();
    }
    else if (typeid(*m) == typeid(Metric::DerivedIncrDesc)) {
      isDrvd = true;
      mDrvdExpr = static_cast<const Metric::DerivedIncrDesc*>(m)->expr();
    }

    // Metric
    os << "    <Metric i" << MakeAttrNum(i)
       << " n" << MakeAttrStr(m->name())
       << " v=\"" << m->toValueTyStringXML() << "\""
       << " em=\"" << m->isMultiplexed()    << "\""
       << " es=\"" << m->num_samples()      << "\""
       << " ep=\"" << long(m->periodMean())       << "\""
       << " t=\"" << Prof::Metric::ADesc::ADescTyToXMLString(m->type()) << "\"";
    if (m->partner()) {
      os << " partner" << MakeAttrNum(m->partner()->id());
    }
    os << " show=\"" << ((m->isVisible()) ? "1" : "0")  << "\""
       << " show-percent=\"" << ((m->doDispPercent()) ? "1" : "0") << "\""
       << ">\n";

    // MetricFormula
    if (isDrvd) {

      // 0. retrieve combine formula (each DerivedIncrDesc corresponds
      // to an 'accumulator')
      string combineFrm;
      if (mDrvdExpr) {
	combineFrm = mDrvdExpr->combineString1();

	for (uint k = 1; k < mDrvdExpr->numAccum(); ++k) {
	  uint mId = mDrvdExpr->accumId(k);
	  string frm = mDrvdExpr->combineString2();
	  metricIdToFormula.insert(std::make_pair(mId, frm));
	}
      }
      else {
	// must represent accumulator 2
	uint mId = m->id();
	UIntToStringMap::iterator it = metricIdToFormula.find(mId);
	DIAG_Assert((it != metricIdToFormula.end()), DIAG_UnexpectedInput);
	combineFrm = it->second;
      }

      // 1. MetricFormula: combine
      os << "      <MetricFormula t=\"combine\""
	 << " frm=\"" << combineFrm << "\"/>\n";

      // 2. MetricFormula: finalize
      if (mDrvdExpr) {
	os << "      <MetricFormula t=\"finalize\""
	   << " frm=\"" << mDrvdExpr->finalizeString() << "\"/>\n";
      }
    }
    
    // Info
    os << "      <Info>"
       << "<NV n=\"units\" v=\"events\"/>"; // or "samples" m->isUnitsEvents()

    const Metric::SampledDesc* mSmpl =
      dynamic_cast<const Metric::SampledDesc*>(m);
    if (mSmpl) {
      os << "<NV n=\"period\" v" << MakeAttrNum(mSmpl->period()) << "/>";
    }
    os << "</Info>\n";
    os << "    </Metric>\n";
  }
  os << "  </MetricTable>\n";

  // -------------------------------------------------------
  //
  // -------------------------------------------------------
  os << "  <MetricDBTable>\n";
  for (uint i = 0; i < m_mMgr->size(); i++) {
    const Metric::ADesc* m = m_mMgr->metric(i);
    if (m->hasDBInfo()) {
      os << "    <MetricDB i" << MakeAttrNum(i)
	 << " n" << MakeAttrStr(m->name())
       	 << " t=\"" << Prof::Metric::ADesc::ADescTyToXMLString(m->type()) << "\"";
      if (m->partner()) {
         os << " partner" << MakeAttrNum(m->partner()->id());
      }
      os << " db-glob=\"" << m->dbFileGlob() << "\""
	 << " db-id=\"" << m->dbId() << "\""
	 << " db-num-metrics=\"" << m->dbNumMetrics() << "\""
	 << " db-header-sz=\"" << HPCMETRICDB_FMT_HeaderLen << "\""
	 << "/>\n";
    }
  }
  os << "  </MetricDBTable>\n";

  // -------------------------------------------------------
  //
  // -------------------------------------------------------
  if (!traceFileNameSet().empty()) {
    os << "  <TraceDBTable>\n";
    os << "    <TraceDB i" << MakeAttrNum(0)
       << " db-glob=\"" << "*." << HPCRUN_TraceFnmSfx << "\""
       << " db-min-time=\"" << m_traceMinTime << "\""
       << " db-max-time=\"" << m_traceMaxTime << "\""
       << " db-header-sz=\"" << HPCTRACE_FMT_HeaderLen << "\""
       << "/>\n";
    os << "  </TraceDBTable>\n";
  }

  // -------------------------------------------------------
  //
  // -------------------------------------------------------
  os << "  <LoadModuleTable>\n";
  writeXML_help(os, "LoadModule", m_structure,
		&Struct::ANodeTyFilter[Struct::ANode::TyLM], 1,
		m_remove_redundancy);
  os << "  </LoadModuleTable>\n";

  // -------------------------------------------------------
  //
  // -------------------------------------------------------
  os << "  <FileTable>\n";
  Struct::ANodeFilter filt1(writeXML_FileFilter, "FileTable", 0);
  writeXML_help(os, "File", m_structure, &filt1, 2, m_remove_redundancy);
  os << "  </FileTable>\n";

  // -------------------------------------------------------
  //
  // -------------------------------------------------------
  if ( !(oFlags & CCT::Tree::OFlg_Debug) ) {
    os << "  <ProcedureTable>\n";
    Struct::ANodeFilter filt2(writeXML_ProcFilter, "ProcTable", 0);
    writeXML_help(os, "Procedure", m_structure, &filt2, 3, true /*m_remove_redundancy*/);
    os << "  </ProcedureTable>\n";
  }

  return os;
}


std::ostream&
Profile::dump(std::ostream& os) const
{
  os << m_name << std::endl;

  m_mMgr->dump(os);

  m_loadmap->dump(os);

  if (m_cct) {
    m_cct->dump(os, CCT::Tree::OFlg_DebugAll);
  }
  return os;
}


void
Profile::ddump() const
{
  dump();
}


} // namespace CallPath

} // namespace Prof


//***************************************************************************
// 
//***************************************************************************

static std::pair<Prof::CCT::ADynNode*, Prof::CCT::ADynNode*>
cct_makeNode(Prof::CallPath::Profile& prof,
	     const hpcrun_fmt_cct_node_t& nodeFmt, uint rFlags,
	     const std::string& ctxtStr);

static void
fmt_cct_makeNode(hpcrun_fmt_cct_node_t& n_fmt, const Prof::CCT::ANode& n,
		 epoch_flags_t flags);


//***************************************************************************

namespace Prof {

namespace CallPath {

const char* Profile::FmtEpoch_NV_virtualMetrics = "is-virtual-metrics";

Profile*
Profile::make(uint rFlags)
{
  Profile* prof = new Profile("[program-name]");

  if (rFlags & RFlg_VirtualMetrics) {
    prof->isMetricMgrVirtual(true);
  }
  prof->canonicalize();

  return prof;
}


Profile*
Profile::make(const char* fnm, uint rFlags, FILE* outfs)
{
  int ret;

  FILE* fs = hpcio_fopen_r(fnm);
  if (!fs) {
    if (errno == ENOENT)
      fprintf(stderr, "ERROR: measurement file or directory '%s' does not exist\n",
	      fnm);
    else if (errno == EACCES)
      fprintf(stderr, "ERROR: failed to open file '%s': file access denied\n",
	      fnm);
    else
      fprintf(stderr, "ERROR: failed to open file '%s': system failure\n",
	      fnm);
    prof_abort(-1);
  }

  char* fsBuf = new char[HPCIO_RWBufferSz];
  ret = setvbuf(fs, fsBuf, _IOFBF, HPCIO_RWBufferSz);
  DIAG_AssertWarn(ret == 0, "Profile::make: setvbuf!");

  rFlags |= RFlg_HpcrunData; // TODO: for now assume an hpcrun file (verify!)

  Profile* prof = NULL;
  ret = fmt_fread(prof, fs, rFlags, fnm, fnm, outfs);
  
  hpcio_fclose(fs);

  delete[] fsBuf;

  return prof;
}


int
Profile::fmt_fread(Profile* &prof, FILE* infs, uint rFlags,
		   std::string ctxtStr, const char* filename, FILE* outfs)
{
  int ret;

  // ------------------------------------------------------------
  // hdr
  // ------------------------------------------------------------
  hpcrun_fmt_hdr_t hdr;
  ret = hpcrun_fmt_hdr_fread(&hdr, infs, malloc);
  if (ret != HPCFMT_OK) {
    fprintf(stderr, "ERROR: error reading 'fmt-hdr' in '%s': either the file "
	    "is not a profile or it is corrupted\n", filename);
    prof_abort(-1);
  }
  if ( !(hdr.version >= HPCRUN_FMT_Version_20) ) {
    DIAG_Throw("unsupported file version '" << hdr.versionStr << "'");
  }

  if (outfs) {
    hpcrun_fmt_hdr_fprint(&hdr, outfs);
  }


  // ------------------------------------------------------------
  // epoch: Read each epoch and merge them to form one Profile
  // ------------------------------------------------------------
  
  prof = NULL;

  uint num_epochs = 0;
  while ( !feof(infs) ) {

    Profile* myprof = NULL;
    
    string myCtxtStr = "epoch " + StrUtil::toStr(num_epochs + 1);
    ctxtStr += ": " + myCtxtStr;

    try {
      ret = fmt_epoch_fread(myprof, infs, rFlags, hdr,
			    ctxtStr, filename, outfs);
      if (ret == HPCFMT_EOF) {
	break;
      }
    }
    catch (const Diagnostics::Exception& x) {
      delete myprof;
      DIAG_Throw("error reading " << ctxtStr << ": " << x.what());
    }

    if (! prof) {
      prof = myprof;
    }
    else {
      prof->merge(*myprof, Profile::Merge_MergeMetricById);
    }

    num_epochs++;
  }

  if (!prof) {
    prof = make(rFlags); // make an empty profile
  }

  prof->canonicalize(rFlags);
  prof->metricMgr()->computePartners();

  // ------------------------------------------------------------
  //
  // ------------------------------------------------------------

  if (outfs) {
    fprintf(outfs, "\n[You look fine today! (num-epochs: %u)]\n", num_epochs);
  }

  hpcrun_fmt_hdr_free(&hdr, free);

  return HPCFMT_OK;
}


int
Profile::fmt_epoch_fread(Profile* &prof, FILE* infs, uint rFlags,
			 const hpcrun_fmt_hdr_t& hdr,
			 std::string ctxtStr, const char* filename,
			 FILE* outfs)
{
  using namespace Prof;

  string profFileName = (filename) ? filename : "";

  int ret;

  // ------------------------------------------------------------
  // Read epoch data
  // ------------------------------------------------------------

  // ----------------------------------------
  // epoch-hdr
  // ----------------------------------------
  hpcrun_fmt_epochHdr_t ehdr;
  ret = hpcrun_fmt_epochHdr_fread(&ehdr, infs, malloc);
  if (ret == HPCFMT_EOF) {
    return HPCFMT_EOF;
  }
  if (ret != HPCFMT_OK) {
    DIAG_Throw("error reading 'epoch-hdr'");
  }
  if (outfs) {
    hpcrun_fmt_epochHdr_fprint(&ehdr, outfs);
  }

  // ----------------------------------------
  // metric-tbl
  // ----------------------------------------
  metric_tbl_t metricTbl;
  metric_aux_info_t *aux_info;

  ret = hpcrun_fmt_metricTbl_fread(&metricTbl, &aux_info, infs, hdr.version, malloc);
  if (ret != HPCFMT_OK) {
    DIAG_Throw("error reading 'metric-tbl'");
  }
  if (outfs) {
    hpcrun_fmt_metricTbl_fprint(&metricTbl, aux_info, outfs);
  }

  const uint numMetricsSrc = metricTbl.len;
  
  // ----------------------------------------
  // loadmap
  // ----------------------------------------
  loadmap_t loadmap_tbl;
  ret = hpcrun_fmt_loadmap_fread(&loadmap_tbl, infs, malloc);
  if (ret != HPCFMT_OK) {
    DIAG_Throw("error reading 'loadmap'");
  }
  if (outfs) {
    hpcrun_fmt_loadmap_fprint(&loadmap_tbl, outfs);
  }

  // ------------------------------------------------------------
  // Create Profile
  // ------------------------------------------------------------

  // ----------------------------------------
  // obtain meta information
  // ----------------------------------------

  const char* val;

  // -------------------------
  // program name
  // -------------------------
  string progNm;
  val = hpcfmt_nvpairList_search(&(hdr.nvps), HPCRUN_FMT_NV_prog);
  if (val && strlen(val) > 0) {
    progNm = val;
  }

  // -------------------------
  // environment
  // -------------------------

#if 0
  string envPath;
  val = hpcfmt_nvpairList_search(&(hdr.nvps), HPCRUN_FMT_NV_envPath);
  if (val && strlen(val) > 0) {
    envPath = val;
  }
#endif

  // -------------------------
  // parallelism context (mpi rank, thread id)
  // -------------------------
  string mpiRankStr, tidStr;

  // val = hpcfmt_nvpairList_search(&(hdr.nvps), HPCRUN_FMT_NV_jobId);
  
  val = hpcfmt_nvpairList_search(&(hdr.nvps), HPCRUN_FMT_NV_mpiRank);
  if (val) {
    mpiRankStr = val;
  } 

  val = hpcfmt_nvpairList_search(&(hdr.nvps), HPCRUN_FMT_NV_tid);
  if (val) {
    tidStr = val;
  }

  // -------------------------
  // trace information
  // -------------------------

  bool     haveTrace = false;
  string   traceFileName;

  string   traceMinTimeStr, traceMaxTimeStr;
  uint64_t traceMinTime = UINT64_MAX, traceMaxTime = 0;

  val = hpcfmt_nvpairList_search(&(hdr.nvps), HPCRUN_FMT_NV_traceMinTime);
  if (val) {
    traceMinTimeStr = val;
    if (val[0] != '\0') { traceMinTime = StrUtil::toUInt64(traceMinTimeStr); }
  }

  val = hpcfmt_nvpairList_search(&(hdr.nvps), HPCRUN_FMT_NV_traceMaxTime);
  if (val) {
    traceMaxTimeStr = val;
    if (val[0] != '\0') { traceMaxTime = StrUtil::toUInt64(traceMaxTimeStr); }
  }

  haveTrace = (traceMinTime != 0 && traceMaxTime != 0);

  // Note: 'profFileName' can be empty when reading from a memory stream
  if (haveTrace && !profFileName.empty()) {
    // TODO: extract trace file name from profile
    static const string ext_prof = string(".") + HPCRUN_ProfileFnmSfx;
    static const string ext_trace = string(".") + HPCRUN_TraceFnmSfx;

    traceFileName = profFileName;
    size_t ext_pos = traceFileName.find(ext_prof);
    if (ext_pos != string::npos) {
      traceFileName.replace(traceFileName.begin() + ext_pos,
			    traceFileName.end(), ext_trace);
      // DIAG_Assert(FileUtil::isReadable(traceFileName));
    }
  }

  // -------------------------
  // 
  // -------------------------

  // N.B.: We currently assume FmtEpoch_NV_virtualMetrics is set iff
  // we read from a memory buffer.  Possibly we need an explicit tag for this.

  bool isVirtualMetrics = false;
  val = hpcfmt_nvpairList_search(&(ehdr.nvps), FmtEpoch_NV_virtualMetrics);
  if (val && strcmp(val, "0") != 0) {
    isVirtualMetrics = true;
    rFlags |= RFlg_NoMetricValues;
  }


  // ----------------------------------------
  // make CallPath::Profile
  // ----------------------------------------
  
  prof = new Profile(progNm);

  prof->m_fmtVersion = hdr.version;
  prof->m_flags = ehdr.flags;
  prof->m_measurementGranularity = ehdr.measurementGranularity;

  prof->m_profileFileName = profFileName;

  if (haveTrace) {
    prof->m_traceFileName = traceFileName;
    if (!traceFileName.empty()) {
      prof->m_traceFileNameSet.insert(traceFileName);
    }
    prof->m_traceMinTime = traceMinTime;
    prof->m_traceMaxTime = traceMaxTime;
  }


  // ----------------------------------------
  // make metric table
  // ----------------------------------------

  string m_sfx;
  if (!mpiRankStr.empty() && !tidStr.empty()) {
    m_sfx = "[" + mpiRankStr + "," + tidStr + "]";
  }
  else if (!mpiRankStr.empty()) {
    m_sfx = "[" + mpiRankStr + "]";
  }
  else if (!tidStr.empty()) {
    m_sfx = "[" + tidStr + "]";
  }

  if (rFlags & RFlg_NoMetricSfx) {
    m_sfx = "";
    //if (!tidStr.empty()) { m_sfx = "[" + tidStr + "]"; } // TODO:threads
  }

  metric_desc_t* m_lst = metricTbl.lst;
  for (uint i = 0; i < numMetricsSrc; i++) {
    const metric_desc_t& mdesc = m_lst[i];
    const metric_aux_info_t &current_aux_info = aux_info[i];

    // ----------------------------------------
    // 
    // ----------------------------------------
    string nm = mdesc.name;
    string desc = mdesc.description;
    string profRelId = StrUtil::toStr(i);

    bool doMakeInclExcl = (rFlags & RFlg_MakeInclExcl);

    // Certain metrics do not have both incl/excl values
    if (nm == HPCRUN_METRIC_RetCnt) {
      doMakeInclExcl = false;
    }
    
    DIAG_Assert(mdesc.flags.fields.ty == MetricFlags_Ty_Raw
		|| mdesc.flags.fields.ty == MetricFlags_Ty_Final,
		"Prof::CallPath::Profile::fmt_epoch_fread: unexpected metric type '"
		<< mdesc.flags.fields.ty << "'");

    DIAG_Assert(Logic::implies(mdesc.flags.fields.ty == MetricFlags_Ty_Final,
			       !(rFlags & RFlg_MakeInclExcl)),
		DIAG_UnexpectedInput);
    
    // ----------------------------------------
    // 1. Make 'regular'/'inclusive' metric descriptor
    // ----------------------------------------
    Metric::SampledDesc* m =
      new Metric::SampledDesc(nm, desc, mdesc.period, true/*isUnitsEvents*/,
			      profFileName, profRelId, "HPCRUN");

    if (doMakeInclExcl) {
      m->type(Metric::ADesc::TyIncl);
    }
    else {
      if (nm == HPCRUN_METRIC_RetCnt) {
	m->type(Metric::ADesc::TyExcl);
      }
      else {
	m->type(Metric::ADesc::fromHPCRunMetricValTy(mdesc.flags.fields.valTy));
      }
    }
    if (!m_sfx.empty()) {
      m->nameSfx(m_sfx);
    }
    m->flags(mdesc.flags);
    
    // ----------------------------------------
    // 1b. Update the additional perf event attributes
    // ----------------------------------------

    Prof::Metric::SamplingType_t sampling_type = mdesc.is_frequency_metric ?
        Prof::Metric::SamplingType_t::FREQUENCY : Prof::Metric::SamplingType_t::PERIOD;

    m->sampling_type(sampling_type);
    m->isMultiplexed(current_aux_info.is_multiplexed);
    m->periodMean   (current_aux_info.threshold_mean);
    m->num_samples  (current_aux_info.num_samples);

    // ----------------------------------------
    // 1c. add to the list of metric
    // ----------------------------------------

    prof->metricMgr()->insert(m);

    // ----------------------------------------
    // 2. Make associated 'exclusive' descriptor, if applicable
    // ----------------------------------------
    if (doMakeInclExcl) {
      Metric::SampledDesc* mSmpl =
	new Metric::SampledDesc(nm, desc, mdesc.period,
				true/*isUnitsEvents*/,
				profFileName, profRelId, "HPCRUN");
      mSmpl->type(Metric::ADesc::TyExcl);
      if (!m_sfx.empty()) {
	mSmpl->nameSfx(m_sfx);
      }
      mSmpl->flags(mdesc.flags);
      
      prof->metricMgr()->insert(mSmpl);
    }
  }

  if (isVirtualMetrics || (rFlags & RFlg_VirtualMetrics) ) {
    prof->isMetricMgrVirtual(true);
  }


  // ----------------------------------------
  // make metric DB info
  // ----------------------------------------

  // metric DB information:
  //   1. create when reading an actual data file
  //   2. preserve when reading a profile from a memory buffer
  if ( !isVirtualMetrics ) {
    // create metric db information
    Prof::Metric::Mgr* mMgr = prof->metricMgr();
    for (uint mId = 0; mId < mMgr->size(); ++mId) {
      Prof::Metric::ADesc* m = mMgr->metric(mId);
      m->dbId(mId);
      m->dbNumMetrics(mMgr->size());
    }
  }

  // ----------------------------------------
  // make loadmap
  // ----------------------------------------

  uint num_lm = loadmap_tbl.len;

  LoadMap loadmap(num_lm);

  for (uint i = 0; i < num_lm; ++i) {
    string nm = loadmap_tbl.lst[i].name;
    RealPathMgr::singleton().realpath(nm);

    LoadMap::LM* lm = new LoadMap::LM(nm);
    loadmap.lm_insert(lm);
    
    DIAG_Assert(lm->id() == i + 1, "Profile::fmt_epoch_fread: Currently expect load module id's to be in dense ascending order.");
  }

  DIAG_MsgIf(DBG, loadmap.toString());

  std::vector<LoadMap::MergeEffect>* mrgEffect =
    prof->loadmap()->merge(loadmap);
  DIAG_Assert(mrgEffect->empty(), "Profile::fmt_epoch_fread: " << DIAG_UnexpectedInput);

  hpcrun_fmt_loadmap_free(&loadmap_tbl, free);
  delete mrgEffect;


  // ------------------------------------------------------------
  // cct
  // ------------------------------------------------------------
  fmt_cct_fread(*prof, infs, rFlags, metricTbl, ctxtStr, outfs);


  hpcrun_fmt_epochHdr_free(&ehdr, free);
  hpcrun_fmt_metricTbl_free(&metricTbl, free);
  
  return HPCFMT_OK;
}


int
Profile::fmt_cct_fread(Profile& prof, FILE* infs, uint rFlags,
		       const metric_tbl_t& metricTbl,
		       std::string ctxtStr, FILE* outfs)
{
  typedef std::map<int, CCT::ANode*> CCTIdToCCTNodeMap;

  DIAG_Assert(infs, "Bad file descriptor!");
  
  CCTIdToCCTNodeMap cctNodeMap;

  int ret = HPCFMT_ERR;

  // ------------------------------------------------------------
  // Read number of cct nodes
  // ------------------------------------------------------------
  uint64_t numNodes = 0;
  hpcfmt_int8_fread(&numNodes, infs);

  // ------------------------------------------------------------
  // Read each CCT node
  // ------------------------------------------------------------

  if (outfs) {
    fprintf(outfs, "[cct: (num-nodes: %" PRIu64 ")\n", numNodes);
  }

  CCT::Tree* cct = prof.cct();
  
  if (numNodes > 0) {
    delete cct->root();
    cct->root(NULL);
  }

  // N.B.: numMetricsSrc <= [numMetricsDst = prof.metricMgr()->size()]
  uint numMetricsSrc = metricTbl.len;

  if (rFlags & RFlg_NoMetricValues) {
    numMetricsSrc = 0;
  }

  hpcrun_fmt_cct_node_t nodeFmt;
  nodeFmt.num_metrics = numMetricsSrc;
  nodeFmt.metrics = (numMetricsSrc > 0) ?
    (hpcrun_metricVal_t*)alloca(numMetricsSrc * sizeof(hpcrun_metricVal_t))
    : NULL;

  ExprEval eval;

  for (uint i = 0; i < numNodes; ++i) {
    // ----------------------------------------------------------
    // Read the node
    // ----------------------------------------------------------
    ret = hpcrun_fmt_cct_node_fread(&nodeFmt, prof.m_flags, infs);
    if (ret != HPCFMT_OK) {
      DIAG_Throw("Error reading CCT node " << nodeFmt.id);
    }
    if (outfs) {
      hpcrun_fmt_cct_node_fprint(&nodeFmt, outfs, prof.m_flags,
				 &metricTbl, "  ");
    }
    // ------------------------------------------
    // check if the metric contains a formula
    //  if this is the case, we'll compute the metric based on the formula
    //  given by hpcrun.
    // FIXME: we don't check the validity of the formula (yet).
    //        If hpcrun has incorrect formula, the result can be anything
    // ------------------------------------------
    metric_desc_t* m_lst = metricTbl.lst;
    VarMap var_map(nodeFmt.metrics, m_lst, numMetricsSrc);

    for (uint i = 0; i < numMetricsSrc; i++) {
      char *expr = (char*) m_lst[i].formula;
      if (expr == NULL || strlen(expr)==0) continue;

      double res = eval.Eval(expr, &var_map);
      if (eval.GetErr() == EEE_NO_ERROR) {
        // the formula syntax looks "correct". Update the the metric value
      	hpcrun_fmt_metric_set_value(m_lst[i], &nodeFmt.metrics[i], res);
      }
    }

    int nodeId   = (int)nodeFmt.id;
    int parentId = (int)nodeFmt.id_parent;

    // Find parent of node
    CCT::ANode* node_parent = NULL;
    if (parentId != HPCRUN_FMT_CCTNodeId_NULL) {
      CCTIdToCCTNodeMap::iterator it = cctNodeMap.find(parentId);
      if (it != cctNodeMap.end()) {
	      node_parent = it->second;
      }
      else {
	      DIAG_Throw("Cannot find parent for CCT node " << nodeId);
      }
    }

    // Disable the preorder id requirement for CCT nodes.  It is hard
    // for Profile::fmt_cct_fwrite to guarantee preorder ids when it
    // is also forced to preserve some trace ids.  This also makes it
    // easier for hpcrun to handle thread thread creation contexts.
#if 0
    if (! (abs(parentId) < abs(nodeId))) {
      DIAG_Throw("CCT node " << nodeId << " has invalid parent (" << parentId << ")");
    }
#endif

    // ----------------------------------------------------------
    // Create node and link to parent
    // ----------------------------------------------------------

    std::pair<CCT::ADynNode*, CCT::ADynNode*> n2 =
      cct_makeNode(prof, nodeFmt, rFlags, ctxtStr);
    CCT::ADynNode* node = n2.first;
    CCT::ADynNode* node_sib = n2.second;

    DIAG_DevMsgIf(0, "fmt_cct_fread: " << hex << node << " -> " << node_parent << dec);

    if (node_parent) {
      // If 'node' is not the secondary root, perform sanity check
      if (!node->isSecondarySynthRoot()) {
	if (node->lmId_real() == LoadMap::LMId_NULL) {
	  DIAG_WMsg(2, ctxtStr << ": CCT (non-root) node " << nodeId << " has invalid normalized IP: " << node->nameDyn());
	}
      }

      node->link(node_parent);
      if (node_sib) {
	node_sib->link(node_parent);
      }
    }
    else {
      DIAG_AssertWarn(cct->empty(), ctxtStr << ": CCT must only have one root!");
      DIAG_AssertWarn(!node_sib, ctxtStr << ": CCT root cannot be split into interior and leaf!");
      if (cct->empty()) cct->root(node);
    }

    cctNodeMap.insert(std::make_pair(nodeFmt.id, node));
  }

  if (outfs) {
    fprintf(outfs, "]\n");
  }

  return HPCFMT_OK;
}


//***************************************************************************

int
Profile::fmt_fwrite(const Profile& prof, FILE* fs, uint wFlags)
{
  int ret;

  // ------------------------------------------------------------
  // header
  // ------------------------------------------------------------

  string traceMinTimeStr = StrUtil::toStr(prof.m_traceMinTime);
  string traceMaxTimeStr = StrUtil::toStr(prof.m_traceMaxTime);

  ret = hpcrun_fmt_hdr_fwrite(fs,
			"TODO:hdr-name","TODO:hdr-value",
			HPCRUN_FMT_NV_traceMinTime, traceMinTimeStr.c_str(),
			HPCRUN_FMT_NV_traceMaxTime, traceMaxTimeStr.c_str(),
			NULL);
  if (ret == HPCFMT_ERR) return HPCFMT_ERR;

  // ------------------------------------------------------------
  // epoch
  // ------------------------------------------------------------
  ret = fmt_epoch_fwrite(prof, fs, wFlags);
  if (ret == HPCFMT_ERR) return HPCFMT_ERR;

  return HPCFMT_OK;
}


int
Profile::fmt_epoch_fwrite(const Profile& prof, FILE* fs, uint wFlags)
{
  int ret;

  // ------------------------------------------------------------
  // epoch-hdr
  // ------------------------------------------------------------
  const char* virtualMetrics = "0";
  if (prof.isMetricMgrVirtual() || (wFlags & WFlg_VirtualMetrics) ) {
    virtualMetrics = "1";
  }
 
  ret = hpcrun_fmt_epochHdr_fwrite(fs, prof.m_flags,
			     prof.m_measurementGranularity,
			     "TODO:epoch-name", "TODO:epoch-value",
			     FmtEpoch_NV_virtualMetrics, virtualMetrics,
			     NULL);
  if (ret == HPCFMT_ERR) return HPCFMT_ERR;

  // ------------------------------------------------------------
  // metric-tbl
  // ------------------------------------------------------------

  uint numMetrics = prof.metricMgr()->size();

  ret = hpcfmt_int4_fwrite(numMetrics, fs);
  if (ret == HPCFMT_ERR) return HPCFMT_ERR;

  for (uint i = 0; i < numMetrics; i++) {
    const Metric::ADesc* m = prof.metricMgr()->metric(i);

    string nmFmt = m->nameToFmt();
    const string& desc = m->description();
    
    metric_desc_t mdesc = metricDesc_NULL;
    mdesc.flags = hpcrun_metricFlags_NULL;

    mdesc.name = const_cast<char*>(nmFmt.c_str());
    mdesc.description = const_cast<char*>(desc.c_str());
    mdesc.flags.fields.ty = MetricFlags_Ty_Final;
    mdesc.flags.fields.valTy = Metric::ADesc::toHPCRunMetricValTy(m->type());
    mdesc.flags.fields.valFmt = MetricFlags_ValFmt_Real;
    mdesc.period = 1;
    mdesc.formula = NULL;
    mdesc.format = NULL;
    mdesc.is_frequency_metric = false;

    metric_aux_info_t aux_info;
    aux_info.is_multiplexed = m->isMultiplexed();
    aux_info.num_samples    = m->num_samples();
    aux_info.threshold_mean = m->periodMean();

    ret = hpcrun_fmt_metricDesc_fwrite(&mdesc, &aux_info, fs);
    if (ret == HPCFMT_ERR) return HPCFMT_ERR;
  }


  // ------------------------------------------------------------
  // loadmap
  // ------------------------------------------------------------

  const LoadMap& loadmap = *(prof.loadmap());

  ret = hpcfmt_int4_fwrite(loadmap.size(), fs);
  if (ret == HPCFMT_ERR) return HPCFMT_ERR;

  for (LoadMap::LMId_t i = 1; i <= loadmap.size(); i++) {
    const LoadMap::LM* lm = loadmap.lm(i);

    loadmap_entry_t lm_entry;
    lm_entry.id = (uint16_t) lm->id();
    lm_entry.name = const_cast<char*>(lm->name().c_str());
    lm_entry.flags = 0; // TODO:flags
    
    ret = hpcrun_fmt_loadmapEntry_fwrite(&lm_entry, fs);
    if (ret == HPCFMT_ERR) return HPCFMT_ERR;
  }

  // ------------------------------------------------------------
  // cct
  // ------------------------------------------------------------
  ret = fmt_cct_fwrite(prof, fs, wFlags);
  if (ret == HPCFMT_ERR) return HPCFMT_ERR;

  return HPCFMT_OK;
}


int
Profile::fmt_cct_fwrite(const Profile& prof, FILE* fs, uint wFlags)
{
  int ret;

  // ------------------------------------------------------------
  // Ensure CCT node ids follow conventions
  // ------------------------------------------------------------

  // N.B.: This may not generate preorder ids because it is necessary
  // to retain certain trace ids.
  uint64_t numNodes = 0;
  uint nodeId_next = 2; // cf. s_nextUniqueId
  for (CCT::ANodeIterator it(prof.cct()->root()); it.Current(); ++it) {
    CCT::ANode* n = it.current();
    Prof::CCT::ADynNode* n_dyn = dynamic_cast<Prof::CCT::ADynNode*>(n);

    if (n_dyn && hpcrun_fmt_doRetainId(n_dyn->cpId())) {
      n->id(n_dyn->cpId());
    }
    else {
      n->id(nodeId_next);
      nodeId_next += 2;
    }
    numNodes++;
  }
  
  // ------------------------------------------------------------
  // Write number of cct nodes
  // ------------------------------------------------------------

  ret = hpcfmt_int8_fwrite(numNodes, fs);
  if (ret != HPCFMT_OK) return HPCFMT_ERR;

  // ------------------------------------------------------------
  // Write each CCT node
  // ------------------------------------------------------------

  uint numMetrics = prof.metricMgr()->size();
  if (prof.isMetricMgrVirtual() || (wFlags & WFlg_VirtualMetrics) ) {
    numMetrics = 0;
  }

  hpcrun_fmt_cct_node_t nodeFmt;
  nodeFmt.num_metrics = numMetrics;
  nodeFmt.metrics =
    (hpcrun_metricVal_t*) alloca(numMetrics * sizeof(hpcrun_metricVal_t));

  for (CCT::ANodeIterator it(prof.cct()->root()); it.Current(); ++it) {
    CCT::ANode* n = it.current();
    fmt_cct_makeNode(nodeFmt, *n, prof.m_flags);

    ret = hpcrun_fmt_cct_node_fwrite(&nodeFmt, prof.m_flags, fs);
    if (ret != HPCFMT_OK) return HPCFMT_ERR;
  }

  return HPCFMT_OK;
}


//***************************************************************************

// 1. Create a CCT::Root node for the CCT
// 2. Normalize a CCT of the form [cf. CallPath::Profile::fmt_fwrite()]:
//
//      PrimaryRoot --> monitor_main    --> main --> ...
//                 |
//                 \--> [SecondaryRoot] --> ...
//
//    into the following:
//
//      CCT::Root --> main        --> ...
//               |
//               \--> [CCT::Root] --> ...
void
Profile::canonicalize(uint rFlags)
{
  using namespace Prof;

  CCT::ANode* root = m_cct->root();
  CCT::ADynNode* root_dyn = dynamic_cast<CCT::ADynNode*>(root);

  // ------------------------------------------------------------
  // idempotent
  // ------------------------------------------------------------
  if (root && typeid(*root) == typeid(CCT::Root)) {
    return;
  }

  // ------------------------------------------------------------
  // 1. Find secondary root (if it exists) and unlink it from CCT
  // ------------------------------------------------------------

  // INVARIANT: 'secondaryRoot' is one of the children of 'root'
  CCT::ADynNode* secondaryRoot = NULL;

  if (root_dyn && root_dyn->isPrimarySynthRoot()) {
    for (CCT::ANodeChildIterator it(root); it.Current(); ++it) {
      CCT::ANode* n = it.current();
      CCT::ADynNode* n_dyn = dynamic_cast<CCT::ADynNode*>(n);
      if (n_dyn && n_dyn->isSecondarySynthRoot()) {
	secondaryRoot = n_dyn;
	secondaryRoot->unlink();
	break;
      }
    }
  }

  // ------------------------------------------------------------
  // 2. Create new secondary root
  // ------------------------------------------------------------

  // CCT::ANode* secondaryRootNew = new CCT::Root(m_name);
  // copy all children of secondaryRoot to secondaryRootNew

  // ------------------------------------------------------------
  // 3. Find potential splice point
  // ------------------------------------------------------------

  // INVARIANT: 'splicePoint' is the innermost (closest to leaves)
  // node to be deleted.
  CCT::ANode* splicePoint = NULL;

  if (root_dyn && root_dyn->isPrimarySynthRoot()) {
    splicePoint = root;
#if 0
    if (rFlags & RFlg_HpcrunData) {
      // hpcrun generates CCTs in the form diagrammed above
      if (splicePoint->childCount() == 1) {
	splicePoint = splicePoint->firstChild();
      } 
    }
#endif
  }

  // ------------------------------------------------------------
  // 4. Create new primary root
  // ------------------------------------------------------------

  CCT::ANode* rootNew = new CCT::Root(m_name);
  
  if (splicePoint) {
    for (CCT::ANodeChildIterator it(splicePoint); it.Current(); /* */) {
      CCT::ANode* n = it.current();
      it++; // advance iterator -- it is pointing at 'n'
      n->unlink();
      n->link(rootNew);
    }

    delete root; // N.B.: also deletes 'splicePoint'
  }
  else if (root) {
    root->link(rootNew);
  }
  
  m_cct->root(rootNew);

  // ------------------------------------------------------------
  // 5. Relink secondary root
  // ------------------------------------------------------------

  if (secondaryRoot) {
    secondaryRoot->link(rootNew);
  }
}


} // namespace CallPath

} // namespace Prof


//***************************************************************************

static std::pair<Prof::CCT::ADynNode*, Prof::CCT::ADynNode*>
cct_makeNode(Prof::CallPath::Profile& prof,
	     const hpcrun_fmt_cct_node_t& nodeFmt, uint rFlags,
	     const std::string& ctxtStr)
{
  using namespace Prof;

  const LoadMap& loadmap = *(prof.loadmap());

  // ----------------------------------------------------------
  // Gather node parameters
  // ----------------------------------------------------------
  bool isLeaf = false;

  // ----------------------------------------
  // cpId
  // ----------------------------------------
  int nodeId = (int)nodeFmt.id;
  if (nodeId < 0) {
    isLeaf = true;
    nodeId = -nodeId;
  }
  // INVARIANT: nodeId > HPCRUN_FMT_CCTNodeId_NULL

  uint cpId = HPCRUN_FMT_CCTNodeId_NULL;
  if (hpcrun_fmt_doRetainId(nodeFmt.id)) {
    cpId = nodeId;
  }

  // ----------------------------------------
  // normalized ip (lmId and lmIP)
  // ----------------------------------------
  LoadMap::LMId_t lmId = nodeFmt.lm_id;

  VMA lmIP = (VMA)nodeFmt.lm_ip; // FIXME:tallent: Use ISA::convertVMAToOpVMA
  ushort opIdx = 0;

  if (! (lmId <= loadmap.size() /*1-based*/) ) {
    DIAG_WMsg(1, ctxtStr << ": CCT node " << nodeId
	      << " has invalid load module: " << lmId);
    lmId = LoadMap::LMId_NULL;
  }
  loadmap.lm(lmId)->isUsed(true); // ok if LoadMap::LMId_NULL

  DIAG_MsgIf(0, "cct_makeNode(: "<< hex << lmIP << dec << ", " << lmId << ")");

  // ----------------------------------------
  // normalized lip
  // ----------------------------------------
  lush_lip_t* lip = NULL;
  if (!lush_lip_eq(&nodeFmt.lip, &lush_lip_NULL)) {
    lip = CCT::ADynNode::clone_lip(&nodeFmt.lip);
  }

  if (lip) {
    LoadMap::LMId_t lip_lmId = lush_lip_getLMId(lip);

    if (! (lip_lmId <= loadmap.size() /*1-based*/) ) {
      DIAG_WMsg(1, ctxtStr << ": CCT node " << nodeId
		<< " has invalid (logical) load module: " << lip_lmId);
      lip_lmId = LoadMap::LMId_NULL;
    }
    loadmap.lm(lip_lmId)->isUsed(true); // ok if LoadMap::LMId_NULL
  }

  // ----------------------------------------
  // metrics
  // ----------------------------------------

  bool doZeroMetrics = prof.isMetricMgrVirtual()
    || (rFlags & Prof::CallPath::Profile::RFlg_VirtualMetrics);

  bool hasMetrics = false;

  // [numMetricsSrc = nodeFmt.num_metrics] <= numMetricsDst
  uint numMetricsDst = prof.metricMgr()->size();
  if (rFlags & Prof::CallPath::Profile::RFlg_NoMetricValues) {
    numMetricsDst = 0;
  }

  Metric::IData metricData(numMetricsDst);
  for (uint i_dst = 0, i_src = 0; i_dst < numMetricsDst; i_dst++) {
    Metric::ADesc* adesc = prof.metricMgr()->metric(i_dst);
    Metric::SampledDesc* mdesc = dynamic_cast<Metric::SampledDesc*>(adesc);
    DIAG_Assert(mdesc, "inconsistency: no corresponding SampledDesc!");

    hpcrun_metricVal_t m = nodeFmt.metrics[i_src];

    double mval = 0;
    switch (mdesc->flags().fields.valFmt) {
      case MetricFlags_ValFmt_Int:
	mval = (double)m.i; break;
      case MetricFlags_ValFmt_Real:
	mval = m.r; break;
      default:
	DIAG_Die(DIAG_UnexpectedInput);
    }

    metricData.metric(i_dst) = mval * (double)mdesc->period();

    if (!hpcrun_metricVal_isZero(m)) {
      hasMetrics = true;
    }

    if (rFlags & Prof::CallPath::Profile::RFlg_MakeInclExcl) {
      if (adesc->type() == Prof::Metric::ADesc::TyNULL ||
	  adesc->type() == Prof::Metric::ADesc::TyExcl) {
	i_src++;
      }
      // Prof::Metric::ADesc::TyIncl: reuse i_src
    }
    else {
      i_src++;
    }
  }

  if (doZeroMetrics) {
    metricData.clearMetrics();
  }

  // ----------------------------------------------------------
  // Create nodes.
  //
  // Note that it is possible for an interior node to have
  // a non-zero metric count.  If this is the case, the node should be
  // split into two sibling nodes: 1) an interior node with metrics
  // == 0 (that has cpId == NULL *and* that is the primary return node);
  // and 2) a leaf node with the metrics and the cpId.
  // ----------------------------------------------------------
  Prof::CCT::ADynNode* n = NULL;
  Prof::CCT::ADynNode* n_leaf = NULL;

  if (hasMetrics || isLeaf) {
    n = new CCT::Stmt(NULL, cpId, nodeFmt.as_info, lmId, lmIP, opIdx, lip,
		      metricData);
  }

  if (!isLeaf) {
    if (hasMetrics) {
      n_leaf = n;

      const uint cpId0 = HPCRUN_FMT_CCTNodeId_NULL;

      uint mSz = (doZeroMetrics) ? 0 : numMetricsDst;
      Metric::IData metricData0(mSz);
      
      lush_lip_t* lipCopy = CCT::ADynNode::clone_lip(lip);

      n = new CCT::Call(NULL, cpId0, nodeFmt.as_info, lmId, lmIP, opIdx,
			lipCopy, metricData0);
    }
    else {
      n = new CCT::Call(NULL, cpId, nodeFmt.as_info, lmId, lmIP, opIdx,
			lip, metricData);
    }
  }

  return std::make_pair(n, n_leaf);
}


static void
fmt_cct_makeNode(hpcrun_fmt_cct_node_t& n_fmt, const Prof::CCT::ANode& n,
		 epoch_flags_t flags)
{
  n_fmt.id = (n.isLeaf()) ? -(n.id()) : n.id();

  n_fmt.id_parent = (n.parent()) ? n.parent()->id() : HPCRUN_FMT_CCTNodeId_NULL;

  const Prof::CCT::ADynNode* n_dyn_p =
    dynamic_cast<const Prof::CCT::ADynNode*>(&n);
  if (typeid(n) == typeid(Prof::CCT::Root)) {
    n_fmt.as_info = lush_assoc_info_NULL;
    n_fmt.lm_id   = Prof::LoadMap::LMId_NULL;
    n_fmt.lm_ip   = 0;
    lush_lip_init(&(n_fmt.lip));
    memset(n_fmt.metrics, 0, n_fmt.num_metrics * sizeof(hpcrun_metricVal_t));
  }
  else if (n_dyn_p) {
    const Prof::CCT::ADynNode& n_dyn = *n_dyn_p;

    if (flags.fields.isLogicalUnwind) {
      n_fmt.as_info = n_dyn.assocInfo();
    }
    
    n_fmt.lm_id = (uint16_t) n_dyn.lmId();
    n_fmt.lm_ip = n_dyn.Prof::CCT::ADynNode::lmIP();

    if (flags.fields.isLogicalUnwind) {
      lush_lip_init(&(n_fmt.lip));
      if (n_dyn.lip()) {
	memcpy(&n_fmt.lip, n_dyn.lip(), sizeof(lush_lip_t));
      }
    }

    // Note: use n_fmt.num_metrics rather than n_dyn.numMetrics() to
    // support skipping the writing of metrics.
    for (uint i = 0; i < n_fmt.num_metrics; ++i) {
      hpcrun_metricVal_t m; // C99: (hpcrun_metricVal_t){.r = n_dyn.metric(i)};
      m.r = n_dyn.metric(i);
      n_fmt.metrics[i] = m;
    }
  }
  else {
    DIAG_Die("fmt_cct_makeNode: unknown CCT node type");
  }
}
<|MERGE_RESOLUTION|>--- conflicted
+++ resolved
@@ -135,36 +135,6 @@
 #define DBG 0
 #define MAX_PREFIX_CHARS 64
 
-<<<<<<< HEAD
-//***************************************************************************
-// private operations
-//***************************************************************************
-
-
-static void
-getFileErrorString(const std::string &fnm, std::string &errorString)
-{
-  char pathbuf[PATH_MAX];
-  char error[1024];
-
-  // grab the error string for the open failure before calling getcwd, 
-  // which may overwrite errno 
-  strerror_r(errno, error, sizeof(error));
-
-  const char *path = realpath(fnm.c_str(), pathbuf); 
-  if (path == NULL) {
-    path = fnm.c_str();
-  }
-
-  std::stringstream ss;  
-
-  ss << "(path ='" << path << "', error ='" << error << "')"; 
-
-  errorString = ss.str();
-}
-
-=======
->>>>>>> e85d9b36
 
 
 //***************************************************************************
@@ -451,11 +421,7 @@
   FILE* infs = hpcio_fopen_r(inFnm.c_str());
   if (!infs) {
     std::string errorString;
-<<<<<<< HEAD
-    getFileErrorString(inFnm, errorString);
-=======
     hpcrun_getFileErrorString(inFnm, errorString);
->>>>>>> e85d9b36
     DIAG_EMsg("failed to open trace file " << errorString << "; skip this one."); 
     return; 
   }
@@ -477,16 +443,6 @@
   FILE* outfs = hpcio_fopen_w(outFnm.c_str(), 1/*overwrite*/);
   if (!outfs) {
     if (errno == EDQUOT) {
-<<<<<<< HEAD
-      DIAG_EMsg("disk quota exceeded; unable to write trace data file  " << 
-		outFnm << "; aborting.");
-      exit(-1);
-    } else {
-      std::string errorString;
-      getFileErrorString(outFnm, errorString);
-      DIAG_EMsg("failed to open output trace file " << errorString << 
-		"when processing trace file " << inFnm << "; skip this one.");
-=======
       DIAG_EMsg("disk quota exceeded; unable to open trace result file  " << 
 		outFnm << "; aborting.");
       hpcio_fclose(infs);
@@ -496,7 +452,6 @@
       hpcrun_getFileErrorString(outFnm, errorString);
       DIAG_EMsg("failed opening trace result file " << errorString << 
 		"when processing trace measurement file " << inFnm << "; skip this one.");
->>>>>>> e85d9b36
       hpcio_fclose(infs);
       return; 
     }
@@ -514,14 +469,8 @@
     ret = hpctrace_fmt_datum_fread(&datum, hdr.flags, infs);
     if (ret == HPCFMT_EOF) {
       break;
-<<<<<<< HEAD
-    }
-    else if (ret == HPCFMT_ERR) {
-      DIAG_EMsg("failed reading a record from trace file " << inFnm << "; skip this one.");
-=======
     } else if (ret == HPCFMT_ERR) {
       DIAG_EMsg("failed reading a record from trace measurement file " << inFnm << "; skip this one.");
->>>>>>> e85d9b36
       hpcio_fclose(infs);
       hpcio_fclose(outfs);
       unlink(outFnm.c_str()); // delete incomplete output file
