--- conflicted
+++ resolved
@@ -727,15 +727,9 @@
     os << "    <" << entry_nm << " i" << MakeAttrNum(id)
            << " n" << MakeAttrStr(nm);
 
-<<<<<<< HEAD
     if (fake_procedure > 0) {
       os << " f" << MakeAttrNum(fake_procedure);
     } 
-=======
-    if (fake_procedure) {
-      os << " f" << MakeAttrNum(1); 
-    }
->>>>>>> 69000245
 
     if (type == 3) { // Procedure
        Struct::ACodeNode *proc = dynamic_cast<Struct::ACodeNode *>(strct);
@@ -797,19 +791,12 @@
     // Metric
     os << "    <Metric i" << MakeAttrNum(i)
        << " n" << MakeAttrStr(m->name())
-<<<<<<< HEAD
-       << " v=\""  << m->toValueTyStringXML() << "\""
-       << " em=\"" << m->isMultiplexed()      << "\""
-       << " es=\"" << m->num_samples()        << "\""
-       << " ep=\"" << m->periodMean()         << "\""
-=======
        << " o" << MakeAttrNum(m->order())
        << " v=\"" << m->toValueTyStringXML() << "\""
        << " md=\"" << m->description()      << "\""
        << " em=\"" << m->isMultiplexed()    << "\""
        << " es=\"" << m->num_samples()      << "\""
        << " ep=\"" << long(m->periodMean())       << "\""
->>>>>>> 69000245
        << " t=\"" << Prof::Metric::ADesc::ADescTyToXMLString(m->type()) << "\"";
     if (m->partner()) {
       os << " partner" << MakeAttrNum(m->partner()->id());
@@ -1369,7 +1356,6 @@
     m->order((int)i);
 
     // keep the show status consistent between hpcrun and experiment.xml
-    m->isVisible(mdesc.flags.fields.show == 1);
     m->doDispPercent(mdesc.flags.fields.showPercent == 1);
 
     if (doMakeInclExcl) {
@@ -1423,18 +1409,10 @@
       if (!m_sfx.empty()) {
         mSmpl->nameSfx(m_sfx);
       }
-<<<<<<< HEAD
-      mSmpl->flags(mdesc.flags);
-      mSmpl->formula(mdesc.formula);
-      mSmpl->isVisible(mdesc.flags.fields.show);
-      mSmpl->doDispPercent(mdesc.flags.fields.showPercent);
-
-=======
       mSmpl->flags  (mdesc.flags);
       mSmpl->formula(mdesc.formula);
       mSmpl->format (mdesc.format);
       
->>>>>>> 69000245
       prof->metricMgr()->insert(mSmpl);
     }
   }
@@ -1551,14 +1529,9 @@
     (hpcrun_metricVal_t*)alloca(numMetricsSrc * sizeof(hpcrun_metricVal_t))
     : NULL;
 
-<<<<<<< HEAD
-  //ExprEval eval;
-  DIAG_DevMsgIf(DBG_DATA, ". read nodes: " << numNodes );
-=======
 #if 0
   ExprEval eval;
 #endif
->>>>>>> 69000245
 
   for (uint i = 0; i < numNodes; ++i) {
     // ----------------------------------------------------------
@@ -1580,7 +1553,7 @@
     // FIXME: we don't check the validity of the formula (yet).
     //        If hpcrun has incorrect formula, the result can be anything
     // ------------------------------------------
-    /*metric_desc_t* m_lst = metricTbl.lst;
+    /*metric_desc_t* m_lst = metricTbl.lst;*/
     VarMap var_map(nodeFmt.metrics, m_lst, numMetricsSrc);
 
     for (uint metricID = 0; metricID < numMetricsSrc; metricID++) {
@@ -1592,12 +1565,8 @@
         // the formula syntax looks "correct". Update the the metric value
       	hpcrun_fmt_metric_set_value(m_lst[metricID], &nodeFmt.metrics[metricID], res);
       }
-<<<<<<< HEAD
-    }*/
-=======
     }
 #endif
->>>>>>> 69000245
 
     int nodeId   = (int)nodeFmt.id;
     int parentId = (int)nodeFmt.id_parent;
