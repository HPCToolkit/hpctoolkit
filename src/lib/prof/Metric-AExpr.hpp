--- conflicted
+++ resolved
@@ -226,17 +226,8 @@
   { return mdata.idx(mId); }
 
   double&
-<<<<<<< HEAD
-  accumVar(MetricAccessor &mdata) const
-  { return var(mdata, m_accumId); }
-
-  double&
-  accum2Var(MetricAccessor &mdata) const
-  { return var(mdata, m_accum2Id); }
-=======
-  accumVar(int i, Metric::IData& mdata) const
+  accumVar(int i, MetricAccessor& mdata) const
   { return var(mdata, m_accumId[i]); }
->>>>>>> d0c43e39
 
 
   // ------------------------------------------------------------
