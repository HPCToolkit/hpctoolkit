--- conflicted
+++ resolved
@@ -293,17 +293,12 @@
   Metric::AExpr* expr = NULL;
   if (mDrvdTy.find("Sum", 0) == 0) {
     expr = new Metric::Plus(opands, mOpands.size());
-<<<<<<< HEAD
+
     doDispPercent = mSrc->doDispPercent();
     isPercent     = mSrc->isPercent();
-=======
-
-    doDispPercent = mSrc->doDispPercent();
-    isPercent     = mSrc->isPercent();
 
     // metric order is used to compute formula from hpcrun
     metric_order = mSrc->order();
->>>>>>> 69000245
   }
   else if (mDrvdTy.find("Mean", 0) == 0) {
     expr = new Metric::Mean(opands, mOpands.size());
@@ -408,17 +403,11 @@
   if (mDrvdTy.find("Sum", 0) == 0) {
     expr = new Metric::SumIncr(Metric::IData::npos, mSrc->id());
 
-<<<<<<< HEAD
-    // some metrics (like ratio) don't display the percent
-    // we should respect the original metric description here
-    doDispPercent = mSrc->doDispPercent();
-=======
     doDispPercent = mSrc->doDispPercent();
     isPercent     = mSrc->isPercent();
 
     // metric order is used to compute formula from hpcrun
     metric_order = mSrc->order();
->>>>>>> 69000245
   }
   else if (mDrvdTy.find("Mean", 0) == 0) {
     expr = new Metric::MeanIncr(Metric::IData::npos, mSrc->id());
