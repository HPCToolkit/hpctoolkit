--- conflicted
+++ resolved
@@ -30,11 +30,7 @@
 const char *PROGRAM_ROOT     = "<program root>";
 const char *THREAD_ROOT      = "<thread root>";
 
-<<<<<<< HEAD
-const char *OMP_IDLE	       = "<omp idle>";
-=======
 const char *OMP_IDLE	     = "<omp idle>";
->>>>>>> 69000245
 const char *OMP_OVERHEAD     = "<omp overhead>";
 const char *OMP_BARRIER_WAIT = "<omp barrier>";
 const char *OMP_TASK_WAIT    = "<omp task wait>"; 
@@ -103,55 +99,6 @@
 //******************************************************************************
 
 static NameMapping renamingTable[] = { 
-<<<<<<< HEAD
-  { "monitor_main",           PROGRAM_ROOT     },
-  { "monitor_main_fence1",    PROGRAM_ROOT     },
-  { "monitor_main_fence2",    PROGRAM_ROOT     },
-  { "monitor_main_fence3",    PROGRAM_ROOT     },
-  { "monitor_main_fence4",    PROGRAM_ROOT     },
-
-  { "monitor_begin_thread",   THREAD_ROOT      },
-  { "monitor_thread_fence1",  THREAD_ROOT      },
-  { "monitor_thread_fence2",  THREAD_ROOT      },
-  { "monitor_thread_fence3",  THREAD_ROOT      },
-  { "monitor_thread_fence4",  THREAD_ROOT      },
-
-  { "ompt_idle_state",         OMP_IDLE         },
-  { "ompt_idle",               OMP_IDLE         },
-
-  { "ompt_overhead_state",     OMP_OVERHEAD     },
-  { "omp_overhead",            OMP_OVERHEAD	},
-
-  { "ompt_barrier_wait_state", OMP_BARRIER_WAIT	    },
-  { "ompt_barrier_wait",       OMP_BARRIER_WAIT     },
-
-  { "ompt_task_wait_state",    OMP_TASK_WAIT	    },
-  { "ompt_task_wait",          OMP_TASK_WAIT	    },
-
-  { "ompt_mutex_wait_state",   OMP_MUTEX_WAIT	    },
-  { "ompt_mutex_wait",         OMP_MUTEX_WAIT     },
-
-  { "monitor_data_first_touch", MONITOR_DATA_FIRST_TOUCH },
-
-  { "DATACENTRIC"             , DATACENTRIC_ROOT      },
-  { "DATACENTRIC_Dynamic"     , DATACENTRIC_DYNAMIC   },
-  { "DATACENTRIC_Static"      , DATACENTRIC_STATIC    },
-  { "DATACENTRIC_Unknown"     , DATACENTRIC_UNKNOWN   },
-  { "DATACENTRIC_MemoryAccess", DATACENTRIC_MEMACCESS },
-
-  { "NO_THREAD",               NO_THREAD_ROOT       }
-};
-
-
-static ProcedureStatusMapping fakeProcedureTable[] = {
-    {PROGRAM_ROOT,            FAKE_PROCEDURE},
-    {THREAD_ROOT,             FAKE_PROCEDURE},
-    {GUARD_NAME,              FAKE_PROCEDURE},
-    {"<partial call paths>",  FAKE_PROCEDURE},
-    {DATACENTRIC_ROOT,        FAKE_ROOT}, // need to be consider both root and fake
-    {DATACENTRIC_DYNAMIC,     FAKE_PROCEDURE},
-    {DATACENTRIC_STATIC,      FAKE_PROCEDURE},
-=======
   { "monitor_main",            PROGRAM_ROOT          },
   { "monitor_main_fence1",     PROGRAM_ROOT          },
   { "monitor_main_fence2",     PROGRAM_ROOT          },
@@ -188,12 +135,25 @@
   { "gpu_op_kernel",       GPU_KERNEL            },
   { "gpu_op_trace",        GPU_TRACE             },
 
+  { "DATACENTRIC"             , DATACENTRIC_ROOT      },
+  { "DATACENTRIC_Dynamic"     , DATACENTRIC_DYNAMIC   },
+  { "DATACENTRIC_Static"      , DATACENTRIC_STATIC    },
+  { "DATACENTRIC_Unknown"     , DATACENTRIC_UNKNOWN   },
+  { "DATACENTRIC_MemoryAccess", DATACENTRIC_MEMACCESS },
+
   { "hpcrun_no_activity",  NO_ACTIVITY           }
 };
 
-static const char *fakeProcedures[] = {
-  PROGRAM_ROOT, THREAD_ROOT, GUARD_NAME, NO_ACTIVITY, "<partial call paths>"
->>>>>>> 69000245
+
+
+static ProcedureStatusMapping fakeProcedureTable[] = {
+    {PROGRAM_ROOT,            FAKE_PROCEDURE},
+    {THREAD_ROOT,             FAKE_PROCEDURE},
+    {GUARD_NAME,              FAKE_PROCEDURE},
+    {"<partial call paths>",  FAKE_PROCEDURE},
+    {DATACENTRIC_ROOT,        FAKE_ROOT}, // need to be consider both root and fake
+    {DATACENTRIC_DYNAMIC,     FAKE_PROCEDURE},
+    {DATACENTRIC_STATIC,      FAKE_PROCEDURE},
 };
 
 static NameMappings_t renamingMap;
@@ -215,13 +175,8 @@
   for (unsigned int i=0; i < sizeof(renamingTable)/sizeof(NameMapping); i++) {
     renamingMap[renamingTable[i].in] =  renamingTable[i].out;
   }
-<<<<<<< HEAD
   for (unsigned int i = 0; i < sizeof(fakeProcedureTable) / sizeof(ProcedureStatusMapping); i++) {
     fakeProcedureMap[fakeProcedureTable[i].name] = fakeProcedureTable[i].status;
-=======
-  for (unsigned int i=0; i < sizeof(fakeProcedures)/sizeof(const char*); i++) {
-    fakeProcedureMap[fakeProcedures[i]] = "f";
->>>>>>> 69000245
   }
 }
 
