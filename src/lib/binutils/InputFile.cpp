// * BeginRiceCopyright *****************************************************
//
// $HeadURL$
// $Id$
//
// --------------------------------------------------------------------------
// Part of HPCToolkit (hpctoolkit.org)
//
// Information about sources of support for research and development of
// HPCToolkit is at 'hpctoolkit.org' and in 'README.Acknowledgments'.
// --------------------------------------------------------------------------
//
// Copyright ((c)) 2002-2020, Rice University
// All rights reserved.
//
// Redistribution and use in source and binary forms, with or without
// modification, are permitted provided that the following conditions are
// met:
//
// * Redistributions of source code must retain the above copyright
//   notice, this list of conditions and the following disclaimer.
//
// * Redistributions in binary form must reproduce the above copyright
//   notice, this list of conditions and the following disclaimer in the
//   documentation and/or other materials provided with the distribution.
//
// * Neither the name of Rice University (RICE) nor the names of its
//   contributors may be used to endorse or promote products derived from
//   this software without specific prior written permission.
//
// This software is provided by RICE and contributors "as is" and any
// express or implied warranties, including, but not limited to, the
// implied warranties of merchantability and fitness for a particular
// purpose are disclaimed. In no event shall RICE or contributors be
// liable for any direct, indirect, incidental, special, exemplary, or
// consequential damages (including, but not limited to, procurement of
// substitute goods or services; loss of use, data, or profits; or
// business interruption) however caused and on any theory of liability,
// whether in contract, strict liability, or tort (including negligence
// or otherwise) arising in any way out of the use of this software, even
// if advised of the possibility of such damage.
//
// ******************************************************* EndRiceCopyright *

//***************************************************************************
//
// File:
//
// Purpose:
//
// Description:
//
//
//***************************************************************************


//******************************************************************************
// system includes
//******************************************************************************

#include <sys/types.h>
#include <sys/stat.h>
#include <err.h>
#include <errno.h>
#include <fcntl.h>
#include <stdlib.h>
#include <unistd.h>


//******************************************************************************
// local includes
//******************************************************************************

#include <lib/support/diagnostics.h>

#include "ElfHelper.hpp"
#include "Fatbin.hpp"
#include "intel/IntelGPUBinutils.hpp"
#include "InputFile.hpp"



//******************************************************************************
// private operations
//******************************************************************************

static size_t
file_size(int fd)
{
  struct stat sb;
  int retval = fstat(fd, &sb);
  if (retval == 0 && S_ISREG(sb.st_mode)) {
    return sb.st_size;
  }
  return 0;
}


// Automatically restart short reads.
// This protects against EINTR.
//
static size_t
read_all(int fd, void *buf, size_t count)
{
  ssize_t ret;
  size_t len;

  len = 0;
  while (len < count) {
    ret = read(fd, ((char *) buf) + len, count - len);
    if (ret == 0 || (ret < 0 && errno != EINTR)) {
      break;
    }
    if (ret > 0) {
      len += ret;
    }
  }

  return len;
}


//******************************************************************************
// interface oeprations
//******************************************************************************


bool
InputFile::openFile
(
 std::string &filename,
 InputFileErrorType_t errType
)
{
  const char *tag = 
    (errType == InputFileError_Error) ? "ERROR: " : "WARNING: ";

  this->filename = filename;

  int    file_fd = open(filename.c_str(), O_RDONLY);

  if (file_fd < 0) {
    DIAG_MsgIf_GENERIC(tag, 1, "Unable to open input file: " 
           << filename << " (" << strerror(errno) << ")");

    if (errType != InputFileError_WarningNothrow) throw 1;

    return false;
  }

  size_t f_size = file_size(file_fd);
  
  if (f_size == 0) {
    DIAG_MsgIf_GENERIC(tag, 1, "Empty input file " << filename);

    if (errType != InputFileError_WarningNothrow) throw 1;

    return false;
  }

  char  *file_buffer = (char *) malloc(f_size);

  if (file_buffer == 0) {
    DIAG_MsgIf_GENERIC(tag, 1, "Unable to allocate file buffer of " 
           << f_size << " bytes");
    if (errType != InputFileError_WarningNothrow) throw 1;

    return false;
  }

  size_t bytes = read_all(file_fd, file_buffer, f_size);

  if (f_size != bytes) {
    DIAG_MsgIf_GENERIC(tag, 1, "Read only " << bytes << " bytes of "
           << f_size << " bytes from file " << filename);

    if (errType != InputFileError_WarningNothrow) throw 1;

    return false;
  }

  close(file_fd);

  filevector = new ElfFileVector;
  ElfFile *elfFile = new ElfFile;

  bool result = elfFile->open(file_buffer, f_size, filename);
  if (result) {
    filevector->push_back(elfFile);
    //findCubins(elfFile, filevector);
  } 
<<<<<<< HEAD
  #ifdef OPT_ENABLE_IGC
=======
  #ifdef ENABLE_IGC
>>>>>>> 770ebcaf
  else if (!findIntelGPUBins(filename, file_buffer, f_size, filevector)) { // Check if the file is a intel debug binary
    // Release memory
    delete(elfFile);
    DIAG_MsgIf_GENERIC(tag, 1, "Not an ELF binary " << filename);
    if (errType != InputFileError_WarningNothrow) throw 1;
    // Not a standard elf file
    return false;
  }
<<<<<<< HEAD
  #endif // OPT_ENABLE_IGC
=======
  #endif // ENABLE_IGC
>>>>>>> 770ebcaf

  return result;
}


InputFile::~InputFile
(
 void
)
{
  if (filevector) {
    for(auto fi = filevector->begin(); fi < filevector->end(); fi++) {
      delete *fi;
    }
    delete filevector;
  }
}<|MERGE_RESOLUTION|>--- conflicted
+++ resolved
@@ -189,11 +189,7 @@
     filevector->push_back(elfFile);
     //findCubins(elfFile, filevector);
   } 
-<<<<<<< HEAD
-  #ifdef OPT_ENABLE_IGC
-=======
   #ifdef ENABLE_IGC
->>>>>>> 770ebcaf
   else if (!findIntelGPUBins(filename, file_buffer, f_size, filevector)) { // Check if the file is a intel debug binary
     // Release memory
     delete(elfFile);
@@ -202,11 +198,7 @@
     // Not a standard elf file
     return false;
   }
-<<<<<<< HEAD
-  #endif // OPT_ENABLE_IGC
-=======
   #endif // ENABLE_IGC
->>>>>>> 770ebcaf
 
   return result;
 }
