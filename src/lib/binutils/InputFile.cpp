--- conflicted
+++ resolved
@@ -119,29 +119,6 @@
   return len;
 }
 
-static bool
-isIntelGPUFile
-(
-  ElfFile *elfFile
-)
-{
-  Elf *elf = elfFile->getElf();
-  GElf_Ehdr ehdr_v;
-  GElf_Ehdr *ehdr = gelf_getehdr(elf, &ehdr_v);
-
-<<<<<<< HEAD
-  int intelGPUType = 0xff04;
-  std::cerr << "ehdr->e_type: " << ehdr->e_type << std::endl;
-  std::cerr << "ehdr->e_type == intelGPUType: " << (ehdr->e_type == intelGPUType) << std::endl;
-=======
-	int intelGPUType = 0xff04;
->>>>>>> 74b4b838
-  if (ehdr && ehdr->e_type == intelGPUType) {
-    return true;
-  }
-  return false;
-}
-
 
 //******************************************************************************
 // interface oeprations
@@ -210,20 +187,7 @@
 
   bool result = elfFile->open(file_buffer, f_size, filename);
   if (result) {
-<<<<<<< HEAD
     filevector->push_back(elfFile);
-=======
-    filevector = new ElfFileVector;
-		if (isIntelGPUFile(elfFile)) {
-			if (fileType != NULL) {
-				*fileType = "IntelGPU";
-			}
-			findIntelGPUbins(elfFile, filevector);
-		}
-		else {
-			filevector->push_back(elfFile);
-		}
->>>>>>> 74b4b838
     //findCubins(elfFile, filevector);
   } else if (!findIntelGPUBins(filename, file_buffer, f_size, filevector)) { // Check if the file is a intel debug binary
     // Release memory
