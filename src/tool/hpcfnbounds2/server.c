// -*-Mode: C++;-*- // technically C99

// * BeginRiceCopyright *****************************************************
//
// $HeadURL$
// $Id$
//
// --------------------------------------------------------------------------
// Part of HPCToolkit (hpctoolkit.org)
//
// Information about sources of support for research and development of
// HPCToolkit is at 'hpctoolkit.org' and in 'README.Acknowledgments'.
// --------------------------------------------------------------------------
//
// Copyright ((c)) 2002-2021, Rice University
// All rights reserved.
//
// Redistribution and use in source and binary forms, with or without
// modification, are permitted provided that the following conditions are
// met:
//
// * Redistributions of source code must retain the above copyright
//   notice, this list of conditions and the following disclaimer.
//
// * Redistributions in binary form must reproduce the above copyright
//   notice, this list of conditions and the following disclaimer in the
//   documentation and/or other materials provided with the distribution.
//
// * Neither the name of Rice University (RICE) nor the names of its
//   contributors may be used to endorse or promote products derived from
//   this software without specific prior written permission.
//
// This software is provided by RICE and contributors "as is" and any
// express or implied warranties, including, but not limited to, the
// implied warranties of merchantability and fitness for a particular
// purpose are disclaimed. In no event shall RICE or contributors be
// liable for any direct, indirect, incidental, special, exemplary, or
// consequential damages (including, but not limited to, procurement of
// substitute goods or services; loss of use, data, or profits; or
// business interruption) however caused and on any theory of liability,
// whether in contract, strict liability, or tort (including negligence
// or otherwise) arising in any way out of the use of this software, even
// if advised of the possibility of such damage.
//
// ******************************************************* EndRiceCopyright *

// The server side of the new fnbounds server.  Hpcrun creates a pipe
// and then forks and execs hpcfnbounds in server mode (-s).  The file
// descriptors are passed as command-line arguments.
//
// This file implements the server side of the pipe.  Read messages
// over the pipe, process fnbounds queries and write the answer
// (including the array of addresses) back over the pipe.  The file
// 'syserv-mesg.h' defines the API for messages over the pipe.
//
// Notes:
// 1. The server only computes fnbounds queries, not general calls to
// system(), use monitor_real_system() for that.
//
// 2. Catch SIGPIPE.  Writing to a pipe after the other side has
// exited triggers a SIGPIPE and terminates the process.  If this
// happens, it probably means that hpcrun has prematurely exited.
// So, catch SIGPIPE in order to write a more useful error message.
//
// 3. It's ok to write error messages to stderr.  After hpcrun forks,
// it dups the hpcrun log file fd onto stdout and stderr so that any
// output goes to the log file.
//
// 4. The server runs outside of hpcrun and libmonitor.
//
//***************************************************************************

#include <sys/types.h>
#include <sys/time.h>
#include <sys/resource.h>
#include <err.h>
#include <errno.h>
#include <setjmp.h>
#include <signal.h>
#include <stdint.h>
#include <stdio.h>
#include <stdlib.h>
#include <string.h>
#include <unistd.h>

#include "fnbounds.h"
#include "code-ranges.h"
#include "function-entries.h"
#include "process-ranges.h"

#include "server.h"
#include "syserv-mesg.h"

#define ADDR_SIZE   (256 * 1024)
#define INIT_INBUF_SIZE    2000

#define SUCCESS   0
#define FAILURE  -1
#define END_OF_FILE  -2

static int fdin;
static int fdout;

static uint64_t  addr_buf[ADDR_SIZE];
static long  num_addrs;
static long  total_num_addrs;

static char *inbuf;
static long  inbuf_size;

static struct syserv_fnbounds_info fnb_info;

static int jmpbuf_ok = 0;
static sigjmp_buf jmpbuf;

// 
// Although init_server only returns 0 for now (errors don't interrupt)
// we could return 1 in case of a problem
//
uint64_t 
init_server (DiscoverFnTy fn_discovery, int fd1, int fd2)
{
  struct syserv_mesg mesg;

  fdin = fd1;
  fdout = fd2;

  // write version into output (.log file in the measurements directory)
  // fprintf(stderr, "FNB2: Begin hpcfnbounds2 server, DiscoverFnTy = %d\n", fn_discovery);

  inbuf_size = INIT_INBUF_SIZE;
  inbuf = (char *) malloc(inbuf_size);
  if (inbuf == NULL) {
    err(1, "malloc for inbuf failed");
  }
  signal_handler_init();

<<<<<<< HEAD
  write_mesg(77, 0);
=======
  write_mesg(SYSERV_READY, 0);
>>>>>>> be26b9e6

  for (;;) {
    int ret = read_mesg(&mesg);

    // failure on read from pipe
    if (ret == FAILURE) {
      err(1, "read from fdin failed");
    }

    // exit
    if (ret == END_OF_FILE || mesg.type == SYSERV_EXIT) {
      break;
    }

    // ack
    if (mesg.type == SYSERV_ACK) {
      write_mesg(SYSERV_ACK, 0);
    }

    // query
    else if (mesg.type == SYSERV_QUERY) {
      write_mesg(SYSERV_ACK, 0);
      do_query(fn_discovery, &mesg);
    }

    // unknown message
    else {
      err(1, "unknown mesg type from client: %d", mesg.type);
    }
  }

  //
  // if we've finished, return
  //
  return 0;
//   exit(0);
}


//*****************************************************************
// fnbounds server
//*****************************************************************

void
do_query(DiscoverFnTy fn_discovery, struct syserv_mesg *mesg)
{
  char *ret;
  int ret2;
  // Make sure the buffer is big enough to hold the name string
  if (mesg->len > inbuf_size) {
    inbuf_size += mesg->len;
    inbuf = (char *) realloc(inbuf, inbuf_size);
    if (inbuf == NULL) {
      err(1, "realloc for inbuf failed");
    }
  }

  // read the string following the message
  ret2 = read_all(fdin, inbuf, mesg->len);
  if (ret2 != SUCCESS) {
    err(1, "read from fdin failed");
  }

  if (verbose) {
    fprintf(stderr, "FNB2: begin processing %s -- %s\n", strrchr(inbuf, '/'), inbuf );
  }
  ret = get_funclist(inbuf);
  if ( ret != NULL) {
    fprintf(stderr, "\nFNB2: Server failure processing %s: %s\n", inbuf, ret );

    // send the error message to the server
    int rets = write_mesg(SYSERV_ERR, 0);
    if (rets != SUCCESS) {
      errx(1, "Server send error message failed");
    }  // if success, message has been written in send_funcs
  }
  return;
}



// Send the list of functions to the client
void
send_funcs ()
{
  int ret;
  int i;

  // count the number of unique addresses to send
  int np = 0;
  uint64_t lastaddr = (uint64_t) -1;
  for (i=0; i<nfunc; i ++) {
    if (farray[i].fadd != lastaddr ){
      np ++;
      lastaddr = farray[i].fadd;
    }
  }
  if (verbose) {
    fprintf(stderr, "FNB2: %s = %d (%ld) -- %s\n", strrchr(inbuf, '/'), np, (uint64_t)nfunc, inbuf );
  }

  // send the OK mesg with the count of addresses
  ret = write_mesg(SYSERV_OK, np+1);
  if (ret != SUCCESS) {
    errx(1, "Server write to fdout failed");
  }

  // Now go through the list, and add each unique address
  // see if buffer needs to be flushed
  lastaddr = (uint64_t) -1;
  num_addrs = 0;

  for (i=0; i<nfunc; i ++) {
    if (farray[i].fadd == lastaddr ){
      continue;
    }
    lastaddr = farray[i].fadd;
    if (num_addrs >= ADDR_SIZE) {
      ret = write_all(fdout, addr_buf, num_addrs * sizeof(void *));
      if (ret != SUCCESS) {
        errx(1, "Server write_all to fdout failed");
#if DEBUG
      } else {
        if (verbose) {
          fprintf(stderr, "FNB2: Server write_all %ld\n", num_addrs * sizeof(void *) );
	}
#endif
      }
      num_addrs = 0;
    }

    addr_buf[num_addrs] = farray[i].fadd;
    num_addrs++;
    total_num_addrs++;
  }
  // we've done the full list, check for buffer filled by the last entry
  if (num_addrs >= ADDR_SIZE) {
    ret = write_all(fdout, addr_buf, num_addrs * sizeof(void *));
    if (ret != SUCCESS) {
      errx(1, "Server write_all to fdout failed");
#if DEBUG
    } else {
      if (verbose) {
        fprintf(stderr, "FNB2: Server write_all %ld\n", num_addrs * sizeof(void *) );
      }
#endif
    }
    num_addrs = 0;
  }

  // add a zero at the end
  addr_buf[num_addrs] = (uint64_t) 0;
  num_addrs ++;

  // flush the buffer
  ret = write_all(fdout, addr_buf, num_addrs * sizeof(void *));
  if (ret != SUCCESS) {
    errx(1, "Server flush write_all to fdout failed");
#if DEBUG
  } else {
    if (verbose) {
      fprintf(stderr, "FNB2: Server flush write_all %ld bytes\n", num_addrs * sizeof(void *) );
    }
#endif
  }

  // now send the fnb end record
  struct rusage usage;
  if (getrusage(RUSAGE_SELF, &usage) == 0) {
    fnb_info.memsize = usage.ru_maxrss;
  } else {
    fnb_info.memsize = -1;
  }
  fnb_info.num_entries = np;
  fnb_info.is_relocatable = is_dotso;
  fnb_info.reference_offset = refOffset;

  fnb_info.magic = FNBOUNDS_MAGIC;
  fnb_info.status = SYSERV_OK;
  ret = write_all(fdout, &fnb_info, sizeof(fnb_info));
  if (ret != SUCCESS) {
    err(1, "Server fnb_into write_all to fdout failed");
  } else {
#if DEBUG
    if (verbose) {
      fprintf(stderr, "FNB2: Server fnb_info write_all %ld bytes\n", sizeof(fnb_info) );
    }
#endif
  }
}

//*****************************************************************
// I/O helper functions
//*****************************************************************

// Automatically restart short reads over a pipe.
// Returns: SUCCESS, FAILURE or END_OF_FILE.
//
int
read_all(int fd, void *buf, size_t count)
{
  ssize_t ret;
  size_t len;

  len = 0;
  while (len < count) {
    ret = read(fd, ((char *) buf) + len, count - len);
    if (ret < 0 && errno != EINTR) {
      return FAILURE;
    }
    if (ret == 0) {
      return END_OF_FILE;
    }
    if (ret > 0) {
      len += ret;
    }
  }

  return SUCCESS;
}


// Automatically restart short writes over a pipe.
// Returns: SUCCESS or FAILURE.
//
int
write_all(int fd, const void *buf, size_t count)
{
  ssize_t ret;
  size_t len;

  len = 0;
  while (len < count) {
    ret = write(fd, ((const char *) buf) + len, count - len);
    if (ret < 0 && errno != EINTR) {
      return FAILURE;
    }
    if (ret > 0) {
      len += ret;
    }
  }

  return SUCCESS;
}


// Read a single syserv mesg from incoming pipe.
// Returns: SUCCESS, FAILURE or END_OF_FILE.
//
int
read_mesg(struct syserv_mesg *mesg)
{
  int ret;

  memset(mesg, 0, sizeof(*mesg));
  ret = read_all(fdin, mesg, sizeof(*mesg));
  if (ret == SUCCESS && mesg->magic != SYSERV_MAGIC) {
    ret = FAILURE;
  }
#if DEBUG
  if (verbose) {
	fprintf(stderr, "FNB2: Server read  message, type = %d, len = %ld\n",
	    mesg->type, mesg->len);
  }
#endif

  return ret;
}


// Write a single syserv mesg to outgoing pipe.
// Returns: SUCCESS or FAILURE.
//
int
write_mesg(int32_t type, int64_t len)
{
  struct syserv_mesg mesg;

  mesg.magic = SYSERV_MAGIC;
  mesg.type = type;
  mesg.len = len;

#if DEBUG
  if (verbose) {
	fprintf(stderr, "FNB2: Server write  message, type = %d, len = %ld\n",
	    type, len);
  }
#endif
  return write_all(fdout, &mesg, sizeof(mesg));
}


//*****************************************************************
// signal handlers
//*****************************************************************

void
signal_handler(int sig)
{
  // SIGPIPE means that hpcrun has exited, probably prematurely.
  if (sig == SIGPIPE) {
    errx(0, "hpcrun has prematurely exited");
  }

  // The other signals indicate an internal error.
  if (jmpbuf_ok) {
    siglongjmp(jmpbuf, 1);
  }
  errx(1, "got signal outside sigsetjmp: %d", sig);
}


// Catch segfaults, abort and SIGPIPE.
void
signal_handler_init(void)
{
  struct sigaction act;

  act.sa_handler = signal_handler;
  act.sa_flags = 0;
  sigemptyset(&act.sa_mask);

#if 0
  if (sigaction(SIGSEGV, &act, NULL) != 0) {
    err(1, "sigaction failed on SIGSEGV");
  }
#endif
  if (sigaction(SIGBUS, &act, NULL) != 0) {
    err(1, "sigaction failed on SIGBUS");
  }
  if (sigaction(SIGABRT, &act, NULL) != 0) {
    err(1, "sigaction failed on SIGABRT");
  }
  if (sigaction(SIGPIPE, &act, NULL) != 0) {
    err(1, "sigaction failed on SIGPIPE");
  }
}
<|MERGE_RESOLUTION|>--- conflicted
+++ resolved
@@ -135,11 +135,7 @@
   }
   signal_handler_init();
 
-<<<<<<< HEAD
-  write_mesg(77, 0);
-=======
   write_mesg(SYSERV_READY, 0);
->>>>>>> be26b9e6
 
   for (;;) {
     int ret = read_mesg(&mesg);
