--- conflicted
+++ resolved
@@ -98,7 +98,6 @@
   x86recipe->reg = *reg;
 
   x86recipe->prev_canonical = NULL;
-  x86recipe->restored_canonical = 0;
   x86recipe->has_tail_calls = false;
 
   return u;
@@ -122,24 +121,14 @@
 
   x86recipe_t* x86recipe = (x86recipe_t*) uwi->recipe;
   x86recipe->ra_status = RA_SP_RELATIVE;
-<<<<<<< HEAD
   x86recipe->reg.sp_ra_pos = pos;
   x86recipe->reg.bp_ra_pos = 0;
   x86recipe->reg.bp_status = 0;
   x86recipe->reg.sp_bp_pos = 0;
   x86recipe->reg.bp_bp_pos = 0;
-=======
-  x86recipe->sp_ra_pos = pos;
-  x86recipe->bp_ra_pos = 0;
-  x86recipe->bp_status = 0;
-  x86recipe->sp_bp_pos = 0;
-  x86recipe->bp_bp_pos = 0;
-
   x86recipe->prev_canonical = NULL;
-  x86recipe->restored_canonical = 0;
   x86recipe->has_tail_calls = false;
 
->>>>>>> 76ab8764
   return u;
 }
 
@@ -154,31 +143,16 @@
 static void
 dump_ui_str(unwind_interval *u, char *buf, size_t len)
 {
-<<<<<<< HEAD
   x86recipe_t *xr = UWI_RECIPE(u);
   x86registers_t reg = xr->reg;
-  snprintf(buf, len, "UNW: start=%p end =%p ra_status=%s sp_ra_pos=%d sp_bp_pos=%d bp_status=%s "
-           "bp_ra_pos = %d bp_bp_pos=%d next=%p prev_canonical=%p\n"
-           "has_tail_calls = %d",
-           (void *) UWI_START_ADDR(u), (void *) UWI_END_ADDR(u),
-		   ra_status_string(xr->ra_status),
-		   reg.sp_ra_pos, reg.sp_bp_pos,
-           bp_status_string(reg.bp_status),
-           reg.bp_ra_pos, reg.bp_bp_pos,
-		   UWI_NEXT(u),
-		   xr->prev_canonical,
-=======
   snprintf(buf, len, "UWI: [%8p, %8p) "
            "ra_status=%14s sp_ra_pos=%4d sp_bp_pos=%4d "
            "bp_status=%12s bp_ra_pos=%4d bp_bp_pos=%4d "
-           "prev=%14p next=%14p prev_canon=%14p rest_canon=%d "
-           "tail_call=%d\n",
+           "next=%14p prev_canon=%14p tail_call=%d\n",
            (void *) UWI_START_ADDR(u), (void *) UWI_END_ADDR(u),
-           ra_status_string(UWI_RECIPE(u)->ra_status), UWI_RECIPE(u)->sp_ra_pos, UWI_RECIPE(u)->sp_bp_pos,
-           bp_status_string(UWI_RECIPE(u)->bp_status), UWI_RECIPE(u)->bp_ra_pos, UWI_RECIPE(u)->bp_bp_pos,
-           UWI_PREV(u), UWI_NEXT(u), UWI_RECIPE(u)->prev_canonical, UWI_RECIPE(u)->restored_canonical,
->>>>>>> 76ab8764
-           UWI_RECIPE(u)->has_tail_calls);
+           ra_status_string(xr->ra_status), reg.sp_ra_pos, reg.sp_bp_pos,
+           bp_status_string(reg.bp_status), reg.bp_ra_pos, reg.bp_bp_pos,
+           UWI_NEXT(u), xr->prev_canonical, UWI_RECIPE(u)->has_tail_calls);
 }
 
 
