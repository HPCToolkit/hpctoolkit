--- conflicted
+++ resolved
@@ -195,12 +195,8 @@
   status.first   = iarg.first;
 
   x86_fix_unwind_intervals(iarg.beg, len, &status);
-<<<<<<< HEAD
   status.count = count - x86_coalesce_unwind_intervals(status.first);
-=======
-  x86_coalesce_unwind_intervals(status.first);
-
->>>>>>> 76ab8764
+
   return status;
 }
 
@@ -289,20 +285,5 @@
   // update first interval with collected info
   UWI_RECIPE(first)->has_tail_calls = routine_has_tail_calls;
 
-<<<<<<< HEAD
   return num_freed;
-}
-
-//*************************** Debug stuff ****************************
-
-static btuwi_status_t d_istat;
-
-btuwi_status_t*
-d_build_intervals(void* b, unsigned l, mem_alloc m_alloc)
-{
-  d_istat = build_intervals(b, l, m_alloc);
-  return &d_istat;
-=======
-  return;
->>>>>>> 76ab8764
 }