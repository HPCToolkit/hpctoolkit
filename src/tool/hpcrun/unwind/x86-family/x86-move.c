--- conflicted
+++ resolved
@@ -184,31 +184,23 @@
       // instruction: initialize BP with value of SP to set up a frame ptr
       // action:      begin a new interval 
       //====================================================================
-<<<<<<< HEAD
       reg.bp_status = BP_SAVED;
       next = new_ui(nextInsn(iarg, xptr), RA_STD_FRAME, &reg, m_alloc);
-=======
-      next = new_ui(iarg->ins + xed_decoded_inst_get_length(xptr), 
-		    RA_STD_FRAME,
-		    UWI_RECIPE(iarg->current)->sp_ra_pos, UWI_RECIPE(iarg->current)->sp_ra_pos, BP_SAVED,
-		    UWI_RECIPE(iarg->current)->sp_bp_pos, UWI_RECIPE(iarg->current)->sp_bp_pos,
-			m_alloc);
       if (iarg->sp_realigned) {
         // SP was previously realigned. correct RA offsets based on typical 
 	// frame layout in these circumstances. 
 
 	// assume RA is in word below BP
-        UWI_RECIPE(next)->bp_ra_pos = 
-	  (UWI_RECIPE(next)->bp_bp_pos + x86_bp_size(reg0));
+        UWI_RECIPE(next)->reg.bp_ra_pos = 
+	  (UWI_RECIPE(next)->reg.bp_bp_pos + x86_bp_size(reg0));
 
 	// RA offset wrt SP is the same, since SP == BP 
-	UWI_RECIPE(next)->sp_ra_pos = UWI_RECIPE(next)->bp_ra_pos;
+	UWI_RECIPE(next)->reg.sp_ra_pos = UWI_RECIPE(next)->reg.bp_ra_pos;
 
 	// once we've handled SP realignment in the routine prologue, we can
 	// ignore it for the rest of the routine.
 	iarg->sp_realigned = false; 
       }
->>>>>>> 76ab8764
       if (HW_TEST_STATE(hw_tmp->state, HW_BP_SAVED, 
 			HW_BP_OVERWRITTEN)) { 
 	hw_tmp->uwi = next;
