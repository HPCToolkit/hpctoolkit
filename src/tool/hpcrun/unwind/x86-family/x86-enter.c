// -*-Mode: C++;-*- // technically C99

// * BeginRiceCopyright *****************************************************
//
// $HeadURL$
// $Id$
//
// --------------------------------------------------------------------------
// Part of HPCToolkit (hpctoolkit.org)
//
// Information about sources of support for research and development of
// HPCToolkit is at 'hpctoolkit.org' and in 'README.Acknowledgments'.
// --------------------------------------------------------------------------
//
// Copyright ((c)) 2002-2017, Rice University
// All rights reserved.
//
// Redistribution and use in source and binary forms, with or without
// modification, are permitted provided that the following conditions are
// met:
//
// * Redistributions of source code must retain the above copyright
//   notice, this list of conditions and the following disclaimer.
//
// * Redistributions in binary form must reproduce the above copyright
//   notice, this list of conditions and the following disclaimer in the
//   documentation and/or other materials provided with the distribution.
//
// * Neither the name of Rice University (RICE) nor the names of its
//   contributors may be used to endorse or promote products derived from
//   this software without specific prior written permission.
//
// This software is provided by RICE and contributors "as is" and any
// express or implied warranties, including, but not limited to, the
// implied warranties of merchantability and fitness for a particular
// purpose are disclaimed. In no event shall RICE or contributors be
// liable for any direct, indirect, incidental, special, exemplary, or
// consequential damages (including, but not limited to, procurement of
// substitute goods or services; loss of use, data, or profits; or
// business interruption) however caused and on any theory of liability,
// whether in contract, strict liability, or tort (including negligence
// or otherwise) arising in any way out of the use of this software, even
// if advised of the possibility of such damage.
//
// ******************************************************* EndRiceCopyright *

/******************************************************************************
 * include files
 *****************************************************************************/

#include "x86-interval-highwatermark.h"
#include "x86-interval-arg.h"

#include <messages/messages.h>

/******************************************************************************
 * interface operations 
 *****************************************************************************/

unwind_interval *
process_enter(xed_decoded_inst_t *xptr, const xed_inst_t *xi, interval_arg_t *iarg,
	mem_alloc m_alloc)
{
  unsigned int i;
  unwind_interval *next;

  highwatermark_t *hw_tmp = &(iarg->highwatermark);

  long offset = 8;

  for(i = 0; i < xed_inst_noperands(xi) ; i++) {
    const xed_operand_t *op =  xed_inst_operand(xi,i);
    switch (xed_operand_name(op)) {
    case XED_OPERAND_IMM0SIGNED:
      offset += xed_decoded_inst_get_signed_immediate(xptr);
      break;
    default:
      break;
    }
  }
  TMSG(INTV,"new interval from ENTER");
<<<<<<< HEAD
  x86registers_t reg = UWI_RECIPE(iarg->current)->reg;
  reg.sp_ra_pos += offset;
  reg.sp_bp_pos = 8;
  reg.bp_status = BP_SAVED;
  reg.sp_bp_pos += offset - 8;
  reg.bp_bp_pos = 0;
  
  next = new_ui(nextInsn(iarg, xptr), RA_STD_FRAME, &reg, iarg->current, m_alloc);
=======
  next = new_ui(iarg->ins + xed_decoded_inst_get_length(xptr),
		RA_STD_FRAME,
		UWI_RECIPE(iarg->current)->sp_ra_pos + offset, 8, BP_SAVED,
		UWI_RECIPE(iarg->current)->sp_bp_pos + offset - 8, 0,
		m_alloc);
>>>>>>> 8bb3061c
  hw_tmp->uwi = next;
  hw_tmp->state = 
    HW_NEW_STATE(hw_tmp->state, HW_BP_SAVED | 
		 HW_SP_DECREMENTED | HW_BP_OVERWRITTEN);
  return next;
}
<|MERGE_RESOLUTION|>--- conflicted
+++ resolved
@@ -79,7 +79,6 @@
     }
   }
   TMSG(INTV,"new interval from ENTER");
-<<<<<<< HEAD
   x86registers_t reg = UWI_RECIPE(iarg->current)->reg;
   reg.sp_ra_pos += offset;
   reg.sp_bp_pos = 8;
@@ -87,14 +86,7 @@
   reg.sp_bp_pos += offset - 8;
   reg.bp_bp_pos = 0;
   
-  next = new_ui(nextInsn(iarg, xptr), RA_STD_FRAME, &reg, iarg->current, m_alloc);
-=======
-  next = new_ui(iarg->ins + xed_decoded_inst_get_length(xptr),
-		RA_STD_FRAME,
-		UWI_RECIPE(iarg->current)->sp_ra_pos + offset, 8, BP_SAVED,
-		UWI_RECIPE(iarg->current)->sp_bp_pos + offset - 8, 0,
-		m_alloc);
->>>>>>> 8bb3061c
+  next = new_ui(nextInsn(iarg, xptr), RA_STD_FRAME, &reg, m_alloc);
   hw_tmp->uwi = next;
   hw_tmp->state = 
     HW_NEW_STATE(hw_tmp->state, HW_BP_SAVED | 
