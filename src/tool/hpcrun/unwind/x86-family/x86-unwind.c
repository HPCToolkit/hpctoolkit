--- conflicted
+++ resolved
@@ -250,12 +250,7 @@
   TMSG(UNW, "unw_set_cursor: pc=%p, ra_loc=%p, sp=%p, bp=%p", 
        cursor->pc_unnorm, cursor->ra_loc, cursor->sp, cursor->bp);
 
-<<<<<<< HEAD
-  cursor->flags = 0; // trolling_used
-
-=======
   load_module_t *lm;
->>>>>>> 6053be57
   bool found = uw_recipe_map_lookup(cursor->pc_unnorm, &(cursor->unwr_info));
 
   compute_normalized_ips(cursor);
