// -*-Mode: C++;-*- // technically C99

// * BeginRiceCopyright *****************************************************
//
// $HeadURL$
// $Id$
//
// --------------------------------------------------------------------------
// Part of HPCToolkit (hpctoolkit.org)
//
// Information about sources of support for research and development of
// HPCToolkit is at 'hpctoolkit.org' and in 'README.Acknowledgments'.
// --------------------------------------------------------------------------
//
// Copyright ((c)) 2002-2019, Rice University
// All rights reserved.
//
// Redistribution and use in source and binary forms, with or without
// modification, are permitted provided that the following conditions are
// met:
//
// * Redistributions of source code must retain the above copyright
//   notice, this list of conditions and the following disclaimer.
//
// * Redistributions in binary form must reproduce the above copyright
//   notice, this list of conditions and the following disclaimer in the
//   documentation and/or other materials provided with the distribution.
//
// * Neither the name of Rice University (RICE) nor the names of its
//   contributors may be used to endorse or promote products derived from
//   this software without specific prior written permission.
//
// This software is provided by RICE and contributors "as is" and any
// express or implied warranties, including, but not limited to, the
// implied warranties of merchantability and fitness for a particular
// purpose are disclaimed. In no event shall RICE or contributors be
// liable for any direct, indirect, incidental, special, exemplary, or
// consequential damages (including, but not limited to, procurement of
// substitute goods or services; loss of use, data, or profits; or
// business interruption) however caused and on any theory of liability,
// whether in contract, strict liability, or tort (including negligence
// or otherwise) arising in any way out of the use of this software, even
// if advised of the possibility of such damage.
//
// ******************************************************* EndRiceCopyright *

// note: 
//     when cross compiling, this version MUST BE compiled for
//     the target system, as the include file that defines the
//     structure for the contexts may be different for the
//     target system vs the build system.

//***************************************************************************
// system include files 
//***************************************************************************

#include <stdio.h>
#include <setjmp.h>
#include <stdbool.h>
#include <assert.h>

#include <sys/types.h>
#include <unistd.h> // for getpid

//***************************************************************************
// external includes
//***************************************************************************

#include <monitor.h>
#define UNW_LOCAL_ONLY
#include <libunwind.h>

//***************************************************************************
// local include files 
//***************************************************************************

#include <include/gcc-attr.h>
#include <x86-decoder.h>

#include <hpcrun/epoch.h>
#include <hpcrun/main.h>
#include "stack_troll.h"
#include "thread_use.h"

#include <unwind/common/unwind.h>
#include <unwind/common/backtrace.h>
#include <unwind/common/libunw_intervals.h>
#include <unwind/common/unw-throw.h>
#include <unwind/common/validate_return_addr.h>
#include <unwind/common/fence_enum.h>
#include <fnbounds/fnbounds_interface.h>
#include <unwind/common/uw_recipe_map.h>
#include <utilities/arch/mcontext.h>
#include <utilities/ip-normalized.h>

#include <hpcrun/main.h>
#include <hpcrun/thread_data.h>
#include "x86-build-intervals.h"
#include "x86-unwind-interval.h"
#include "x86-validate-retn-addr.h"

#include <messages/messages.h>
#include <messages/debug-flag.h>

//****************************************************************************
// macros
//****************************************************************************
<<<<<<< HEAD
=======
#include <trampoline/common/trampoline.h>
>>>>>>> a7e2b8e8

#define DECREMENT_PC(pc) pc = ((char *)pc) - 1

//****************************************************************************
// global data 
//****************************************************************************

int debug_unw = 0;



//****************************************************************************
// local data 
//****************************************************************************

// flag value won't matter environment var set
static int DEBUG_WAIT_BEFORE_TROLLING = 1; 

static int DEBUG_NO_LONGJMP = 0;



//****************************************************************************
// forward declarations 
//****************************************************************************

#define MYDBG 0


static void 
update_cursor_with_troll(hpcrun_unw_cursor_t* cursor, int offset);

static step_state 
unw_step_sp(hpcrun_unw_cursor_t* cursor);

static step_state
unw_step_bp(hpcrun_unw_cursor_t* cursor);

static step_state
unw_step_std(hpcrun_unw_cursor_t* cursor);

static step_state
t1_dbg_unw_step(hpcrun_unw_cursor_t* cursor);

static step_state (*dbg_unw_step)(hpcrun_unw_cursor_t* cursor) = t1_dbg_unw_step;

//************************************************
// private functions
//************************************************

static void
save_registers(hpcrun_unw_cursor_t* cursor, void **pc, void **bp, void *sp,
	       void **ra_loc)
{
  cursor->pc_unnorm = pc;
  cursor->bp        = bp;
  cursor->sp        = sp;
  cursor->ra_loc    = ra_loc;
}

static void
compute_normalized_ips(hpcrun_unw_cursor_t* cursor)
{
  void *func_start_pc =  (void*) cursor->unwr_info.interval.start;
  load_module_t* lm = cursor->unwr_info.lm;

  cursor->pc_norm = hpcrun_normalize_ip(cursor->pc_unnorm, lm);
  cursor->the_function = hpcrun_normalize_ip(func_start_pc, lm);
}



//************************************************
// interface functions
//************************************************

void
hpcrun_unw_init(void)
{
  x86_family_decoder_init();
  uw_recipe_map_init();
}

typedef unw_frame_regnum_t unw_reg_code_t;

static int
hpcrun_unw_get_unnorm_reg(hpcrun_unw_cursor_t* cursor, unw_reg_code_t reg_id, 
		   void** reg_value)
{
  //
  // only implement 1 reg for the moment.
  //  add more if necessary
  //
  switch (reg_id) {
    case UNW_REG_IP:
      *reg_value = cursor->pc_unnorm;
      break;
    default:
      return ~0;
  }
  return 0;
}

static int
hpcrun_unw_get_norm_reg(hpcrun_unw_cursor_t* cursor, unw_reg_code_t reg_id, 
			ip_normalized_t* reg_value)
{
  //
  // only implement 1 reg for the moment.
  //  add more if necessary
  //
  switch (reg_id) {
    case UNW_REG_IP:
      *reg_value = cursor->pc_norm;
      break;
    default:
      return ~0;
  }
  return 0;
}

int
hpcrun_unw_get_ip_norm_reg(hpcrun_unw_cursor_t* c, ip_normalized_t* reg_value)
{
  return hpcrun_unw_get_norm_reg(c, UNW_REG_IP, reg_value);
}

int
hpcrun_unw_get_ip_unnorm_reg(hpcrun_unw_cursor_t* c, void** reg_value)
{
  return hpcrun_unw_get_unnorm_reg(c, UNW_REG_IP, reg_value);
}

void
hpcrun_unw_init_cursor(hpcrun_unw_cursor_t* cursor, void* context)
{
  libunw_unw_init_cursor(cursor, context);

  void *pc, **bp, **sp;
  unw_get_reg(&cursor->uc, UNW_REG_IP, (unw_word_t *)&pc);
  unw_get_reg(&cursor->uc, UNW_REG_SP, (unw_word_t *)&sp);
  unw_get_reg(&cursor->uc, UNW_TDEP_BP, (unw_word_t *)&bp);
  save_registers(cursor, pc, bp, sp, NULL);

  if (cursor->libunw_status == LIBUNW_READY)
    return;

  bool found = uw_recipe_map_lookup(pc, NATIVE_UNWINDER, &cursor->unwr_info);

  if (!found) {
    EMSG("unw_init: cursor could NOT build an interval for initial pc = %p",
	 cursor->pc_unnorm);
  }

  compute_normalized_ips(cursor);

  if (MYDBG) { dump_ui(cursor->unwr_info.btuwi, 0); }
}

//
// Unwinder support for trampolines augments the
// cursor with 'ra_loc' field.
//
// This is NOT part of libunwind interface, so
// it does not use the unw_get_reg.
//
// Instead, we use the following procedure to abstractly
// fetch the ra_loc
//

void*
hpcrun_unw_get_ra_loc(hpcrun_unw_cursor_t* cursor)
{
  return cursor->ra_loc;
}

btuwi_status_t
build_intervals(char *ins, unsigned int len, unwinder_t uw)
{
  if (uw == NATIVE_UNWINDER)
    return x86_build_intervals(ins, len, 0);
  return libunw_build_intervals(ins, len);
}


static step_state
hpcrun_unw_step_real(hpcrun_unw_cursor_t* cursor)
{
  void *pc = cursor->pc_unnorm;
  cursor->fence = (monitor_unwind_process_bottom_frame(pc) ? FENCE_MAIN :
		   monitor_unwind_thread_bottom_frame(pc)? FENCE_THREAD : FENCE_NONE);
		   
  if (cursor->fence != FENCE_NONE) {
    if (ENABLED(FENCE_UNW))
      TMSG(FENCE_UNW, "%s", fence_enum_name(cursor->fence));

    //-----------------------------------------------------------
    // check if we have reached the end of our unwind, which is
    // demarcated with a fence. 
    //-----------------------------------------------------------
    TMSG(UNW,"unw_step: STEP_STOP, current pc in monitor fence pc=%p\n", pc);
    return STEP_STOP;
  }

  // current frame  
  void** bp = cursor->bp;
  void*  sp = cursor->sp;
  unwind_interval* uw = cursor->unwr_info.btuwi;

  if (!uw) {
    TMSG(UNW, "unw_step: invalid unw interval for cursor, trolling ...");
    TMSG(TROLL, "Troll due to Invalid interval for pc %p", pc);
    update_cursor_with_troll(cursor, 0);
    return STEP_TROLL;
  }

  step_state unw_res;
  switch (UWI_RECIPE(uw)->ra_status) {
  case RA_SP_RELATIVE:
    unw_res = unw_step_sp(cursor);
    break;
    
  case RA_BP_FRAME:
    unw_res = unw_step_bp(cursor);
    break;
    
  case RA_STD_FRAME:
    unw_res = unw_step_std(cursor);
    break;

  default:
    EMSG("unw_step: ILLEGAL UNWIND INTERVAL");
    dump_ui(cursor->unwr_info.btuwi, 0);
    assert(0);
  }
  if (unw_res == STEP_STOP_WEAK) unw_res = STEP_STOP; 

  if (unw_res != STEP_ERROR) {
    return unw_res;
  }
  
  TMSG(TROLL,"unw_step: STEP_ERROR, pc=%p, bp=%p, sp=%p", pc, bp, sp);
  dump_ui_troll(uw);

  if (ENABLED(TROLL_WAIT)) {
    fprintf(stderr,"Hit troll point: attach w gdb to %d\n"
            "Maybe call dbg_set_flag(DBG_TROLL_WAIT,0) after attached\n",
	    getpid());
    
    // spin wait for developer to attach a debugger and clear the flag 
    while(DEBUG_WAIT_BEFORE_TROLLING);  
  }

  update_cursor_with_troll(cursor, 1);

  return STEP_TROLL;
}

size_t hpcrun_validation_counts[] = {
#define _MM(a) [UNW_ADDR_ ## a] = 0,
VSTAT_ENUMS
#undef _MM
};

void
hpcrun_validation_summary(void)
{
  AMSG("VALIDATION: Confirmed: %ld, Probable: %ld (indirect: %ld, tail: %ld, etc: %ld), Wrong: %ld",
       hpcrun_validation_counts[UNW_ADDR_CONFIRMED],
       hpcrun_validation_counts[UNW_ADDR_PROBABLE_INDIRECT] +
       hpcrun_validation_counts[UNW_ADDR_PROBABLE_TAIL] +
       hpcrun_validation_counts[UNW_ADDR_PROBABLE],
       hpcrun_validation_counts[UNW_ADDR_PROBABLE_INDIRECT],
       hpcrun_validation_counts[UNW_ADDR_PROBABLE_TAIL],
       hpcrun_validation_counts[UNW_ADDR_PROBABLE],
       hpcrun_validation_counts[UNW_ADDR_WRONG]);
}


static void
vrecord(void *from, void *to, validation_status vstat)
{
  hpcrun_validation_counts[vstat]++;

  if ( ENABLED(VALID_RECORD_ALL) || (vstat == UNW_ADDR_WRONG) ){
    TMSG(UNW_VALID,"%p->%p (%s)", from, to, vstat2s(vstat));
  }
}


static bool
hpcrun_retry_libunw_find_step(hpcrun_unw_cursor_t *cursor,
			      void *pc, void **sp, void **bp)
{
  ucontext_t uc;
  memcpy(&uc, &cursor->uc, sizeof(uc));
  LV_MCONTEXT_PC(&uc.uc_mcontext) = (intptr_t)pc;
  LV_MCONTEXT_SP(&uc.uc_mcontext) = (intptr_t)sp;
  LV_MCONTEXT_BP(&uc.uc_mcontext) = (intptr_t)bp;
  unw_init_local(&cursor->uc, &uc);
  return libunw_finalize_cursor(cursor, 1);
}

step_state
hpcrun_unw_step(hpcrun_unw_cursor_t *cursor, int *steps_taken)
{
  step_state unw_res;
  int decrement_pc = 0;

  if ((*steps_taken)++ > 0 && cursor->pc_unnorm != 0) {
    DECREMENT_PC(cursor->pc_unnorm);
    decrement_pc = 1;
  }

  if (cursor->libunw_status == LIBUNW_READY) {
    void *pc, **bp, **sp;

    unw_res = libunw_take_step(cursor);
<<<<<<< HEAD

=======
    // libunw_take_step() only updates PC.
    // Here, we need to update bp, sp, ra_loc.
    void *pc, *bp, *sp;
    unw_save_loc_t ip_loc;
>>>>>>> a7e2b8e8
    unw_get_reg(&cursor->uc, UNW_REG_IP, (unw_word_t *)&pc);
    unw_get_reg(&cursor->uc, UNW_REG_SP, (unw_word_t *)&sp);
    unw_get_reg(&cursor->uc, UNW_TDEP_BP, (unw_word_t *)&bp);
    
    /** libunwind version after Mar 6, 2018 
     * (commission 7f04c2032f1a2328072f3a3733abf74a72188458)
     * is needed to get location of IP.
     */
    unw_get_save_loc(&cursor->uc, UNW_REG_IP, &ip_loc);

    // sanity check to avoid infinite unwind loop
    if (sp <= cursor->sp) {
      cursor->libunw_status = LIBUNW_UNAVAIL;
      unw_res = STEP_ERROR;
    }
    else
     save_registers(cursor, pc, bp, sp, 
            ip_loc.type == UNW_SLT_MEMORY ? (void**)ip_loc.u.addr : NULL);
    
    // if PC is trampoline, must skip libunw_find_step() to avoid trolling.
    if (hpcrun_trampoline_at_entry(cursor->pc_unnorm))
        return STEP_OK;
    
    if (unw_res == STEP_OK) {
      libunw_finalize_cursor(cursor, decrement_pc);
    }

    if (unw_res == STEP_STOP || unw_res == STEP_OK) {
      return unw_res;
    }
    bool found = uw_recipe_map_lookup(((char *)pc) - decrement_pc, NATIVE_UNWINDER, &cursor->unwr_info);

    if (!found) {
      EMSG("hpcrun_unw_step: cursor could NOT build an interval for last libunwind pc = %p",
	   cursor->pc_unnorm);
      return unw_res;
    }
    compute_normalized_ips(cursor);
  }

  if ( ENABLED(DBG_UNW_STEP) ){
    return dbg_unw_step(cursor);
  }
  
  hpcrun_unw_cursor_t saved = *cursor;
  step_state rv = hpcrun_unw_step_real(cursor);
  if ( ENABLED(UNW_VALID) ) {
    if (rv == STEP_OK) {
      // try to validate all calls, except the one at the base of the call stack from libmonitor.
      // rather than recording that as a valid call, it is preferable to ignore it.
      if (!monitor_in_start_func_wide(cursor->pc_unnorm)) {
	validation_status vstat = deep_validate_return_addr(cursor->pc_unnorm,
							    (void *) &saved);
	vrecord(saved.pc_unnorm,cursor->pc_unnorm,vstat);
      }
    }
  }
  return rv;
}

//****************************************************************************
// hpcrun_unw_step helpers
//****************************************************************************

static step_state
unw_step_sp(hpcrun_unw_cursor_t* cursor)
{
  TMSG(UNW_STRATEGY,"Using SP step");

  // void *stack_bottom = monitor_stack_bottom();

  // current frame
  void** bp = cursor->bp;
  void*  sp = cursor->sp;
  void*  pc = cursor->pc_unnorm;
  unwind_interval* uw = cursor->unwr_info.btuwi;
  x86recipe_t *xr = UWI_RECIPE(uw);

  if (xr == NULL) {
    return STEP_ERROR;
  }
  
  TMSG(UNW,"step_sp: cursor { bp=%p, sp=%p, pc=%p }", bp, sp, pc);
  if (MYDBG) { dump_ui(uw, 0); }

  void** next_bp = xr->reg.bp_status == BP_UNCHANGED ? bp :
    //-----------------------------------------------------------
    // reload the candidate value for the caller's BP from the 
    // save area in the activation frame according to the unwind 
    // information produced by binary analysis
    //-----------------------------------------------------------
    *(void **)(sp + xr->reg.sp_bp_pos);
  void** next_sp = (void **)(sp + xr->reg.sp_ra_pos);
  void*  ra_loc  = (void*) next_sp;
  void*  next_pc  = *next_sp++;

  if ((RA_BP_FRAME == xr->ra_status) ||
      (RA_STD_FRAME == xr->ra_status)) { // Makes sense to sanity check BP, do it
    //-----------------------------------------------------------
    // if value of BP reloaded from the save area does not point 
    // into the stack, then it cannot possibly be useful as a frame 
    // pointer in the caller or any of its ancesters.
    //
    // if the value in the BP register points into the stack, then 
    // it might be useful as a frame pointer. in this case, we have 
    // nothing to lose by assuming that our binary analysis for 
    // unwinding might have been mistaken and that the value in 
    // the register is the one we might want. 
    //
    // 19 December 2007 - John Mellor-Crummey
    //-----------------------------------------------------------
    
    if (((unsigned long) next_bp < (unsigned long) sp) && 
	((unsigned long) bp > (unsigned long) sp)){
      next_bp = bp;
      TMSG(UNW,"  step_sp: unwind bp sanity check fails."
	   " Resetting next_bp to current bp = %p", next_bp);
    }
  }

  if (hpcrun_retry_libunw_find_step(cursor, next_pc, next_sp, next_bp))
    return STEP_OK;


  TMSG(UNW,"  step_sp: potential next cursor next_sp=%p ==> next_pc = %p",
       next_sp, next_pc);

  unwindr_info_t unwr_info;
  bool found = uw_recipe_map_lookup(((char *)next_pc) - 1, NATIVE_UNWINDER, &unwr_info);
  if (!found){
    if (((void *)next_sp) >= monitor_stack_bottom()){
      TMSG(UNW,"  step_sp: STEP_STOP_WEAK, no next interval and next_sp >= stack bottom,"
	   " so stop unwind ...");
      return STEP_STOP_WEAK;
    }
    TMSG(UNW,"  sp STEP_ERROR: no next interval, step fails");
    return STEP_ERROR;
  }

  // sanity check to avoid infinite unwind loop
  if (next_sp <= cursor->sp){
    TMSG(INTV_ERR,"@ pc = %p. sp unwind does not advance stack." 
	 " New sp = %p, old sp = %p", cursor->pc_unnorm, next_sp,
	 cursor->sp);
      
    return STEP_ERROR;
  }
  TMSG(UNW,"  step_sp: STEP_OK, has_intvl=%d, bp=%p, sp=%p, pc=%p",
       cursor->unwr_info.btuwi != NULL, next_bp, next_sp, next_pc);

  cursor->unwr_info = unwr_info;
  save_registers(cursor, next_pc, next_bp, next_sp, ra_loc);
  compute_normalized_ips(cursor);
  return STEP_OK;
}


static step_state
unw_step_bp(hpcrun_unw_cursor_t* cursor)
{
  TMSG(UNW_STRATEGY,"Using BP step");
  // current frame
  void **bp = cursor->bp;
  void *sp = cursor->sp;
  void *pc = cursor->pc_unnorm;
  unwind_interval *uw = cursor->unwr_info.btuwi;
  x86recipe_t *xr = UWI_RECIPE(uw);

  TMSG(UNW,"step_bp: cursor { bp=%p, sp=%p, pc=%p }", bp, sp, pc);
  if (MYDBG) { dump_ui(uw, 0); }

  if (!(sp <= (void*) bp)) {
    TMSG(UNW,"  step_bp: STEP_ERROR, unwind attempted, but incoming bp(%p) was not"
	 " >= sp(%p)", bp, sp);
    return STEP_ERROR;
  }
  if (DISABLED(OMP_SKIP_MSB)) {
    if (!((void *)bp < monitor_stack_bottom())) {
      TMSG(UNW,"  step_bp: STEP_ERROR, unwind attempted, but incoming bp(%p) was not"
	   " between sp (%p) and monitor stack bottom (%p)", 
	   bp, sp, monitor_stack_bottom());
      return STEP_ERROR;
    }
  }
  // bp relative
  void **next_bp  = *(void **)((void *)bp + xr->reg.bp_bp_pos);
  void **next_sp  = (void **)((void *)bp + xr->reg.bp_ra_pos);
  void* ra_loc = (void*) next_sp;
  void *next_pc  = *next_sp++;

  
  if (hpcrun_retry_libunw_find_step(cursor, next_pc, next_sp, next_bp))
    return STEP_OK;

  // this condition is a weak correctness check. only
  // try building an interval for the return address again if it succeeds
  if ((void *)next_sp <= sp) {
    TMSG(UNW_STRATEGY,"BP unwind fails: bp (%p) < sp (%p)", bp, sp);
    return STEP_ERROR;
  }

  unwindr_info_t unwr_info;
  bool found = uw_recipe_map_lookup(((char *)next_pc) - 1, NATIVE_UNWINDER, &unwr_info);
  if (!found){
    if (((void *)next_sp) >= monitor_stack_bottom()) {
      TMSG(UNW,"  step_bp: STEP_STOP_WEAK, next_sp >= monitor_stack_bottom,"
	   " next_sp = %p", next_sp);
      return STEP_STOP_WEAK;
    }
    TMSG(UNW,"  step_bp: STEP_ERROR, cannot build interval for next_pc(%p)", next_pc);
    return STEP_ERROR;
  }
  TMSG(UNW,"  step_bp: STEP_OK, has_intvl=%d, bp=%p, sp=%p, pc=%p",
       unwr_info.btuwi != NULL, next_bp, next_sp, next_pc);
  assert(ra_loc == (void *)(next_sp - 1));
  cursor->unwr_info = unwr_info;
  save_registers(cursor, next_pc, next_bp, next_sp, ra_loc);
  compute_normalized_ips(cursor);

  return STEP_OK;
}

static step_state
unw_step_std(hpcrun_unw_cursor_t* cursor)
{
  int unw_res;

  if (ENABLED(PREFER_SP)) {
    TMSG(UNW_STRATEGY,"--STD_FRAME: STARTing with SP");
    unw_res = unw_step_sp(cursor);
    if (unw_res == STEP_ERROR || unw_res == STEP_STOP_WEAK) {
      TMSG(UNW_STRATEGY,"--STD_FRAME: SP failed, RETRY w BP");
      unw_res = unw_step_bp(cursor);
      if (unw_res == STEP_STOP_WEAK) unw_res = STEP_STOP; 
    }
  }
  else {
    TMSG(UNW_STRATEGY,"--STD_FRAME: STARTing with BP");
    unw_res = unw_step_bp(cursor);
    if (unw_res == STEP_ERROR || unw_res == STEP_STOP_WEAK) {
      TMSG(UNW_STRATEGY,"--STD_FRAME: BP failed, RETRY w SP");
      unw_res = unw_step_sp(cursor);
    }
  }
  return unw_res;
}



// special steppers to artificially introduce error conditions
static step_state
t1_dbg_unw_step(hpcrun_unw_cursor_t* cursor)
{
  if (!DEBUG_NO_LONGJMP) {

    if (hpcrun_below_pmsg_threshold()) {
      hpcrun_bt_dump(TD_GET(btbuf_cur), "DROP");
    }

    hpcrun_up_pmsg_count();

    sigjmp_buf_t *it = &(TD_GET(bad_unwind));
    (*hpcrun_get_real_siglongjmp())(it->jb, 9);
  }

  return STEP_ERROR;
}


static step_state GCC_ATTR_UNUSED
t2_dbg_unw_step(hpcrun_unw_cursor_t* cursor)
{
  static int s = 0;
  step_state rv;
  if (s == 0){
    update_cursor_with_troll(cursor, 1);
    rv = STEP_TROLL;
  }
  else {
    rv = STEP_STOP;
  }
  s =(s+1) %2;
  return rv;
}


//****************************************************************************
// private operations
//****************************************************************************

static void
update_cursor_with_troll(hpcrun_unw_cursor_t* cursor, int offset)
{
  if (ENABLED(NO_TROLLING)){
    TMSG(TROLL, "Trolling disabled");
    hpcrun_unw_throw();
  }

  unsigned int tmp_ra_offset;

  int ret = stack_troll(cursor->sp, &tmp_ra_offset, &deep_validate_return_addr,
			(void *)cursor);

  if (ret != TROLL_INVALID) {
    void  **next_sp = ((void **)((unsigned long) cursor->sp + tmp_ra_offset));
    void *next_pc   = *next_sp;
    void *ra_loc    = (void*) next_sp;

    // the current base pointer is a good assumption for the caller's BP
    void **next_bp = (void **) cursor->bp; 

    next_sp += 1;
    if ( next_sp <= cursor->sp){
      TMSG(TROLL,"Something weird happened! trolling from %p"
	   " resulted in sp not advancing", cursor->pc_unnorm);
      hpcrun_unw_throw();
    }

    bool found = uw_recipe_map_lookup(((char *)next_pc) + offset, NATIVE_UNWINDER, &(cursor->unwr_info));
    if (found) {
      TMSG(TROLL,"Trolling advances cursor to pc = %p, sp = %p", 
	   next_pc, next_sp);
      TMSG(TROLL,"TROLL SUCCESS pc = %p", cursor->pc_unnorm);

      assert(ra_loc == (void *)(next_sp - 1));
      save_registers(cursor, next_pc, next_bp, next_sp, ra_loc);
      compute_normalized_ips(cursor);
      return; // success!
    }
    TMSG(TROLL, "No interval found for trolled pc, dropping sample,"
	 " cursor pc = %p", cursor->pc_unnorm);
    // fall through for error handling
  }
  else {
    TMSG(TROLL, "Troll failed: dropping sample, cursor pc = %p", 
	 cursor->pc_unnorm);
    TMSG(TROLL,"TROLL FAILURE pc = %p", cursor->pc_unnorm);
    // fall through for error handling
  }
  // assert(0);
  hpcrun_unw_throw();
}<|MERGE_RESOLUTION|>--- conflicted
+++ resolved
@@ -105,10 +105,7 @@
 //****************************************************************************
 // macros
 //****************************************************************************
-<<<<<<< HEAD
-=======
 #include <trampoline/common/trampoline.h>
->>>>>>> a7e2b8e8
 
 #define DECREMENT_PC(pc) pc = ((char *)pc) - 1
 
@@ -424,17 +421,11 @@
   }
 
   if (cursor->libunw_status == LIBUNW_READY) {
-    void *pc, **bp, **sp;
-
     unw_res = libunw_take_step(cursor);
-<<<<<<< HEAD
-
-=======
     // libunw_take_step() only updates PC.
     // Here, we need to update bp, sp, ra_loc.
     void *pc, *bp, *sp;
     unw_save_loc_t ip_loc;
->>>>>>> a7e2b8e8
     unw_get_reg(&cursor->uc, UNW_REG_IP, (unw_word_t *)&pc);
     unw_get_reg(&cursor->uc, UNW_REG_SP, (unw_word_t *)&sp);
     unw_get_reg(&cursor->uc, UNW_TDEP_BP, (unw_word_t *)&bp);
