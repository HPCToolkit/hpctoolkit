// -*-Mode: C++;-*- // technically C99

// * BeginRiceCopyright *****************************************************
//
// $HeadURL$
// $Id$
//
// --------------------------------------------------------------------------
// Part of HPCToolkit (hpctoolkit.org)
//
// Information about sources of support for research and development of
// HPCToolkit is at 'hpctoolkit.org' and in 'README.Acknowledgments'.
// --------------------------------------------------------------------------
//
// Copyright ((c)) 2002-2015, Rice University
// All rights reserved.
//
// Redistribution and use in source and binary forms, with or without
// modification, are permitted provided that the following conditions are
// met:
//
// * Redistributions of source code must retain the above copyright
//   notice, this list of conditions and the following disclaimer.
//
// * Redistributions in binary form must reproduce the above copyright
//   notice, this list of conditions and the following disclaimer in the
//   documentation and/or other materials provided with the distribution.
//
// * Neither the name of Rice University (RICE) nor the names of its
//   contributors may be used to endorse or promote products derived from
//   this software without specific prior written permission.
//
// This software is provided by RICE and contributors "as is" and any
// express or implied warranties, including, but not limited to, the
// implied warranties of merchantability and fitness for a particular
// purpose are disclaimed. In no event shall RICE or contributors be
// liable for any direct, indirect, incidental, special, exemplary, or
// consequential damages (including, but not limited to, procurement of
// substitute goods or services; loss of use, data, or profits; or
// business interruption) however caused and on any theory of liability,
// whether in contract, strict liability, or tort (including negligence
// or otherwise) arising in any way out of the use of this software, even
// if advised of the possibility of such damage.
//
// ******************************************************* EndRiceCopyright *

/*
 * Interface to unwind recipe map.
 *
 */

#ifndef _UI_TREE_H_
#define _UI_TREE_H_

#include <sys/types.h>
#include "binarytree_uwi.h"
#include "ilmstat_btuwi_pair.h"
#include "unw-datatypes.h"
#include "unwindr_info.h"


void
uw_recipe_map_init(void);


/*
 * if addr is found in range in the map, return true and
 *   *unwr_info is the ilmstat_btuwi_pair_t ( ([start, end), ldmod, status), btuwi ),
 *   where the root of btuwi is the uwi_t for addr
 * else return false
 */
bool
uw_recipe_map_lookup(void *addr, unwindr_info_t *unwr_info);


<<<<<<< HEAD
void
uw_recipe_map_delete_range(void *start, void *end);
=======
/*
 * Wrapper (decorator pattern) for fnbounds_enclosing_addr(...).
 * Given an instruction pointer (IP) 'ip',
 * return the bounds [start, end) of the function that contains 'ip'.
 * Also return the load module that contains 'ip' to make
 * normalization easy.  All IPs are unnormalized.
 */
ildmod_stat_t*
uw_recipe_map_get_fnbounds_ldmod(void *ip);
>>>>>>> 2a1ad90d


void
uw_recipe_map_print(void);

#endif  /* !_UI_TREE_H_ */<|MERGE_RESOLUTION|>--- conflicted
+++ resolved
@@ -73,20 +73,8 @@
 uw_recipe_map_lookup(void *addr, unwindr_info_t *unwr_info);
 
 
-<<<<<<< HEAD
 void
 uw_recipe_map_delete_range(void *start, void *end);
-=======
-/*
- * Wrapper (decorator pattern) for fnbounds_enclosing_addr(...).
- * Given an instruction pointer (IP) 'ip',
- * return the bounds [start, end) of the function that contains 'ip'.
- * Also return the load module that contains 'ip' to make
- * normalization easy.  All IPs are unnormalized.
- */
-ildmod_stat_t*
-uw_recipe_map_get_fnbounds_ldmod(void *ip);
->>>>>>> 2a1ad90d
 
 
 void
