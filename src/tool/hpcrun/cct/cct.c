--- conflicted
+++ resolved
@@ -357,16 +357,18 @@
   // double casts to avoid warnings when pointer is < 64 bits 
   tmp->lm_ip = (hpcfmt_vma_t) (uintptr_t) (addr->ip_norm).lm_ip;
 
-<<<<<<< HEAD
+#if 1
+  // keren's code
   tmp->num_metrics = my_arg->num_kind_metrics;
   hpcrun_metric_set_dense_copy(tmp->metrics, hpcrun_get_metric_data_list(node),
 			       my_arg->num_kind_metrics);
-=======
+#else
+  // code from master
   tmp->num_metrics = my_arg->num_metrics;
   metric_set_t* ms = hpcrun_get_metric_set_specific(&(my_arg->cct2metrics_map), node);
 
   hpcrun_metric_set_dense_copy(tmp->metrics, ms, my_arg->num_metrics);
->>>>>>> ee4f0a82
+#endif
   hpcrun_fmt_cct_node_fwrite(tmp, flags, my_arg->fs);
 }
 
