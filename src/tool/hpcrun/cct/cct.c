--- conflicted
+++ resolved
@@ -332,33 +332,7 @@
   if (!hpcrun_cct_is_dummy(n)) {
     *dummy = false;
   }
-<<<<<<< HEAD
-}
-
-
-#if 0
-//YUMENG: count non_zero values for each cct, already merged with l_count
-static void
-lcount_nzval(cct_node_t* node, cct_op_arg_t arg, size_t level)
-{
-  // avoid writing dummy nodes
-  if (!HPCRUN_CCT_KEEP_DUMMY) {
-    if (hpcrun_cct_is_dummy(node)) {
-      return;
-    }
-  }
-
-  sizes_arg_t* my_arg = (sizes_arg_t*) arg;
-  metric_data_list_t *data_list =
-    hpcrun_get_metric_data_list_specific(&(my_arg->cct2metrics_map), node);
-
-  //count the number of non-zero values
-   uint64_t num_nzval = hpcrun_metric_sparse_count(data_list);
-   (my_arg->num_nzval) += num_nzval;
-=======
->>>>>>> 1b666049
-}
-#endif
+}
 
 
 #if 0
@@ -657,7 +631,7 @@
 cct_node_t*
 hpcrun_cct_insert_range(cct_node_t* node, uintptr_t lm_ip)
 {
-  ip_normalized_t ip = { .lm_id = HPCRUN_FMT_RANGE_NODE, .lm_ip = lm_ip };
+  ip_normalized_t ip = { .lm_id = HPCRUN_FMT_GPU_RANGE_NODE, .lm_ip = lm_ip };
   cct_addr_t frm = { .ip_norm = ip };
   cct_node_t *range = hpcrun_cct_insert_addr(node, &frm);
   return range;
@@ -666,10 +640,10 @@
 cct_node_t*
 hpcrun_cct_insert_context(cct_node_t* node, uintptr_t lm_ip)
 {
-  ip_normalized_t ip = { .lm_id = HPCRUN_FMT_CONTEXT_NODE, .lm_ip = lm_ip };
+  ip_normalized_t ip = { .lm_id = HPCRUN_FMT_GPU_CONTEXT_NODE, .lm_ip = lm_ip };
   cct_addr_t frm = { .ip_norm = ip };
-  cct_node_t *range = hpcrun_cct_insert_addr(node, &frm);
-  return range;
+  cct_node_t *context = hpcrun_cct_insert_addr(node, &frm);
+  return context;
 }
 
 cct_node_t*
