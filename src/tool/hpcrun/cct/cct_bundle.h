--- conflicted
+++ resolved
@@ -74,12 +74,9 @@
   cct_node_t* partial_unw_root;   // adjunct tree for partial unwinds
   cct_node_t* unresolved_root;    // special collection of ccts for omp deferred context
   cct_node_t* special_idle_node;  // node to signify "idle" resource (used by trace facility).
-<<<<<<< HEAD
-=======
 
   cct_node_t* special_no_thread_node; // trace node when outside the thread
 
->>>>>>> ee4f0a82
   cct_ctxt_t* ctxt;               // creation context for bundle
 
   unsigned long num_nodes;        // utility to count nodes. NB: MIGHT go away
