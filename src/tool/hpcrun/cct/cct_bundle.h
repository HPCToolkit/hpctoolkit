--- conflicted
+++ resolved
@@ -72,14 +72,13 @@
   cct_node_t* thread_root;        // root for full unwinds that terminate in 'pthread_create'
 
   cct_node_t* partial_unw_root;   // adjunct tree for partial unwinds
+
   cct_node_t* unresolved_root;    // special collection of ccts for omp deferred context
+
   cct_node_t* special_idle_node;  // node to signify "idle" resource (used by trace facility).
-<<<<<<< HEAD
-=======
 
   cct_node_t* special_no_thread_node; // trace node when outside the thread
 
->>>>>>> c0a4a6a9
   cct_ctxt_t* ctxt;               // creation context for bundle
 
   unsigned long num_nodes;        // utility to count nodes. NB: MIGHT go away
