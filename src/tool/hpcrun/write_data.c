// -*-Mode: C++;-*- // technically C99

// * BeginRiceCopyright *****************************************************
//
// $HeadURL$
// $Id$
//
// --------------------------------------------------------------------------
// Part of HPCToolkit (hpctoolkit.org)
//
// Information about sources of support for research and development of
// HPCToolkit is at 'hpctoolkit.org' and in 'README.Acknowledgments'.
// --------------------------------------------------------------------------
//
// Copyright ((c)) 2002-2021, Rice University
// All rights reserved.
//
// Redistribution and use in source and binary forms, with or without
// modification, are permitted provided that the following conditions are
// met:
//
// * Redistributions of source code must retain the above copyright
//   notice, this list of conditions and the following disclaimer.
//
// * Redistributions in binary form must reproduce the above copyright
//   notice, this list of conditions and the following disclaimer in the
//   documentation and/or other materials provided with the distribution.
//
// * Neither the name of Rice University (RICE) nor the names of its
//   contributors may be used to endorse or promote products derived from
//   this software without specific prior written permission.
//
// This software is provided by RICE and contributors "as is" and any
// express or implied warranties, including, but not limited to, the
// implied warranties of merchantability and fitness for a particular
// purpose are disclaimed. In no event shall RICE or contributors be
// liable for any direct, indirect, incidental, special, exemplary, or
// consequential damages (including, but not limited to, procurement of
// substitute goods or services; loss of use, data, or profits; or
// business interruption) however caused and on any theory of liability,
// whether in contract, strict liability, or tort (including negligence
// or otherwise) arising in any way out of the use of this software, even
// if advised of the possibility of such damage.
//
// ******************************************************* EndRiceCopyright *

//*****************************************************************************
// system includes
//*****************************************************************************

#include <stdio.h>
#include <stdlib.h>
#include <setjmp.h>
#include <unistd.h>



//*****************************************************************************
// local includes
//*****************************************************************************

#include "fname_max.h"
#include "backtrace.h"
#include "files.h"
#include "epoch.h"
#include "rank.h"
#include "thread_data.h"
#include "cct_bundle.h"
#include "hpcrun_return_codes.h"
#include "write_data.h"
#include "loadmap.h"
#include "sample_prob.h"
#include "cct/cct_bundle.h"

#include <messages/messages.h>

#include <lush/lush-backtrace.h>

#include <lib/prof-lean/hpcio.h>
#include <lib/prof-lean/hpcfmt.h>
#include <lib/prof-lean/hpcrun-fmt.h>

#include <lib/support-lean/OSUtil.h>


//*****************************************************************************
// structs and types
//*****************************************************************************

static epoch_flags_t epoch_flags = {
  .bits = 0
};

//YUMENG: no epoch info needed
#if 0
static const uint64_t default_measurement_granularity = 1;
#endif

//*****************************************************************************
// macro
//*****************************************************************************
#define MULTIPLE_1024(v) (v + 1023) & ~1023


//*****************************************************************************
// local utilities
//*****************************************************************************


//***************************************************************************
//
//        The top level
//
//  hpcrun_fmt_hdr_fwrite()
//  foreach epoch
//     hpcrun_epoch_fwrite()
//
//        Writing an epoch
//
//  hpcrun_fmt_epoch_hdr_fwrite(flags, char-rtn-dst, gran, NVPs) /* char-rtn-dst = 1 4theMomnt */
//  hpcrun_fmt_metricTbl_fwrite()
//  hpcrun_fmt_loadmap_fwrite()
//  hpcrun_le4_fwrite(# cct_nodes)
//  foreach cct-node
//    hpcrun_fmt_cct_node_fwrite(cct_node_t *p)
//
//***************************************************************************

//***************************************************************************
//
// Above functionality is factored into 2 pieces:
//
//    1) (Lazily) open the output file, and write the file header
//    2) Write the epochs
//
// This factoring enables the writing of the current set of epochs at anytime during
// the sampling run.
// Currently, there are 2 such situations:
//   1) The end of the sampling run. This is the normal place to write profile data
//   2) When sample data memory is low. In this case, the profile data is written
//      out, but the sample memory is reclaimed so that more profile data may be
//      collected.
//
//***************************************************************************

static FILE *
lazy_open_data_file(core_profile_trace_data_t * cptd)
{
  FILE* fs = cptd->hpcrun_file;
  if (fs) {
    return fs;
  }

  int rank = hpcrun_get_rank();
  if (rank < 0) {
    rank = 0;
  }
  
  int fd = hpcrun_open_profile_file(rank, cptd->id);
  fs = fdopen(fd, "w");
  if (fs == NULL) {
    EEMSG("HPCToolkit: %s: unable to open profile file", __func__);
    return NULL;
  }
  cptd->hpcrun_file = fs;

  if (! hpcrun_sample_prob_active())
    return fs;

  const uint bufSZ = 32; // sufficient to hold a 64-bit integer in base 10

  const char* jobIdStr = OSUtil_jobid();
  if (!jobIdStr) {
    jobIdStr = "";
  }

  char mpiRankStr[bufSZ];
  mpiRankStr[0] = '\0';
  snprintf(mpiRankStr, bufSZ, "%d", rank);

  char tidStr[bufSZ];
  snprintf(tidStr, bufSZ, "%d", cptd->id);

  char hostidStr[bufSZ];
  snprintf(hostidStr, bufSZ, "%lx", OSUtil_hostid());

  char pidStr[bufSZ];
  snprintf(pidStr, bufSZ, "%u", OSUtil_pid());

  char traceMinTimeStr[bufSZ];
  snprintf(traceMinTimeStr, bufSZ, "%"PRIu64, cptd->trace_min_time_us);

  char traceMaxTimeStr[bufSZ];
  snprintf(traceMaxTimeStr, bufSZ, "%"PRIu64, cptd->trace_max_time_us);

  char traceDisorderStr[bufSZ];
  snprintf(traceDisorderStr, bufSZ, "%"PRIu64, cptd->trace_expected_disorder);

  //
  // ==== file hdr =====
  //

  TMSG(DATA_WRITE,"writing file header");
  hpcrun_fmt_hdr_fwrite(fs,
                        HPCRUN_FMT_NV_prog, hpcrun_files_executable_name(),
                        HPCRUN_FMT_NV_progPath, hpcrun_files_executable_pathname(),
			                  HPCRUN_FMT_NV_envPath, getenv("PATH"),
                        HPCRUN_FMT_NV_jobId, jobIdStr,
                        HPCRUN_FMT_NV_mpiRank, mpiRankStr,
                        HPCRUN_FMT_NV_tid, tidStr,
                        HPCRUN_FMT_NV_hostid, hostidStr,
                        HPCRUN_FMT_NV_pid, pidStr,
                        HPCRUN_FMT_NV_traceMinTime, traceMinTimeStr,
                        HPCRUN_FMT_NV_traceMaxTime, traceMaxTimeStr,
                        HPCRUN_FMT_NV_traceDisorder,
                          cptd->trace_is_ordered ? "0" : traceDisorderStr,
                        NULL);
  
  return fs;
}

//YUMENG: add footer
static int
write_epochs(FILE* fs, core_profile_trace_data_t * cptd, epoch_t* epoch, hpcrun_fmt_footer_t* footer)
{
  //YUMENG: no epoch info needed
  //uint32_t num_epochs = 0;

  if (! hpcrun_sample_prob_active())
    return HPCRUN_OK;

  //
  // === # epochs === 
  //

  epoch_t* current_epoch = epoch;
  int ret;

//YUMENG: no epoch info needed
#if 0
  for(epoch_t* s = current_epoch; s; s = s->next) {
    num_epochs++;
  }

  TMSG(EPOCH, "Actual # epochs = %d", num_epochs);

  TMSG(DATA_WRITE, "writing # epochs = %d", num_epochs);
#endif
  //
  // for each epoch ...
  //

  for(epoch_t* s = current_epoch; s; s = s->next) {

#if 0
    if (ENABLED(SKIP_WRITE_EMPTY_EPOCH)){
      if (hpcrun_empty_cct_bundle(&(s->csdata))){
	EMSG("Empty cct encountered: it is not written out");
	continue;
      }
    }
#endif

//YUMENG: no epoch info needed
#if 0
    //
    //  == epoch header ==
    //

    TMSG(DATA_WRITE," epoch header");
    //
    // set epoch flags before writing
    //

    epoch_flags.fields.isLogicalUnwind = hpcrun_isLogicalUnwind();
    TMSG(LUSH,"epoch lush flag set to %s", epoch_flags.fields.isLogicalUnwind ? "true" : "false");
    
    TMSG(DATA_WRITE,"epoch flags = %"PRIx64"", epoch_flags.bits);
    hpcrun_fmt_epochHdr_fwrite(fs, epoch_flags,
			       default_measurement_granularity,
			       "TODO:epoch-name","TODO:epoch-value",
			       NULL);
#endif

    //
    // == load map ==
    //
    //YUMENG
    if(footer) footer->loadmap_start = ftell(fs); 

    TMSG(DATA_WRITE, "Preparing to write loadmap");

    hpcrun_loadmap_t* current_loadmap = s->loadmap;
    
    hpcfmt_int4_fwrite(current_loadmap->size, fs);

    // N.B.: Write in reverse order to obtain nicely ascending LM ids.
    for (load_module_t* lm_src = current_loadmap->lm_end;
	 (lm_src); lm_src = lm_src->prev) {
      loadmap_entry_t lm_entry;
      lm_entry.id = lm_src->id;
      lm_entry.name = lm_src->name;
<<<<<<< HEAD
      lm_entry.flags = 0;
      
      ret = hpcrun_fmt_loadmapEntry_fwrite(&lm_entry, fs);
      if(ret != HPCFMT_OK){
        TMSG(DATA_WRITE, "Error writing loadmap entry");
        goto write_error;
      }
=======
      lm_entry.flags = hpcrun_loadModule_flags_get(lm_src);
      hpcrun_fmt_loadmapEntry_fwrite(&lm_entry, fs);
>>>>>>> a40e4950
    }

    //YUMENG: set footer  
    if(footer) {
      footer->loadmap_end = ftell(fs);
      fseek(fs, MULTIPLE_1024(footer->loadmap_end), SEEK_SET);
    }
    
    TMSG(DATA_WRITE, "Done writing loadmap");


    //
    // == cct ==
    //

    cct_bundle_t* cct      = &(s->csdata);
  #if 0
    int ret = hpcrun_cct_bundle_fwrite(fs, epoch_flags, cct, cptd->cct2metrics_map);
  #else
    //YUMENG: set up sparse_metrics and walk through cct
    //footer
    if(footer) footer->cct_start = ftell(fs); 
 
    //initialize the sparse_metrics
    hpcrun_fmt_sparse_metrics_t sparse_metrics;
    sparse_metrics.id_tuple = cptd->id_tuple;

    //assign value to sparse metrics while writing cct info
    ret = hpcrun_cct_bundle_fwrite(fs, epoch_flags, cct, cptd->cct2metrics_map, &sparse_metrics);

    //footer
    if(footer) {
      footer->cct_end = ftell(fs);
      fseek(fs, MULTIPLE_1024(footer->cct_end), SEEK_SET);
    }

  #endif
    
    if(ret != HPCRUN_OK) {
      TMSG(DATA_WRITE, "Error writing tree %#lx or collecting sparse metrics", cct);
      TMSG(DATA_WRITE, "Number of tree nodes lost: %ld", cct->num_nodes);
      goto write_error;
    }else {
      TMSG(DATA_WRITE, "saved cct data to hpcrun file and recorded profile data as sparse metrics");
    }

#if 1
    //
    // == metrics ==
    //
    //YUMENG: footer
    if(footer) footer->met_tbl_start = ftell(fs);

    kind_info_t *curr = NULL;
    metric_desc_p_tbl_t *metric_tbl = hpcrun_get_metric_tbl(&curr);

    hpcfmt_int4_fwrite(hpcrun_get_num_kind_metrics(), fs);
    while (curr != NULL) {
      TMSG(DATA_WRITE, "metric tbl len = %d", metric_tbl->len);
      ret = hpcrun_fmt_metricTbl_fwrite(metric_tbl, cptd->perf_event_info, fs);
      metric_tbl = hpcrun_get_metric_tbl(&curr);

      if(ret != HPCFMT_OK){
        TMSG(DATA_WRITE, "Error writing metric-tbl");
        goto write_error;
      }
    }

    //YUMENG: footer
    if(footer) {
      footer->met_tbl_end = ftell(fs);
      fseek(fs, MULTIPLE_1024(footer->met_tbl_end), SEEK_SET);
    }

    TMSG(DATA_WRITE, "Done writing metric tbl");
#endif    

    //
    // == id-tuple dictionary ==
    //
    if(footer) footer->idtpl_dxnry_start = ftell(fs); 

    hpcrun_fmt_idtuple_dxnry_fwrite(fs);

    if(footer) {
      footer->idtpl_dxnry_end = ftell(fs);
      fseek(fs, MULTIPLE_1024(footer->idtpl_dxnry_end), SEEK_SET);
    }

    //
    // ==  sparse_metrics == YUMENG
    //

    //footer
    if(footer) footer->sm_start = ftell(fs);

    ret = hpcrun_fmt_sparse_metrics_fwrite(&sparse_metrics,fs);
    if(ret != HPCFMT_OK){
      TMSG(DATA_WRITE, "Error writing sparse metrics data");
      goto write_error;
    }

    if(footer) {
      footer->sm_end = ftell(fs);
      fseek(fs, MULTIPLE_1024(footer->sm_end), SEEK_SET);
      //record for footer section
      footer->footer_start = ftell(fs);
    }

    TMSG(DATA_WRITE, "Done writing sparse metrics data");

    //
    // == footer == YUMENG
    //
    if(s->next == NULL){
      footer->HPCRUNsm = HPCRUNsm;
      ret = hpcrun_fmt_footer_fwrite(footer, fs);
      if(ret != HPCFMT_OK){
        TMSG(DATA_WRITE, "Error writing footer");
        goto write_error;
      }
    }

    TMSG(DATA_WRITE, "Done writing footer");

    current_loadmap++;

  } // epoch loop

  return HPCRUN_OK; 
  
  write_error:
    EMSG("could not save profile data to hpcrun file");
    perror("write_profile_data");
    return HPCRUN_ERR; 
}

void
hpcrun_flush_epochs(core_profile_trace_data_t * cptd)
{
  FILE *fs = lazy_open_data_file(cptd);
  if (fs == NULL)
    return;

  write_epochs(fs, cptd, cptd->epoch,NULL);
  hpcrun_epoch_reset();
}

int
hpcrun_write_profile_data(core_profile_trace_data_t * cptd)
{
  if(cptd->scale_fn) cptd->scale_fn((void*)cptd);

  //YUMENG: set up footer
  //size_t footer[SF_FOOTER_LENGTH];
  //footer[SF_FOOTER_hdr] = 0;
  hpcrun_fmt_footer_t footer;
  footer.hdr_start = 0;

  TMSG(DATA_WRITE,"Writing hpcrun profile data");
  FILE* fs = lazy_open_data_file(cptd);

  //YUMENG: set footer
  footer.hdr_end = ftell(fs);
  fseek(fs, MULTIPLE_1024(footer.hdr_end), SEEK_SET);
  
  if (fs == NULL)
    return HPCRUN_ERR;

  write_epochs(fs, cptd, cptd->epoch, &footer);

  TMSG(DATA_WRITE,"closing file");
  hpcio_fclose(fs);
  TMSG(DATA_WRITE,"Done!");

  return HPCRUN_OK;
}

//
// DEBUG: fetch and print current loadmap
//
void
hpcrun_dbg_print_current_loadmap(void)
{
  hpcrun_loadmap_print(hpcrun_get_thread_epoch()->loadmap);
}<|MERGE_RESOLUTION|>--- conflicted
+++ resolved
@@ -300,18 +300,13 @@
       loadmap_entry_t lm_entry;
       lm_entry.id = lm_src->id;
       lm_entry.name = lm_src->name;
-<<<<<<< HEAD
-      lm_entry.flags = 0;
+      lm_entry.flags = hpcrun_loadModule_flags_get(lm_src);
       
       ret = hpcrun_fmt_loadmapEntry_fwrite(&lm_entry, fs);
       if(ret != HPCFMT_OK){
         TMSG(DATA_WRITE, "Error writing loadmap entry");
         goto write_error;
       }
-=======
-      lm_entry.flags = hpcrun_loadModule_flags_get(lm_src);
-      hpcrun_fmt_loadmapEntry_fwrite(&lm_entry, fs);
->>>>>>> a40e4950
     }
 
     //YUMENG: set footer  
