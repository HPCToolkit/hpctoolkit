// -*-Mode: C++;-*- // technically C99

// * BeginRiceCopyright *****************************************************
//
// $HeadURL: https://outreach.scidac.gov/svn/hpctoolkit/trunk/src/tool/hpcrun/sample-sources/papi.c $
// $Id: papi.c 4027 2012-11-28 20:03:03Z krentel $
//
// --------------------------------------------------------------------------
// Part of HPCToolkit (hpctoolkit.org)
//
// Information about sources of support for research and development of
// HPCToolkit is at 'hpctoolkit.org' and in 'README.Acknowledgments'.
// --------------------------------------------------------------------------
//
// Copyright ((c)) 2002-2022, Rice University
// All rights reserved.
//
// Redistribution and use in source and binary forms, with or without
// modification, are permitted provided that the following conditions are
// met:
//
// * Redistributions of source code must retain the above copyright
//   notice, this list of conditions and the following disclaimer.
//
// * Redistributions in binary form must reproduce the above copyright
//   notice, this list of conditions and the following disclaimer in the
//   documentation and/or other materials provided with the distribution.
//
// * Neither the name of Rice University (RICE) nor the names of its
//   contributors may be used to endorse or promote products derived from
//   this software without specific prior written permission.
//
// This software is provided by RICE and contributors "as is" and any
// express or implied warranties, including, but not limited to, the
// implied warranties of merchantability and fitness for a particular
// purpose are disclaimed. In no event shall RICE or contributors be
// liable for any direct, indirect, incidental, special, exemplary, or
// consequential damages (including, but not limited to, procurement of
// substitute goods or services; loss of use, data, or profits; or
// business interruption) however caused and on any theory of liability,
// whether in contract, strict liability, or tort (including negligence
// or otherwise) arising in any way out of the use of this software, even
// if advised of the possibility of such damage.
//
// ******************************************************* EndRiceCopyright *

//
// PAPI-C (Component PAPI) sample source simple oo interface
//


/******************************************************************************
 * system includes
 *****************************************************************************/

#include <alloca.h>
#include <assert.h>
#include <ctype.h>
#include <papi.h>
#include <setjmp.h>
#include <stdlib.h>
#include <string.h>
#include <unistd.h>
#include <ucontext.h>
#include <stdbool.h>
#include <stdint.h>
#include <pthread.h>

/******************************************************************************
 * libmonitor
 *****************************************************************************/
#include <monitor.h>

/******************************************************************************
 * local includes
 *****************************************************************************/

#include "simple_oo.h"
#include "sample_source_obj.h"
#include "common.h"
#include "display.h"
#include "exclude.h"
#include "papi-c-extended-info.h"
#include "sample-filters.h"

#include <hpcrun/gpu-monitors.h>
#include <hpcrun/main.h>
#include <hpcrun/hpcrun_options.h>
#include <hpcrun/hpcrun_stats.h>
#include <hpcrun/metrics.h>
#include <hpcrun/gpu-monitors.h>
#include <hpcrun/safe-sampling.h>
#include <hpcrun/sample_sources_registered.h>
#include <hpcrun/sample_event.h>
#include <hpcrun/thread_data.h>
#include <hpcrun/threadmgr.h>
#include <hpcrun/trace.h>

#include <sample-sources/blame-shift/blame-shift.h>
#include <utilities/tokenize.h>
#include <messages/messages.h>
#include <lush/lush-backtrace.h>
#include <lib/prof-lean/hpcrun-fmt.h>

#include "papi-c.h"
#include "tool_state.h"


/******************************************************************************
 * macros
 *****************************************************************************/

#define DEBUG 0

#include <hpcrun/gpu/gpu-print.h>
#include <gpu-monitors.h>

#define OVERFLOW_MODE 0
#define WEIGHT_METRIC 0
#define DEFAULT_THRESHOLD  2000000L


/******************************************************************************
 * forward declarations 
 *****************************************************************************/
static void papi_event_handler(int event_set, void *pc, long long ovec, void *context);
<<<<<<< HEAD
static void papi_monitor_enter(papi_component_info_t *ci, cct_node_t **cct_nodes, uint32_t num_unfinished_kernels);
=======
static void papi_monitor_enter(papi_component_info_t *ci, cct_node_t *cct_node);
>>>>>>> 4a9864ff
static void papi_monitor_exit(papi_component_info_t *ci);

static int  event_is_derived(int ev_code);
static void event_fatal_error(int ev_code, int papi_ret);

/******************************************************************************
 * local variables
 *****************************************************************************/

// Support for derived events (proxy sampling).
static int derived[MAX_EVENTS];
static int some_overflow;


// Special case to make PAPI_library_init() a soft failure.
// Make sure that we call no other PAPI functions.
//
static int papi_unavail = 0;

//
// To accomodate GPU blame shifting, we must disable the cuda component
// Flag below controls this disabling
//
static bool disable_papi_cuda = false;

static kind_info_t *papi_kind;

static int hpcrun_cycles_metric_id = -1;
static uint64_t hpcrun_cycles_cmd_period = 0;


/******************************************************************************
 * private operations 
 *****************************************************************************/


static int
get_event_index(sample_source_t *self, int event_code)
{
  int i;
  int nevents = self->evl.nevents;
  for (i = 0; i < nevents; i++) {
    int evcode = self->evl.events[i].event;
    if (event_code == evcode) return i;
  }
  assert(0);
}


static int
evcode_to_component_id(papi_source_info_t* psi, int evcode)
{
  int cidx = PAPI_get_event_component(evcode);
  if (cidx < 0 || cidx >= psi->num_components) {
    hpcrun_abort("PAPI component index out of range [0,%d]: %d", psi->num_components, cidx);
  }
  return cidx;
}


//
// fetch a given component's event set. Create one if need be
//
int
get_component_event_set(papi_component_info_t* ci)
{
   if (!ci->inUse) {
     ci->get_event_set(&(ci->eventSet));
     ci->inUse = true;
  }
  return ci->eventSet;
}


//
// add an event to a component's event set
//
void
component_add_event(papi_source_info_t* psi, int evcode)
{
  int cidx = evcode_to_component_id(psi, evcode);
  papi_component_info_t* ci = &(psi->component_info[cidx]);
  int event_set = get_component_event_set(ci);

  ci->add_event(event_set, evcode);
  ci->some_derived |= event_is_derived(evcode);

  TMSG(PAPI, "Added event code %x to component %d", evcode, cidx);
  {
    char buffer[PAPI_MAX_STR_LEN];
    PAPI_event_code_to_name(evcode, buffer);
    TMSG(PAPI,
         "PAPI_add_event(eventSet=%%d, event_code=%x (event name %s)) component=%d",
    /* eventSet, */ evcode, buffer, cidx);
  }
}


static void
papi_register_events(papi_source_info_t *psi, evlist_t evl)
{
  int i;
  int nevents = evl.nevents;

  // add events to new event_sets
  for (i = 0; i < nevents; i++) {
    int evcode = evl.events[i].event;
    component_add_event(psi, evcode);

  }

  // finalize component event sets
  for (i = 0; i < psi->num_components; i++) {
    papi_component_info_t *ci = &(psi->component_info[i]);
    ci->finalize_event_set();
  }
}


static void
papi_register_sync_callback(papi_component_info_t *ci)
{
  gpu_monitor_node_t node;
  node.ci = ci;
  node.enter_fn = papi_monitor_enter;
  node.exit_fn = papi_monitor_exit;
  gpu_monitor_register(node);
}


static void
papi_register_overflow_callback(int eventSet, int evcode, long thresh)
{
  TMSG(PAPI, "PAPI_overflow(eventSet=%d, evcode=%x, thresh=%d) register",
       eventSet, evcode, thresh);

  int ret = PAPI_overflow(eventSet, evcode, thresh, OVERFLOW_MODE, papi_event_handler);
  if (ret != PAPI_OK) {
    EMSG("failure in PAPI gen_event_set(): PAPI_overflow() returned: %s (%d)",
         PAPI_strerror(ret), ret);
    event_fatal_error(evcode, ret);
  }
}


static void
papi_register_callbacks(papi_source_info_t *psi, evlist_t evl)
{
  int i;
  // set up overflow handling for asynchronous event sets for active components
  // set up synchronous handling for synchronous event sets for active compoents
  for (i = 0; i < evl.nevents; i++) {

    int evcode = evl.events[i].event;
    long thresh = evl.events[i].thresh;
    int cidx = evcode_to_component_id(psi, evcode);
    papi_component_info_t *ci = &(psi->component_info[cidx]);
    int eventSet = get_component_event_set(ci);

    // **** No overflow for synchronous events ****
    if (ci->is_gpu_sync) {
      TMSG(PAPI, "event code %d (component %d) is synchronous, so do NOT set overflow", evcode, cidx);
      TMSG(PAPI, "Set up papi_monitor_apply instead");
      TMSG(PAPI, "synchronous sample component index = %d", cidx);

      papi_register_sync_callback(ci);
    }
    else{
      if (! derived[i]) { // ***** Only set overflow if NOT derived event *****
        papi_register_overflow_callback(eventSet, evcode, thresh);
      }
    }
  }

}


static bool
thread_count_scaling_for_component(int cidx)
{
  const PAPI_component_info_t *pci = PAPI_get_component_info(cidx);
  if (strcmp(pci->name, "bgpm/L2Unit") == 0) return true;
  return 0;
}


static void
papi_register_sync_callback(papi_component_info_t *ci)
{
  gpu_monitor_node_t node;
  node.ci = ci;
  node.enter_fn = papi_monitor_enter;
  node.exit_fn = papi_monitor_exit;
  gpu_monitor_register(node);
}



/******************************************************************************
 * method functions
 *****************************************************************************/

// strip the prefix "papi::" from an event name, if exists.
// this allows forcing a papi event over a perf event.
// allow case-insensitive and any number of ':'
static const char *
strip_papi_prefix(const char *str)
{
  if (strncasecmp(str, "papi:", 5) == 0) {
    str = &str[5];

    while (str[0] == ':') {
      str = &str[1];
    }
  }

  return str;
}


static void
METHOD_FN(init)
{
  tool_enter();
  // PAPI_set_debug(0x3ff);

  // **NOTE: some papi components may start threads, so
  //         hpcrun must ignore these threads to ensure that PAPI_library_init
  //         succeeds
  //

  monitor_disable_new_threads();
  if (disable_papi_cuda) {
    TMSG(PAPI_C, "Will disable PAPI cuda component (if component is active)");
    int cidx = PAPI_get_component_index("cuda");
    if (cidx) {
      int res = PAPI_disable_component(cidx);
      if (res == PAPI_OK) {
        TMSG(PAPI, "PAPI cuda component disabled");
      }
      else {
        EMSG("*** PAPI cuda component could not be disabled!!!");
      }
    }
  }
  int ret = PAPI_library_init(PAPI_VER_CURRENT);
  monitor_enable_new_threads();

  TMSG(PAPI_C,"PAPI_library_init = %d", ret);
  TMSG(PAPI_C,"PAPI_VER_CURRENT =  %d", PAPI_VER_CURRENT);

  // Delay reporting PAPI_library_init() errors.  This allows running
  // with other events if PAPI is not available.
  if (ret < 0) {
    hpcrun_save_papi_error(HPCRUN_PAPI_ERROR_UNAVAIL);
    papi_unavail = 1;
  } else if (ret != PAPI_VER_CURRENT) {
    hpcrun_save_papi_error(HPCRUN_PAPI_ERROR_VERSION);
    papi_unavail = 1;
  }

  // Tell PAPI to count events in all contexts (user, kernel, etc).
  // FIXME: PAPI_DOM_ALL causes some syscalls to fail which then
  // breaks some applications.  For example, this breaks some Gemini
  // (GNI) functions called from inside gasnet_init() or MPI_Init() on
  // the Cray XE (hopper).
  //
  if (ENABLED(SYSCALL_RISKY)) {
    ret = PAPI_set_domain(PAPI_DOM_ALL);
    if (ret != PAPI_OK) {
      EMSG("warning: PAPI_set_domain(PAPI_DOM_ALL) failed: %d", ret);
    }
  }

  self->state = INIT;
  tool_exit();
}

static void
METHOD_FN(thread_init)
{
  tool_enter();
  TMSG(PAPI, "thread init");
  if (papi_unavail) { goto finish; }

  int retval = PAPI_thread_init(pthread_self);
  if (retval != PAPI_OK) {
    EEMSG("PAPI_thread_init NOT ok, retval = %d", retval);
    monitor_real_abort();
  }
  TMSG(PAPI, "thread init OK");

finish:
  tool_exit();
}

static void
METHOD_FN(thread_init_action)
{
  tool_enter();
  TMSG(PAPI, "register thread");
  if (papi_unavail) { goto finish; }

  int retval = PAPI_register_thread();
  if (retval != PAPI_OK) {
    EEMSG("PAPI_register_thread NOT ok, retval = %d", retval);
    monitor_real_abort();
  }
  TMSG(PAPI, "register thread ok");

finish:
  tool_exit();
}

static void
METHOD_FN(start)
{
  tool_enter();
  int cidx;
  TMSG(PAPI, "start");

  if (papi_unavail) {
    goto finish;
  }

  thread_data_t* td = hpcrun_get_thread_data();
  source_state_t my_state = TD_GET(ss_state)[self->sel_idx];

  // make PAPI start idempotent.  the application can turn on sampling
  // anywhere via the start-stop interface, so we can't control what
  // state PAPI is in.

  if (my_state == START) {
    TMSG(PAPI,"*NOTE* PAPI start called when already in state START");
    goto finish;
  }

  // for each active component, start its event set
  papi_source_info_t* psi = td->ss_info[self->sel_idx].ptr;
  for (cidx=0; cidx < psi->num_components; cidx++) {
    papi_component_info_t* ci = &(psi->component_info[cidx]);
    if (ci->inUse) {
      if (component_uses_sync_samples(cidx)) {
  TMSG(PAPI, "component %d is synchronous, use synchronous start", cidx);
  ci->start();
      }
      else {
  TMSG(PAPI,"starting PAPI event set %d for component %d", ci->eventSet, cidx);
  int ret = PAPI_start(ci->eventSet);
  if (ret == PAPI_EISRUN) {
    // this case should not happen, but maybe it's not fatal
    EMSG("PAPI returned EISRUN for event set %d component %d", ci->eventSet, cidx);
  }
  else if (ret != PAPI_OK) {
    EMSG("PAPI_start failed with %s (%d) for event set %d component %d ",
         PAPI_strerror(ret), ret, ci->eventSet, cidx);
    hpcrun_ssfail_start("PAPI");
  }

  if (ci->some_derived) {
    ret = PAPI_read(ci->eventSet, ci->prev_values);
    if (ret != PAPI_OK) {
      EMSG("PAPI_read of event set %d for component %d failed with %s (%d)",
     ci->eventSet, cidx, PAPI_strerror(ret), ret);
    }
  }

      }
    }
  }
  td->ss_state[self->sel_idx] = START;

finish:
  tool_exit();
}

static void
METHOD_FN(thread_fini_action)
{
  tool_enter();
  TMSG(PAPI, "unregister thread");
  if (papi_unavail) { goto finish; }

  int retval = PAPI_unregister_thread();
  char msg[] = "!!NOT PAPI_OK!! (code = -9999999)\n";
  snprintf(msg, sizeof(msg)-1, "!!NOT PAPI_OK!! (code = %d)", retval);
  TMSG(PAPI, "unregister thread returns %s", retval == PAPI_OK? "PAPI_OK" : msg);
finish:
  tool_exit();
}


static void
METHOD_FN(stop)
{
  tool_enter();

  int cidx;

  TMSG(PAPI, "stop");
  if (papi_unavail) { goto finish; }

  thread_data_t *td = hpcrun_get_thread_data();
  int nevents = self->evl.nevents;
  source_state_t my_state = TD_GET(ss_state)[self->sel_idx];

  if (my_state == STOP) {
    TMSG(PAPI,"*NOTE* PAPI stop called when already in state STOP");
    goto finish;
  }

  if (my_state != START) {
    TMSG(PAPI,"*WARNING* PAPI stop called when not in state START");
    goto finish;
  }

  papi_source_info_t *psi = td->ss_info[self->sel_idx].ptr;
  for (cidx=0; cidx < psi->num_components; cidx++) {
    papi_component_info_t *ci = &(psi->component_info[cidx]);
    if (ci->inUse) {
      if (component_uses_sync_samples(cidx)) {
<<<<<<< HEAD
	      TMSG(PAPI, "component %d is synchronous, stop is trivial", cidx);
        ci->sync_stop();
=======
  TMSG(PAPI, "component %d is synchronous, stop is trivial", cidx);
>>>>>>> 4a9864ff
      }
      else {
  TMSG(PAPI,"stop w event set = %d", ci->eventSet);
  long_long values[nevents+2];
  //  long_long *values = (long_long *) alloca(sizeof(long_long) * (nevents+2));

    int ret = PAPI_stop(ci->eventSet, values);
    if (ret != PAPI_OK) {
      EMSG("Failed to stop PAPI for eventset %d. Return code = %d ==> %s",
           ci->eventSet, ret, PAPI_strerror(ret));
    }

      }
    }
  }

  TD_GET(ss_state)[self->sel_idx] = STOP;
finish:
  tool_exit();
}


static void
METHOD_FN(shutdown)
{
  tool_enter();
  TMSG(PAPI, "shutdown");
  if (papi_unavail) { goto finish; }

  do{
    METHOD_CALL(self, stop); // make sure stop has been called
  }while(0);
  // FIXME: add component shutdown code here

  PAPI_shutdown();

  self->state = UNINIT;
finish:
  tool_exit();
}

// Return true if PAPI recognizes the name, whether supported or not.
// We'll handle unsupported events later.
static bool
METHOD_FN(supports_event, const char *ev_str)
{
  tool_enter();
  bool ret;
  ev_str = strip_papi_prefix(ev_str);

  TMSG(PAPI, "supports event");
  if (papi_unavail) { ret = false; goto finish;}

  if (self->state == UNINIT){
    METHOD_CALL(self, init);
  }

  char evtmp[1024];
  int ec;
  long th;

  hpcrun_extract_ev_thresh(ev_str, sizeof(evtmp), evtmp, &th, DEFAULT_THRESHOLD);

  // corner case: check if it isn't a misspelling event
  if (is_event_to_exclude(evtmp)) {
    return false;
  }
    
  ret = (PAPI_event_name_to_code(evtmp, &ec) == PAPI_OK);

finish:
  tool_exit();
  return ret;
}

static void
METHOD_FN(process_event_list, int lush_metrics)
{
  tool_enter();
  TMSG(PAPI, "process event list");
  if (papi_unavail) { goto finish; }

  char *event;
  int i, ret;
  int num_lush_metrics = 0;

  papi_kind = hpcrun_metrics_new_kind();

  char* evlist = METHOD_CALL(self, get_event_str);
  for (event = start_tok(evlist); more_tok(); event = next_tok()) {
    char name[1024];
    int evcode;
    long thresh;

    event = (char *) strip_papi_prefix(event);

    TMSG(PAPI,"checking event spec = %s",event);
    // FIXME: restore checking will require deciding if the event is synchronous or not
#ifdef USE_PAPI_CHECKING
    int period_type = hpcrun_extract_ev_thresh(event, sizeof(name), name, &thresh, DEFAULT_THRESHOLD);
    if (!period_type) {
      AMSG("WARNING: %s using default threshold %ld, "
     "better to use an explicit threshold.", name, DEFAULT_THRESHOLD);
    }
#else
    int period_type = hpcrun_extract_ev_thresh(event, sizeof(name), name, &thresh, DEFAULT_THRESHOLD);
#endif // USE_PAPI_CHECKING
    ret = PAPI_event_name_to_code(name, &evcode);
    if (ret != PAPI_OK) {
      EMSG("unexpected failure in PAPI process_event_list(): "
     "PAPI_event_name_to_code() returned %s (%d)",
     PAPI_strerror(ret), ret);
      hpcrun_ssfail_unsupported("PAPI", name);
    }
    if (PAPI_query_event(evcode) != PAPI_OK) {
      hpcrun_ssfail_unsupported("PAPI", name);
    }

    // FIXME:LUSH: need a more flexible metric interface
    if (lush_metrics == 1 && strncmp(event, "PAPI_TOT_CYC", 12) == 0) {
      num_lush_metrics++;
    }

    if (strncmp(event, "PAPI_TOT_CYC", 12) == 0) {
      if (period_type == THRESH_FREQ) {
        // frequency is specified in samples per second
        hpcrun_cycles_cmd_period = (uint64_t) (1000000000.0 / thresh);
      } else {
        // default is period.
        // period is specified in the number of cycles per sample
        hpcrun_cycles_cmd_period = (uint64_t) (1000000000.0 * thresh / HPCRUN_CPU_FREQUENCY);
      }
    }

    TMSG(PAPI,"event %s -> event code = %x, thresh = %ld", event, evcode, thresh);
    METHOD_CALL(self, store_event, evcode, thresh);
  }
  int nevents = (self->evl).nevents;
  TMSG(PAPI,"nevents = %d", nevents);

  hpcrun_pre_allocate_metrics(nevents + num_lush_metrics);

  some_overflow = 0;
  for (i = 0; i < nevents; i++) {
    char buffer[PAPI_MAX_STR_LEN + 10];
    metric_desc_properties_t prop = metric_property_none;
    PAPI_event_code_to_name(self->evl.events[i].event, buffer);
    TMSG(PAPI, "metric for event %d = %s", i, buffer);

    int isCycles = 0;
    // blame shifting needs to know if there is a cycles metric
    if (strcmp(buffer, "PAPI_TOT_CYC") == 0) {
      prop = metric_property_cycles;
      blame_shift_source_register(bs_type_cycles);
      isCycles = 1;
    }

    // allow derived events (proxy sampling), as long as some event
    // supports hardware overflow.  use threshold = 0 to force proxy
    // sampling (for testing).
    if (event_is_derived(self->evl.events[i].event)
  || self->evl.events[i].thresh == 0) {
      TMSG(PAPI, "using proxy sampling for event %s", buffer);
      strcat(buffer, " (proxy)");
      self->evl.events[i].thresh = 1;
      derived[i] = 1;
    }
    else {
      derived[i] = 0;
      some_overflow = 1;
    }

    int cidx = PAPI_get_event_component(self->evl.events[i].event);
    int threshold;
    if (thread_count_scaling_for_component(cidx)) {
      threshold = 1;
    }
    else {
      threshold = self->evl.events[i].thresh;
    }

    if (component_uses_sync_samples(cidx))
      TMSG(PAPI, "Event %s from synchronous component", buffer);

    int metric_id = /* weight */
      hpcrun_set_new_metric_info_and_period(papi_kind, strdup(buffer),
              MetricFlags_ValFmt_Int,
              threshold, prop);
    METHOD_CALL(self, store_metric_id, i, metric_id);
    if (isCycles) {
      hpcrun_cycles_metric_id = metric_id;
      hpcrun_set_trace_metric(HPCRUN_CPU_TRACE_FLAG);
    }

    // FIXME:LUSH: need a more flexible metric interface
    if (num_lush_metrics > 0 && strcmp(buffer, "PAPI_TOT_CYC") == 0) {
      // there should be one lush metric; its source is the last event
      int mid_idleness =
  hpcrun_set_new_metric_info_and_period(papi_kind, "idleness",
                MetricFlags_ValFmt_Real,
                self->evl.events[i].thresh, prop);
      assert(num_lush_metrics == 1 && (i == (nevents - 1)));
      lush_agents->metric_time = metric_id;
      lush_agents->metric_idleness = mid_idleness;
    }
  }

  hpcrun_close_kind(papi_kind);

  if (! some_overflow) {
    hpcrun_ssfail_all_derived("PAPI");
  }

finish:
  tool_exit();
}

static void
METHOD_FN(finalize_event_list)
{
}

static void
METHOD_FN(gen_event_set, int lush_metrics)
{
  tool_enter();
  thread_data_t *td = hpcrun_get_thread_data();
  int i;

  TMSG(PAPI, "generating all event sets for all components");
  if (papi_unavail) { goto finish; }

  int num_components = PAPI_num_components();
  int ss_info_size = sizeof(papi_source_info_t) +
  num_components * sizeof(papi_component_info_t);

  TMSG(PAPI, "Num components = %d", num_components);
  papi_source_info_t* psi = hpcrun_malloc(ss_info_size);
  if (psi == NULL) {
    hpcrun_abort("Failure to allocate vector for PAPI components");
  }

  // initialize state for each component
  psi->num_components = num_components;
  for (i = 0; i < num_components; i++) {
    papi_component_info_t *ci = &(psi->component_info[i]);
    ci->name = component_get_name(i);
    ci->inUse = false;
    ci->eventSet = PAPI_NULL;
    ci->state = INIT;
    ci->some_derived = 0;
    ci->get_event_set = component_get_event_set(i);
    ci->add_event = component_add_event_proc(i);
    ci->finalize_event_set = component_finalize_event_set(i);
    ci->scale_by_thread_count = thread_count_scaling_for_component(i);
<<<<<<< HEAD
    ci->is_sync = component_uses_sync_samples(i);
    ci->sync_setup = sync_setup_for_component(i);
    ci->sync_teardown = sync_teardown_for_component(i);
    ci->sync_start = sync_start_for_component(i);
    ci->read = sync_read_for_component(i);
    ci->sync_stop = sync_stop_for_component(i);
=======
    ci->is_gpu_sync = component_uses_sync_samples(i);
    ci->setup = sync_setup_for_component(i);
    ci->teardown = sync_teardown_for_component(i);
    ci->start = sync_start_for_component(i);
    ci->read = sync_read_for_component(i);
    ci->stop = sync_stop_for_component(i);
>>>>>>> 4a9864ff
    memset(ci->prev_values, 0, sizeof(ci->prev_values));
  }

  // record the component state in thread state
  td->ss_info[self->sel_idx].ptr = psi;

<<<<<<< HEAD
  int nevents = (self->evl).nevents;
  for (i = 0; i < nevents; i++) {
    int evcode = self->evl.events[i].event;
    int cidx = PAPI_get_event_component(evcode);
    papi_component_info_t *ci = &(psi->component_info[cidx]);
    papi_register_sync_callback(ci);

    ret = component_add_event(psi, cidx, evcode);
    psi->component_info[cidx].some_derived |= event_is_derived(evcode);
    TMSG(PAPI, "Added event code %x to component %d", evcode, cidx);
    {
      char buffer[PAPI_MAX_STR_LEN];
      PAPI_event_code_to_name(evcode, buffer);
      TMSG(PAPI, 
	   "PAPI_add_event(eventSet=%%d, event_code=%x (event name %s)) component=%d", 
	   /* eventSet, */ evcode, buffer, cidx);
    }
    if (ret != PAPI_OK) {
      EMSG("failure in PAPI gen_event_set(): PAPI_add_event() returned: %s (%d)",
	   PAPI_strerror(ret), ret);
      event_fatal_error(evcode, ret);
    }
  }
=======
  papi_register_events(psi, self->evl);
>>>>>>> 4a9864ff

  papi_register_callbacks(psi, self->evl);

finish:
  tool_exit();
}

static void
METHOD_FN(display_events)
{
  tool_enter();
  PAPI_event_info_t info;
  int ev, ret, num_total, num_prof;
  int num_components, cidx;

  if (papi_unavail) {
    PRINT("PAPI is not available.  Probably, the kernel doesn't support PAPI,\n"
     "or else maybe HPCToolkit is out of sync with PAPI.\n\n");
    goto finish;
  }

  cidx = 0; // CPU component
  {
    const PAPI_component_info_t *component = PAPI_get_component_info(cidx);
    PRINT("===========================================================================\n");
    PRINT("Available PAPI preset events in component %s\n", component->name);
    PRINT("\n");
    PRINT("Name\t    Profilable\tDescription\n");
    PRINT("===========================================================================\n");

    num_total = 0;
    num_prof = 0;
    ev = 0| PAPI_PRESET_MASK;
    ret = PAPI_enum_cmp_event(&ev, PAPI_ENUM_FIRST, cidx);
    while (ret == PAPI_OK) {
      char *prof;
      memset(&info, 0, sizeof(info));
      if (PAPI_get_event_info(ev, &info) == PAPI_OK && info.count != 0) {
  if (event_is_derived(ev)) {
    prof = "No";
  } else {
    prof = "Yes";
    num_prof++;
  }
  num_total++;
  PRINT("%-10s\t%s\t%s\n", info.symbol, prof, info.long_descr);
      }
      ret = PAPI_enum_cmp_event(&ev, PAPI_ENUM_EVENTS, cidx);
    }
    PRINT("---------------------------------------------------------------------------\n");
    PRINT("Total PAPI events: %d, able to profile: %d\n", num_total, num_prof);
    PRINT("\n\n");
  }

  num_components = PAPI_num_components();
  for(cidx = 0; cidx < num_components; cidx++) {
    const PAPI_component_info_t* component = PAPI_get_component_info(cidx);
    int cmp_event_count = 0;

    if (component->disabled) continue;

    PRINT("===========================================================================\n");
    PRINT("Native events in component %s\n", component->name);
    PRINT("\n");
    PRINT("Name  Description\n");
    PRINT("===========================================================================\n");

    ev = 0 | PAPI_NATIVE_MASK;
    ret = PAPI_enum_cmp_event(&ev, PAPI_ENUM_FIRST, cidx);
    while (ret == PAPI_OK) {
      memset(&info, 0, sizeof(info));
      if (PAPI_get_event_info(ev, &info) == PAPI_OK) {
  cmp_event_count++;
        display_event_info(stdout, info.symbol, info.long_descr);
        PRINT("---------------------------------------------------------------------------\n");
      }
      ret = PAPI_enum_cmp_event(&ev, PAPI_ENUM_EVENTS, cidx);
    }
    PRINT("Total native events for component %s: %d\n", component->name, cmp_event_count);
    PRINT("\n\n");
    num_total += cmp_event_count;
  }

  PRINT( "Total events reported: %d\n", num_total);
  PRINT("\n\n");
finish:
  tool_exit();
}


/***************************************************************************
 * object
 ***************************************************************************/

#define ss_name papi
#define ss_cls SS_HARDWARE
#define ss_sort_order  70

#include "ss_obj.h"

// **************************************************************************
// * public operations
// **************************************************************************
void
hpcrun_disable_papi_cuda(void)
{
  tool_enter();
  disable_papi_cuda = true;
  tool_exit();
}

/******************************************************************************
 * private operations
 *****************************************************************************/

// Returns: 1 if the event code is a derived event.
// The papi_avail(1) utility shows how to do this.
static int
event_is_derived(int ev_code)
{
  tool_enter();
  int ret;
  PAPI_event_info_t info;

  // "Is derived" is kind of a bad thing, so if any unexpected failure
  // occurs, we'll return the "bad" answer.
  if (PAPI_get_event_info(ev_code, &info) != PAPI_OK
      || info.derived == NULL) {
    ret = 1;
    goto finish;
  }
  if (info.count == 1
      || strlen(info.derived) == 0
      || strcmp(info.derived, "NOT_DERIVED") == 0
      || strcmp(info.derived, "DERIVED_CMPD") == 0) {
    ret = 0;
    goto finish;
  }
  ret = 1;

finish:
  tool_exit();
  return ret;
}

static void
event_fatal_error(int ev_code, int papi_ret)
{
  tool_enter();
  char name[1024];

  PAPI_event_code_to_name(ev_code, name);
  if (PAPI_query_event(ev_code) != PAPI_OK) {
    hpcrun_ssfail_unsupported("PAPI", name);
  }
  if (event_is_derived(ev_code)) {
    hpcrun_ssfail_derived("PAPI", name);
  }
  if (papi_ret == PAPI_ECNFLCT) {
    hpcrun_ssfail_conflict("PAPI", name);
  }
  hpcrun_ssfail_unsupported("PAPI", name);

  tool_exit();
}

static void
papi_event_handler(int event_set, void *pc, long long ovec,
                   void *context)
{
  tool_enter();
  sample_source_t *self = &obj_name();
  long long values[MAX_EVENTS];
  int my_events[MAX_EVENTS];
  int my_events_number = MAX_EVENTS;
  int nevents  = self->evl.nevents;
  int i, ret;

  int my_events_code[MAX_EVENTS];
  int my_events_code_count = MAX_EVENTS;

  // if sampling disabled explicitly for this thread, skip all processing
  if (hpcrun_suppress_sample() || sample_filters_apply()) goto finish;

  if (!ovec) {
    TMSG(PAPI_SAMPLE, "papi overflow event: event set %d ovec = %ld",
   event_set, ovec);
    goto finish;
  }

  // If the interrupt came from inside our code, then drop the sample
  // and return and avoid any MSG.
  if (! hpcrun_safe_enter_async(pc)) {
    hpcrun_stats_num_samples_blocked_async_inc();
    goto finish;
  }

  int cidx = PAPI_get_eventset_component(event_set);
  thread_data_t *td = hpcrun_get_thread_data();
  papi_source_info_t *psi = td->ss_info[self->sel_idx].ptr;
  papi_component_info_t *ci = &(psi->component_info[cidx]);

  if (ci->some_derived) {
    ret = PAPI_read(event_set, values);
    if (ret != PAPI_OK) {
      EMSG("PAPI_read failed with %s (%d)", PAPI_strerror(ret), ret);
    }
  }

  ret = PAPI_get_overflow_event_index(event_set, ovec, my_events,
              &my_events_number);
  if (ret != PAPI_OK) {
    TMSG(PAPI_SAMPLE, "papi_event_handler: event set %d ovec %ld "
   "get_overflow_event_index return code = %d ==> %s",
   event_set, ovec, ret, PAPI_strerror(ret));
#ifdef DEBUG_PAPI_OVERFLOW
    ret = PAPI_list_events(event_set, my_events_code, &my_events_code_count);
    if (ret != PAPI_OK) {
      TMSG(PAPI_SAMPLE, "PAPI_list_events failed inside papi_event_handler."
     "Return code = %d ==> %s", ret, PAPI_strerror(ret));
    } else {
      for (i = 0; i < my_events_code_count; i++) {
        TMSG(PAPI_SAMPLE, "event set %d event code %d = %x\n",
       event_set, i, my_events_code[i]);
      }
    }
    TMSG(PAPI_SAMPLE, "get_overflow_event_index failure in papi_event_handler");
#endif
  }

  ret = PAPI_list_events(event_set, my_events_code, &my_events_code_count);
  if (ret != PAPI_OK) {
    hpcrun_abort("PAPI_list_events failed inside papi_event_handler."
     "Return code = %d ==> %s", ret, PAPI_strerror(ret));
  }

  for (i = 0; i < my_events_number; i++) {
    // FIXME: SUBTLE ERROR: metric_id may not be same from hpcrun_new_metric()!
    // This means lush's 'time' metric should be *last*

    TMSG(PAPI_SAMPLE,"handling papi overflow event: "
  "event set %d event index = %d event code = 0x%x",
  event_set, my_events[i], my_events_code[my_events[i]]);

    int event_index = get_event_index(self, my_events_code[my_events[i]]);

    int metric_id = hpcrun_event2metric(self, event_index);

    TMSG(PAPI_SAMPLE,"sampling call path for metric_id = %d", metric_id);

    uint64_t metricIncrement;
    if (ci->scale_by_thread_count) {
      float liveThreads = (float) hpcrun_threadmgr_thread_count();
      float myShare = 1.0 / liveThreads;
      metricIncrement = self->evl.events[i].thresh * myShare;
    } else {
      metricIncrement = 1;
    }

    int time_based_metric = (hpcrun_cycles_metric_id == metric_id) ? 1 : 0;

    sampling_info_t info = {
      .sample_clock = 0,
      .sample_data = NULL,
      .sampling_period = hpcrun_cycles_cmd_period,
      .is_time_based_metric = time_based_metric
    };
    sample_val_t sv = hpcrun_sample_callpath(context, metric_id, 
			(hpcrun_metricVal_t) {.i=metricIncrement},
			0/*skipInner*/, 0/*isSync*/, &info);

    blame_shift_apply(metric_id, sv.sample_node, 1 /*metricIncr*/);
  }

  // Add metric values for derived events by the difference in counter
  // values.  Some samples can take a long time (e.g., analyzing a new
  // load module), so read the counters both on entry and exit to
  // avoid counting our work.

  if (ci->some_derived) {
    for (i = 0; i < nevents; i++) {
      if (derived[i]) {
<<<<<<< HEAD
        hpcrun_safe_enter();
        hpcrun_sample_callpath(context, hpcrun_event2metric(self, i),
            (hpcrun_metricVal_t) {.i=values[i] - ci->prev_values[i]},
            0, 0, NULL);
        hpcrun_safe_exit();
=======
        hpcrun_sample_callpath(context, hpcrun_event2metric(self, i),
      (hpcrun_metricVal_t) {.i=values[i] - ci->prev_values[i]},
      0, 0, NULL);
>>>>>>> 4a9864ff
      }
    }

    ret = PAPI_read(event_set, ci->prev_values);
    if (ret != PAPI_OK) {
      EMSG("PAPI_read failed with %s (%d)", PAPI_strerror(ret), ret);
    }
  }

finish:
  tool_exit();
  hpcrun_safe_exit();
}


static void
<<<<<<< HEAD
papi_monitor_enter(papi_component_info_t *ci, cct_node_t **cct_nodes, uint32_t num_unfinished_kernels)
{
  // if sampling disabled explicitly for this thread, skip all processing
  // if (hpcrun_suppress_sample() || sample_filters_apply()) return;
  if (sample_filters_apply()) return;

  ci->cct_nodes = cct_nodes;

  // Save counts on the end so we could substract that from next call (we don't want to measure ourselves)
  if (ci->inUse) {
    ci->read(cct_nodes, num_unfinished_kernels, ci->prev_values);
  }
=======
attribute_metric_to_cct
(
 int metric_id,
 cct_node_t *cct_node,
 long long value
)
{
  metric_data_list_t* metrics = hpcrun_reify_metric_set(cct_node, metric_id);

  hpcrun_metric_std_inc(metric_id,
                        metrics,
                        (cct_metric_data_t) {.i = value});
}


static void
attribute_counters(papi_component_info_t *ci, long long *collected_values, cct_node_t *cct_node)
{
  sample_source_t *self = &obj_name();
  int events_codes[MAX_EVENTS];
  int my_events_number = MAX_EVENTS;
  int ret;

  // Attribute collected metric to cct nodes
  ret = PAPI_list_events(ci->eventSet, events_codes, &my_events_number);
  if (ret != PAPI_OK) {
    hpcrun_abort("PAPI_list_events failed inside papi_event_handler."
                 "Return code = %d ==> %s", ret, PAPI_strerror(ret));
  }

  for (int eid = 0; eid < my_events_number; ++eid) {
    int event_index = get_event_index(self, events_codes[eid]);
    int metric_id = hpcrun_event2metric(self, event_index);
    long long int final_counts = collected_values[eid] - ci->prev_values[eid];


    blame_shift_apply(metric_id, cct_node, final_counts/*metricIncr*/);
    attribute_metric_to_cct(metric_id, cct_node, final_counts);

    PRINT("PAPI_EXIT:: %d Event = %x, event_index = %d, metric_id = %d || value = %lld - %lld == %lld\n",
          eid, events_codes[eid], event_index, metric_id,
          collected_values[eid], ci->prev_values[eid],
          final_counts);
  }
}


static void
papi_monitor_enter(papi_component_info_t *ci, cct_node_t *cct_node)
{
  tool_enter();
//  PRINT("|------->PAPI_MONITOR_ENTER | cct = %p\n", cct_node);

  // if sampling disabled explicitly for this thread, skip all processing
  if (hpcrun_suppress_sample() || sample_filters_apply()) goto finish;

  ci->cct_node = cct_node;

  // Save counts on the end so we could substract that from next call (we don't want to measure ourselves)

  if (ci->inUse) {
    ci->read(ci->prev_values);

    PRINT("PAPI_ENTER:: Component %s Event = %d, value = %lld   |  %p\n", ci->name, ci->eventSet, ci->prev_values[0], cct_node);
  }

finish:
  tool_exit();
>>>>>>> 4a9864ff
}


static void
papi_monitor_exit(papi_component_info_t *ci)
{
<<<<<<< HEAD
  long long collected_values[MAX_EVENTS];

  // if sampling disabled explicitly for this thread, skip all processing
  if (hpcrun_suppress_sample() || sample_filters_apply()) return;

  if (ci->inUse){
    ci->read(NULL, 0, collected_values);
    attribute_counters(ci, collected_values, ci->cct_nodes);
  }
=======
  tool_enter();
  long long collected_values[MAX_EVENTS];

  // if sampling disabled explicitly for this thread, skip all processing
  if (hpcrun_suppress_sample() || sample_filters_apply()) goto finish;

  if (ci->inUse){
    ci->read(collected_values);
    attribute_counters(ci, collected_values, ci->cct_node);
  }


finish:
  tool_exit();
>>>>>>> 4a9864ff
}<|MERGE_RESOLUTION|>--- conflicted
+++ resolved
@@ -124,11 +124,7 @@
  * forward declarations 
  *****************************************************************************/
 static void papi_event_handler(int event_set, void *pc, long long ovec, void *context);
-<<<<<<< HEAD
 static void papi_monitor_enter(papi_component_info_t *ci, cct_node_t **cct_nodes, uint32_t num_unfinished_kernels);
-=======
-static void papi_monitor_enter(papi_component_info_t *ci, cct_node_t *cct_node);
->>>>>>> 4a9864ff
 static void papi_monitor_exit(papi_component_info_t *ci);
 
 static int  event_is_derived(int ev_code);
@@ -312,17 +308,6 @@
   const PAPI_component_info_t *pci = PAPI_get_component_info(cidx);
   if (strcmp(pci->name, "bgpm/L2Unit") == 0) return true;
   return 0;
-}
-
-
-static void
-papi_register_sync_callback(papi_component_info_t *ci)
-{
-  gpu_monitor_node_t node;
-  node.ci = ci;
-  node.enter_fn = papi_monitor_enter;
-  node.exit_fn = papi_monitor_exit;
-  gpu_monitor_register(node);
 }
 
 
@@ -550,12 +535,7 @@
     papi_component_info_t *ci = &(psi->component_info[cidx]);
     if (ci->inUse) {
       if (component_uses_sync_samples(cidx)) {
-<<<<<<< HEAD
 	      TMSG(PAPI, "component %d is synchronous, stop is trivial", cidx);
-        ci->sync_stop();
-=======
-  TMSG(PAPI, "component %d is synchronous, stop is trivial", cidx);
->>>>>>> 4a9864ff
       }
       else {
   TMSG(PAPI,"stop w event set = %d", ci->eventSet);
@@ -811,54 +791,19 @@
     ci->add_event = component_add_event_proc(i);
     ci->finalize_event_set = component_finalize_event_set(i);
     ci->scale_by_thread_count = thread_count_scaling_for_component(i);
-<<<<<<< HEAD
-    ci->is_sync = component_uses_sync_samples(i);
-    ci->sync_setup = sync_setup_for_component(i);
-    ci->sync_teardown = sync_teardown_for_component(i);
-    ci->sync_start = sync_start_for_component(i);
-    ci->read = sync_read_for_component(i);
-    ci->sync_stop = sync_stop_for_component(i);
-=======
     ci->is_gpu_sync = component_uses_sync_samples(i);
     ci->setup = sync_setup_for_component(i);
     ci->teardown = sync_teardown_for_component(i);
     ci->start = sync_start_for_component(i);
     ci->read = sync_read_for_component(i);
     ci->stop = sync_stop_for_component(i);
->>>>>>> 4a9864ff
     memset(ci->prev_values, 0, sizeof(ci->prev_values));
   }
 
   // record the component state in thread state
   td->ss_info[self->sel_idx].ptr = psi;
 
-<<<<<<< HEAD
-  int nevents = (self->evl).nevents;
-  for (i = 0; i < nevents; i++) {
-    int evcode = self->evl.events[i].event;
-    int cidx = PAPI_get_event_component(evcode);
-    papi_component_info_t *ci = &(psi->component_info[cidx]);
-    papi_register_sync_callback(ci);
-
-    ret = component_add_event(psi, cidx, evcode);
-    psi->component_info[cidx].some_derived |= event_is_derived(evcode);
-    TMSG(PAPI, "Added event code %x to component %d", evcode, cidx);
-    {
-      char buffer[PAPI_MAX_STR_LEN];
-      PAPI_event_code_to_name(evcode, buffer);
-      TMSG(PAPI, 
-	   "PAPI_add_event(eventSet=%%d, event_code=%x (event name %s)) component=%d", 
-	   /* eventSet, */ evcode, buffer, cidx);
-    }
-    if (ret != PAPI_OK) {
-      EMSG("failure in PAPI gen_event_set(): PAPI_add_event() returned: %s (%d)",
-	   PAPI_strerror(ret), ret);
-      event_fatal_error(evcode, ret);
-    }
-  }
-=======
   papi_register_events(psi, self->evl);
->>>>>>> 4a9864ff
 
   papi_register_callbacks(psi, self->evl);
 
@@ -1141,17 +1086,11 @@
   if (ci->some_derived) {
     for (i = 0; i < nevents; i++) {
       if (derived[i]) {
-<<<<<<< HEAD
         hpcrun_safe_enter();
         hpcrun_sample_callpath(context, hpcrun_event2metric(self, i),
             (hpcrun_metricVal_t) {.i=values[i] - ci->prev_values[i]},
             0, 0, NULL);
         hpcrun_safe_exit();
-=======
-        hpcrun_sample_callpath(context, hpcrun_event2metric(self, i),
-      (hpcrun_metricVal_t) {.i=values[i] - ci->prev_values[i]},
-      0, 0, NULL);
->>>>>>> 4a9864ff
       }
     }
 
@@ -1168,7 +1107,6 @@
 
 
 static void
-<<<<<<< HEAD
 papi_monitor_enter(papi_component_info_t *ci, cct_node_t **cct_nodes, uint32_t num_unfinished_kernels)
 {
   // if sampling disabled explicitly for this thread, skip all processing
@@ -1181,83 +1119,12 @@
   if (ci->inUse) {
     ci->read(cct_nodes, num_unfinished_kernels, ci->prev_values);
   }
-=======
-attribute_metric_to_cct
-(
- int metric_id,
- cct_node_t *cct_node,
- long long value
-)
-{
-  metric_data_list_t* metrics = hpcrun_reify_metric_set(cct_node, metric_id);
-
-  hpcrun_metric_std_inc(metric_id,
-                        metrics,
-                        (cct_metric_data_t) {.i = value});
-}
-
-
-static void
-attribute_counters(papi_component_info_t *ci, long long *collected_values, cct_node_t *cct_node)
-{
-  sample_source_t *self = &obj_name();
-  int events_codes[MAX_EVENTS];
-  int my_events_number = MAX_EVENTS;
-  int ret;
-
-  // Attribute collected metric to cct nodes
-  ret = PAPI_list_events(ci->eventSet, events_codes, &my_events_number);
-  if (ret != PAPI_OK) {
-    hpcrun_abort("PAPI_list_events failed inside papi_event_handler."
-                 "Return code = %d ==> %s", ret, PAPI_strerror(ret));
-  }
-
-  for (int eid = 0; eid < my_events_number; ++eid) {
-    int event_index = get_event_index(self, events_codes[eid]);
-    int metric_id = hpcrun_event2metric(self, event_index);
-    long long int final_counts = collected_values[eid] - ci->prev_values[eid];
-
-
-    blame_shift_apply(metric_id, cct_node, final_counts/*metricIncr*/);
-    attribute_metric_to_cct(metric_id, cct_node, final_counts);
-
-    PRINT("PAPI_EXIT:: %d Event = %x, event_index = %d, metric_id = %d || value = %lld - %lld == %lld\n",
-          eid, events_codes[eid], event_index, metric_id,
-          collected_values[eid], ci->prev_values[eid],
-          final_counts);
-  }
-}
-
-
-static void
-papi_monitor_enter(papi_component_info_t *ci, cct_node_t *cct_node)
-{
-  tool_enter();
-//  PRINT("|------->PAPI_MONITOR_ENTER | cct = %p\n", cct_node);
-
-  // if sampling disabled explicitly for this thread, skip all processing
-  if (hpcrun_suppress_sample() || sample_filters_apply()) goto finish;
-
-  ci->cct_node = cct_node;
-
-  // Save counts on the end so we could substract that from next call (we don't want to measure ourselves)
-
-  if (ci->inUse) {
-    ci->read(ci->prev_values);
-
-    PRINT("PAPI_ENTER:: Component %s Event = %d, value = %lld   |  %p\n", ci->name, ci->eventSet, ci->prev_values[0], cct_node);
-  }
-
-finish:
-  tool_exit();
->>>>>>> 4a9864ff
 }
 
 
 static void
 papi_monitor_exit(papi_component_info_t *ci)
 {
-<<<<<<< HEAD
   long long collected_values[MAX_EVENTS];
 
   // if sampling disabled explicitly for this thread, skip all processing
@@ -1267,20 +1134,4 @@
     ci->read(NULL, 0, collected_values);
     attribute_counters(ci, collected_values, ci->cct_nodes);
   }
-=======
-  tool_enter();
-  long long collected_values[MAX_EVENTS];
-
-  // if sampling disabled explicitly for this thread, skip all processing
-  if (hpcrun_suppress_sample() || sample_filters_apply()) goto finish;
-
-  if (ci->inUse){
-    ci->read(collected_values);
-    attribute_counters(ci, collected_values, ci->cct_node);
-  }
-
-
-finish:
-  tool_exit();
->>>>>>> 4a9864ff
 }