--- conflicted
+++ resolved
@@ -597,20 +597,16 @@
 
   hpcrun_extract_ev_thresh(ev_str, sizeof(evtmp), evtmp, &th, DEFAULT_THRESHOLD);
 
-<<<<<<< HEAD
   // corner case: check if it isn't a misspelling event
   if (is_event_to_exclude(evtmp)) {
     return false;
   }
-
-  return PAPI_event_name_to_code(evtmp, &ec) == PAPI_OK;
-=======
+    
   ret = (PAPI_event_name_to_code(evtmp, &ec) == PAPI_OK);
 
 finish:
   tool_exit();
   return ret;
->>>>>>> 6d4149af
 }
 
 static void
@@ -1065,7 +1061,6 @@
       metricIncrement = 1;
     }
 
-<<<<<<< HEAD
     int time_based_metric = (hpcrun_cycles_metric_id == metric_id) ? 1 : 0;
 
     sampling_info_t info = {
@@ -1077,11 +1072,6 @@
     sample_val_t sv = hpcrun_sample_callpath(context, metric_id, 
 			(hpcrun_metricVal_t) {.i=metricIncrement},
 			0/*skipInner*/, 0/*isSync*/, &info);
-=======
-    sample_val_t sv = hpcrun_sample_callpath(context, metric_id,
-      (hpcrun_metricVal_t) {.i=metricIncrement},
-      0/*skipInner*/, 0/*isSync*/, NULL);
->>>>>>> 6d4149af
 
     blame_shift_apply(metric_id, sv.sample_node, 1 /*metricIncr*/);
   }
