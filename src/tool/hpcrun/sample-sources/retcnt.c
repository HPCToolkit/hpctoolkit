--- conflicted
+++ resolved
@@ -167,14 +167,9 @@
   TMSG(RETCNT_CTL, "Setting up return counts(trampolines)");
 
   // FIXME: MetricFlags_Ty_Final
-<<<<<<< HEAD
   kind_info_t *ret_kind = hpcrun_metrics_new_kind();
   int metric_id = hpcrun_set_new_metric_info(ret_kind, HPCRUN_METRIC_RetCnt);
   hpcrun_close_kind(ret_kind);
-=======
-  hpcrun_set_metric_info(metric_id, HPCRUN_METRIC_RetCnt);
-  hpcrun_set_metric_showPercent(metric_id, 0);
->>>>>>> fb6f75e1
 
   METHOD_CALL(self, store_event, RETCNT_EVENT, IRRELEVANT);
   METHOD_CALL(self, store_metric_id, RETCNT_EVENT, metric_id);
