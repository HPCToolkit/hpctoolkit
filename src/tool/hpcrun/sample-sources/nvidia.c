--- conflicted
+++ resolved
@@ -261,17 +261,15 @@
 METHOD_FN(init)
 {
   self->state = INIT;
-<<<<<<< HEAD
+
   control_knob_register("HPCRUN_CUDA_DEVICE_BUFFER_SIZE", "8388608", ck_int);
   control_knob_register("HPCRUN_CUDA_DEVICE_SEMAPHORE_SIZE", "65536", ck_int);
-=======
 
   // Reset cupti flags
   cupti_device_init();
 
   // Init records
   gpu_trace_init();
->>>>>>> 8183e803
 }
 
 static void
