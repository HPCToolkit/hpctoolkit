--- conflicted
+++ resolved
@@ -374,19 +374,14 @@
 
 			gpu_metrics_GPU_INST_STALL_enable(); // stall metrics
 
-<<<<<<< HEAD
     gpu_metrics_GSAMP_enable(); // GPU utilization from sampling
     
     // pc sampling cannot be on with concurrent kernels
     kernel_invocation_activities[0] = CUPTI_ACTIVITY_KIND_KERNEL;
+    }	else if (hpcrun_ev_is(event, NVIDIA_CUDA_NV_LINK)) {
+      gpu_metrics_GXFER_enable();
+    }
   }
-=======
-			gpu_metrics_GSAMP_enable(); // GPU utilization from sampling
-		}else if (hpcrun_ev_is(event, NVIDIA_CUDA_NV_LINK)) {
-			gpu_metrics_GXFER_enable();
-		}
-	}
->>>>>>> 6d4149af
 
   gpu_metrics_default_enable();
   gpu_metrics_KINFO_enable();
