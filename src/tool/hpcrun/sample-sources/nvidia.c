// -*-Mode: C++;-*- // technically C99

// * BeginRiceCopyright *****************************************************
//
// $HeadURL: https://outreach.scidac.gov/svn/hpctoolkit/trunk/src/tool/hpcrun/sample-sources/papi.c $
// $Id: papi.c 3328 2010-1/2-23 23:39:09Z tallent $
//
// --------------------------------------------------------------------------
// Part of HPCToolkit (hpctoolkit.org)
//
// Information about sources of support for research and development of
// HPCToolkit is at 'hpctoolkit.org' and in 'README.Acknowledgments'.
// --------------------------------------------------------------------------
//
// Copyright ((c)) 2002-2021, Rice University
// All rights reserved.
//
// Redistribution and use in source and binary forms, with or without
// modification, are permitted provided that the following conditions are
// met:
//
// * Redistributions of source code must retain the above copyright
//   notice, this list of conditions and the following disclaimer.
//
// * Redistributions in binary form must reproduce the above copyright
//   notice, this list of conditions and the following disclaimer in the
//   documentation and/or other materials provided with the distribution.
//
// * Neither the name of Rice University (RICE) nor the names of its
//   contributors may be used to endorse or promote products derived from
//   this software without specific prior written permission.
//
// This software is provided by RICE and contributors "as is" and any
// express or implied warranties, including, but not limited to, the
// implied warranties of merchantability and fitness for a particular
// purpose are disclaimed. In no event shall RICE or contributors be
// liable for any direct, indirect, incidental, special, exemplary, or
// consequential damages (including, but not limited to, procurement of
// substitute goods or services; loss of use, data, or profits; or
// business interruption) however caused and on any theory of liability,
// whether in contract, strict liability, or tort (including negligence
// or otherwise) arising in any way out of the use of this software, even
// if advised of the possibility of such damage.
//
// ******************************************************* EndRiceCopyright *

//
// CUPTI synchronous sampling via PAPI sample source simple oo interface
//

//******************************************************************************
// system includes
//******************************************************************************

#ifndef HPCRUN_STATIC_LINK
#include <dlfcn.h>
#endif



//******************************************************************************
// libmonitor includes
//******************************************************************************

#include <monitor.h>



//******************************************************************************
// local includes
//******************************************************************************

#include "libdl.h"

#include "simple_oo.h"
#include "sample_source_obj.h"
#include "common.h"
#include "nvidia.h"

#include <hpcrun/control-knob.h>

#include <hpcrun/gpu/gpu-metrics.h>
#include <hpcrun/gpu/gpu-monitoring.h>

#include <hpcrun/gpu/gpu-trace.h>
#include <hpcrun/gpu/gpu-range.h>
#include <hpcrun/gpu/nvidia/cuda-api.h>
#include <hpcrun/gpu/nvidia/cupti-api.h>
#ifdef NEW_CUPTI
#include <hpcrun/gpu/nvidia/cupti-pc-sampling-api.h>
#endif

#include <hpcrun/messages/messages.h>
#include <hpcrun/device-finalizers.h>
#include <hpcrun/sample_sources_registered.h>
#include <hpcrun/utilities/tokenize.h>
#include <hpcrun/thread_data.h>



/******************************************************************************
 * macros
 *****************************************************************************/

#define NVIDIA_CUDA "gpu=nvidia"
#define NVIDIA_CUDA_PC_SAMPLING "gpu=nvidia,pc"



/******************************************************************************
 * local variables
 *****************************************************************************/

// finalizers
static device_finalizer_fn_entry_t device_finalizer_flush;
static device_finalizer_fn_entry_t device_finalizer_shutdown;
static device_finalizer_fn_entry_t device_trace_finalizer_shutdown;


// default trace all the activities
// -1: disabled, >0: x ms per activity
// static long trace_frequency = -1;
static long trace_frequency = -1;
static long trace_frequency_default = -1;


// -1: disabled, 5-31: 2^frequency
static long pc_sampling_frequency = -1;
static long pc_sampling_frequency_default = 12;


static int cupti_enabled_activities = 0;

// event name, which is nvidia-cuda
static char nvidia_name[128];

//******************************************************************************
// constants
//******************************************************************************

CUpti_ActivityKind
external_correlation_activities[] = {
  CUPTI_ACTIVITY_KIND_EXTERNAL_CORRELATION,
  CUPTI_ACTIVITY_KIND_INVALID
};


CUpti_ActivityKind
data_motion_explicit_activities[] = {
  CUPTI_ACTIVITY_KIND_MEMCPY2,
  CUPTI_ACTIVITY_KIND_MEMCPY,
  CUPTI_ACTIVITY_KIND_MEMSET,
// FIXME(keren): memory activity does not have a correlation id
// CUPTI_ACTIVITY_KIND_MEMORY,
  CUPTI_ACTIVITY_KIND_INVALID
};


CUpti_ActivityKind
data_motion_implicit_activities[] = {
  CUPTI_ACTIVITY_KIND_UNIFIED_MEMORY_COUNTER,
  CUPTI_ACTIVITY_KIND_INVALID
};


CUpti_ActivityKind
kernel_invocation_activities[] = {
<<<<<<< HEAD
  CUPTI_ACTIVITY_KIND_KERNEL,
=======
  CUPTI_ACTIVITY_KIND_CONCURRENT_KERNEL,
  CUPTI_ACTIVITY_KIND_SYNCHRONIZATION,
>>>>>>> 6211e844
  CUPTI_ACTIVITY_KIND_INVALID
};


CUpti_ActivityKind
kernel_execution_activities[] = {
  CUPTI_ACTIVITY_KIND_SYNCHRONIZATION,
  CUPTI_ACTIVITY_KIND_CONTEXT,
  CUPTI_ACTIVITY_KIND_FUNCTION,
// FIXME(keren): cupti does not allow the following activities to be profiled with pc sampling
// CUPTI_ACTIVITY_KIND_GLOBAL_ACCESS,
// CUPTI_ACTIVITY_KIND_SHARED_ACCESS,
// CUPTI_ACTIVITY_KIND_BRANCH,
  CUPTI_ACTIVITY_KIND_INVALID
};


CUpti_ActivityKind
overhead_activities[] = {
  CUPTI_ACTIVITY_KIND_OVERHEAD,
  CUPTI_ACTIVITY_KIND_INVALID
};


CUpti_ActivityKind
driver_activities[] = {
  CUPTI_ACTIVITY_KIND_DEVICE,
  CUPTI_ACTIVITY_KIND_DRIVER,
  CUPTI_ACTIVITY_KIND_INVALID
};


CUpti_ActivityKind
runtime_activities[] = {
  CUPTI_ACTIVITY_KIND_DEVICE,
  CUPTI_ACTIVITY_KIND_RUNTIME,
  CUPTI_ACTIVITY_KIND_INVALID
};


typedef enum cupti_activities_flags {
  CUPTI_DATA_MOTION_EXPLICIT = 1,
  CUPTI_DATA_MOTION_IMPLICIT = 2,
  CUPTI_KERNEL_INVOCATION    = 4,
  CUPTI_KERNEL_EXECUTION     = 8,
  CUPTI_DRIVER               = 16,
  CUPTI_RUNTIME	             = 32,
  CUPTI_OVERHEAD	     = 64
} cupti_activities_flags_t;


int
cupti_pc_sampling_frequency_get()
{
  return pc_sampling_frequency;
}


int
cupti_trace_frequency_get()
{
  return trace_frequency;
}


void
cupti_enable_activities
(
)
{
  TMSG(CUPTI, "Enter cupti_enable_activities");

  cupti_correlation_enable();

  #define FORALL_ACTIVITIES(macro)                                      \
    macro(CUPTI_DATA_MOTION_EXPLICIT, data_motion_explicit_activities)  \
    macro(CUPTI_KERNEL_INVOCATION, kernel_invocation_activities)        \
    macro(CUPTI_KERNEL_EXECUTION, kernel_execution_activities)          \
    macro(CUPTI_DRIVER, driver_activities)                              \
    macro(CUPTI_RUNTIME, runtime_activities)                            \
    macro(CUPTI_OVERHEAD, overhead_activities)

  #define CUPTI_SET_ACTIVITIES(activity_kind, activity)  \
    if (cupti_enabled_activities & activity_kind) {      \
      cupti_monitoring_set(activity, true);     \
    }

  FORALL_ACTIVITIES(CUPTI_SET_ACTIVITIES)

  TMSG(CUPTI, "Exit cupti_enable_activities");
}


//******************************************************************************
// interface operations
//******************************************************************************

static void
METHOD_FN(init)
{
  self->state = INIT;

  control_knob_register("HPCRUN_CUDA_DEVICE_BUFFER_SIZE", "8388608", ck_int);
  control_knob_register("HPCRUN_CUDA_DEVICE_SEMAPHORE_SIZE", "65536", ck_int);
<<<<<<< HEAD
  control_knob_register("HPCRUN_CUDA_RANGE_INTERVAL", "1", ck_int);
=======
  control_knob_register("HPCRUN_CUDA_KERNEL_SERIALIZATION", "FALSE", ck_string);
>>>>>>> 6211e844

  // Reset cupti flags
  cupti_device_init();

  // Init records
  gpu_trace_init();
}

static void
METHOD_FN(thread_init)
{
  TMSG(CUDA, "thread_init");
}

static void
METHOD_FN(thread_init_action)
{
  TMSG(CUDA, "thread_init_action");
}
static void
METHOD_FN(start)
{
  TMSG(CUDA, "start");
  TD_GET(ss_state)[self->sel_idx] = START;
}

static void
METHOD_FN(thread_fini_action)
{
  TMSG(CUDA, "thread_fini_action");
}

static void
METHOD_FN(stop)
{
  hpcrun_get_thread_data();

  TD_GET(ss_state)[self->sel_idx] = STOP;
}

static void
METHOD_FN(shutdown)
{
  self->state = UNINIT;
}


static bool
METHOD_FN(supports_event, const char *ev_str)
{
#ifndef HPCRUN_STATIC_LINK
  return hpcrun_ev_is(ev_str, NVIDIA_CUDA) || hpcrun_ev_is(ev_str, NVIDIA_CUDA_PC_SAMPLING);
#else
  return false;
#endif
}

// FIXME: The contents of this function (and potentially the entire sample source
//        callback set) should be rearranged to better handle fork().
// As part of fork() handling, the CUPTI sample source is shut down nearly
// completely, and doesn't get started again upon a call to gen_event_set below.
// As such, after a fork() no CUPTI data is processed even though CUPTI activities
// are delivered, resulting in (at best) mysteriously blank trace lines.
//
// The current hotfix is to not zero out as much in cupti_device_init (called
// by init above, called by the post-fork() hook in main.c). For PyTorch it
// functions sufficiently for testing purposes.
//
// A proper fix will require investigation and reevaluation of the design for
// sample sources' lifetimes.

static void
METHOD_FN(process_event_list, int lush_metrics)
{
  int nevents = (self->evl).nevents;

  TMSG(CUDA,"nevents = %d", nevents);

  // Fetch the event string for the sample source
  // only one event is allowed
  char* evlist = METHOD_CALL(self, get_event_str);
  char* event = start_tok(evlist);
  long int frequency = 0;
  int frequency_default = -1;
  hpcrun_extract_ev_thresh(event, sizeof(nvidia_name), nvidia_name,
    &frequency, frequency_default);

  int range_interval = 1;
  control_knob_value_get_int("HPCRUN_CUDA_RANGE_INTERVAL", &range_interval);
  gpu_range_interval_set(range_interval);

  if (hpcrun_ev_is(nvidia_name, NVIDIA_CUDA)) {
    trace_frequency =
      (frequency == frequency_default) ? trace_frequency_default : frequency;
    gpu_monitoring_trace_sample_frequency_set(trace_frequency);

    // Set enabling activities
    cupti_enabled_activities |= CUPTI_DRIVER;
    cupti_enabled_activities |= CUPTI_RUNTIME;
    cupti_enabled_activities |= CUPTI_KERNEL_EXECUTION;
    cupti_enabled_activities |= CUPTI_KERNEL_INVOCATION;
    cupti_enabled_activities |= CUPTI_DATA_MOTION_EXPLICIT;
    cupti_enabled_activities |= CUPTI_OVERHEAD;
  } else if (hpcrun_ev_is(nvidia_name, NVIDIA_CUDA_PC_SAMPLING)) {
    pc_sampling_frequency = (frequency == frequency_default) ?
      pc_sampling_frequency_default : frequency;

    gpu_monitoring_instruction_sample_frequency_set(pc_sampling_frequency);

    gpu_metrics_GPU_INST_enable(); // instruction counts

#ifdef NEW_CUPTI
    gpu_metrics_GPU_INST_STALL2_enable(); // stall metrics
    
    // TODO(keren): gsamp in new_cupti
#else
    gpu_metrics_GPU_INST_STALL_enable(); // stall metrics

    gpu_metrics_GSAMP_enable(); // GPU utilization from sampling
<<<<<<< HEAD
#endif
    // Only profile kernel metrics
    cupti_enabled_activities |= CUPTI_DRIVER;
    cupti_enabled_activities |= CUPTI_RUNTIME;
    cupti_enabled_activities |= CUPTI_KERNEL_INVOCATION;
=======
    
    // pc sampling cannot be on with concurrent kernels
    kernel_invocation_activities[0] = CUPTI_ACTIVITY_KIND_KERNEL;
>>>>>>> 6211e844
  }

  gpu_metrics_default_enable();
  gpu_metrics_KINFO_enable();

#ifndef HPCRUN_STATIC_LINK
  if (cuda_bind() != DYNAMIC_BINDING_STATUS_OK) {
    EEMSG("hpcrun: unable to bind to NVIDIA CUDA library %s\n", dlerror());
    monitor_real_exit(-1);
  }

  if (cupti_bind() != DYNAMIC_BINDING_STATUS_OK) {
    EEMSG("hpcrun: unable to bind to NVIDIA CUPTI library %s\n", dlerror());
    monitor_real_exit(-1);
  }

#ifdef NEW_CUPTI
  if (cupti_pc_sampling_bind() != DYNAMIC_BINDING_STATUS_OK) {
    EEMSG("hpcrun: unable to bind to new NVIDIA CUPTI library %s\n", dlerror());
    monitor_real_exit(-1);
  }
#endif
#endif

  // Register hpcrun callbacks
  device_finalizer_flush.fn = cupti_device_flush;
  device_finalizer_register(device_finalizer_type_flush,
			    &device_finalizer_flush);

  device_finalizer_shutdown.fn = cupti_device_shutdown;
  device_finalizer_register(device_finalizer_type_shutdown,
			    &device_finalizer_shutdown);

  // Get control knobs
  int device_buffer_size;
  if (control_knob_value_get_int("HPCRUN_CUDA_DEVICE_BUFFER_SIZE", &device_buffer_size) != 0)
    monitor_real_exit(-1);

  int device_semaphore_size;
  if (control_knob_value_get_int("HPCRUN_CUDA_DEVICE_SEMAPHORE_SIZE", &device_semaphore_size) != 0)
    monitor_real_exit(-1);

  char *kernel_serialization = NULL;
  if (control_knob_value_get_string("HPCRUN_CUDA_KERNEL_SERIALIZATION", &kernel_serialization) != 0)
    monitor_real_exit(-1);

  TMSG(CUDA, "Device buffer size %d", device_buffer_size);
  TMSG(CUDA, "Device semaphore size %d", device_semaphore_size);
  TMSG(CUDA, "Kernel serialization %s", kernel_serialization);

  // By default we enable concurrent kernel monitoring,
  // which instruments the begin and exit of a block to measure running time.
  // It introduces not neglibile overhead if a kernel has many short-lived blocks.
  // Force kernels to serialize will reduce the measurement overhead and improve
  // accuracy for applications that use a single stream.
  if (strcmp(kernel_serialization, "TRUE") == 0) {
    kernel_invocation_activities[0] = CUPTI_ACTIVITY_KIND_KERNEL;
  }

  cupti_device_buffer_config(device_buffer_size, device_semaphore_size);

  // Register cupti callbacks
  cupti_init();
  cupti_callbacks_subscribe();
  cupti_start();

  // Register shutdown functions to write trace files
  device_trace_finalizer_shutdown.fn = gpu_trace_fini;
  device_finalizer_register(device_finalizer_type_shutdown,
			    &device_trace_finalizer_shutdown);
}

static void
METHOD_FN(finalize_event_list)
{
  cupti_enable_activities();
}

static void
METHOD_FN(gen_event_set,int lush_metrics)
{
}

static void
METHOD_FN(display_events)
{
  printf("===========================================================================\n");
  printf("Available NVIDIA GPU events\n");
  printf("===========================================================================\n");
  printf("Name\t\tDescription\n");
  printf("---------------------------------------------------------------------------\n");
  printf("%s\tComprehensive operation-level monitoring on an NVIDIA GPU.\n"
	 "\t\tCollect timing information on GPU kernel invocations,\n"
	 "\t\tmemory copies (implicit and explicit), driver and runtime\n"
	 "\t\tactivity, and overhead.\n",
	 NVIDIA_CUDA);
  printf("\n");
  printf("%s\tComprehensive monitoring on an NVIDIA GPU as described above\n"
	 "\t\twith the addition of PC sampling. PC sampling attributes\n"
	 "\t\tSTALL reasons to individual GPU instructions. PC sampling also\n"
	 "\t\trecords aggregate statistics about the TOTAL number of samples measured,\n"
	 "\t\tthe number of samples EXPECTED, and the number of samples DROPPED.\n"
	 "\t\tGPU utilization for a kernel may be computed as (TOTAL+DROPPED)/EXPECTED.\n",
	 NVIDIA_CUDA_PC_SAMPLING);
  printf("\n");
}



//******************************************************************************
// object
//******************************************************************************

#define ss_name nvidia_gpu
#define ss_cls SS_HARDWARE

#include "ss_obj.h"<|MERGE_RESOLUTION|>--- conflicted
+++ resolved
@@ -165,12 +165,8 @@
 
 CUpti_ActivityKind
 kernel_invocation_activities[] = {
-<<<<<<< HEAD
-  CUPTI_ACTIVITY_KIND_KERNEL,
-=======
   CUPTI_ACTIVITY_KIND_CONCURRENT_KERNEL,
   CUPTI_ACTIVITY_KIND_SYNCHRONIZATION,
->>>>>>> 6211e844
   CUPTI_ACTIVITY_KIND_INVALID
 };
 
@@ -275,11 +271,8 @@
 
   control_knob_register("HPCRUN_CUDA_DEVICE_BUFFER_SIZE", "8388608", ck_int);
   control_knob_register("HPCRUN_CUDA_DEVICE_SEMAPHORE_SIZE", "65536", ck_int);
-<<<<<<< HEAD
   control_knob_register("HPCRUN_CUDA_RANGE_INTERVAL", "1", ck_int);
-=======
   control_knob_register("HPCRUN_CUDA_KERNEL_SERIALIZATION", "FALSE", ck_string);
->>>>>>> 6211e844
 
   // Reset cupti flags
   cupti_device_init();
@@ -399,17 +392,10 @@
     gpu_metrics_GPU_INST_STALL_enable(); // stall metrics
 
     gpu_metrics_GSAMP_enable(); // GPU utilization from sampling
-<<<<<<< HEAD
 #endif
-    // Only profile kernel metrics
+    // Only profile pc sampling metrics
     cupti_enabled_activities |= CUPTI_DRIVER;
     cupti_enabled_activities |= CUPTI_RUNTIME;
-    cupti_enabled_activities |= CUPTI_KERNEL_INVOCATION;
-=======
-    
-    // pc sampling cannot be on with concurrent kernels
-    kernel_invocation_activities[0] = CUPTI_ACTIVITY_KIND_KERNEL;
->>>>>>> 6211e844
   }
 
   gpu_metrics_default_enable();
