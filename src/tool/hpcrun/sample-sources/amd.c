//******************************************************************************
// system includes
//******************************************************************************

#include <alloca.h>
#include <assert.h>
#include <ctype.h>
#include <setjmp.h>
#include <stdlib.h>
#include <string.h>
#include <unistd.h>
#include <ucontext.h>
#include <stdbool.h>

#include <pthread.h>

#ifndef HPCRUN_STATIC_LINK
#include <dlfcn.h>
#endif



//******************************************************************************
// libmonitor
//******************************************************************************

#include <monitor.h>



//******************************************************************************
// local includes
//******************************************************************************

#include "amd.h"

#include "libdl.h"

#include "simple_oo.h"
#include "sample_source_obj.h"
#include "common.h"

#include <hpcrun/control-knob.h>
#include <hpcrun/device-finalizers.h>
#include <hpcrun/gpu/amd/roctracer-api.h>
#include <hpcrun/gpu/amd/rocprofiler-api.h>
#include <hpcrun/gpu/gpu-activity.h>
#include <hpcrun/gpu/gpu-metrics.h>
#include <hpcrun/gpu/gpu-trace.h>
#include <hpcrun/hpcrun_options.h>
#include <hpcrun/hpcrun_stats.h>
#include <hpcrun/metrics.h>
#include <hpcrun/module-ignore-map.h>
#include <hpcrun/ompt/ompt-interface.h>
#include <hpcrun/safe-sampling.h>
#include <hpcrun/sample_sources_registered.h>
#include <hpcrun/sample_event.h>
#include <hpcrun/thread_data.h>
#include <hpcrun/trace.h>

#include <utilities/tokenize.h>
#include <messages/messages.h>
#include <lush/lush-backtrace.h>
#include <lib/prof-lean/hpcrun-fmt.h>

#include <roctracer_hip.h>



//******************************************************************************
// macros
//******************************************************************************

#define AMD_ROCM "gpu=amd"

<<<<<<< HEAD
static device_finalizer_fn_entry_t device_finalizer_roctracer_shutdown;
static device_finalizer_fn_entry_t device_finalizer_rocprofiler_shutdown;
=======
static device_finalizer_fn_entry_t device_finalizer_flush;
static device_finalizer_fn_entry_t device_finalizer_shutdown;
>>>>>>> 12d188ef
static device_finalizer_fn_entry_t device_trace_finalizer_shutdown;


//******************************************************************************
// interface operations
//******************************************************************************

static void
METHOD_FN(init)
{
    self->state = INIT;
}


static void
METHOD_FN(thread_init)
{
    TMSG(CUDA, "thread_init");
}


static void
METHOD_FN(thread_init_action)
{
    TMSG(CUDA, "thread_init_action");
}


static void
METHOD_FN(start)
{
    TMSG(CUDA, "start");
    TD_GET(ss_state)[self->sel_idx] = START;
}


static void
METHOD_FN(thread_fini_action)
{
    TMSG(CUDA, "thread_fini_action");
}


static void
METHOD_FN(stop)
{
    hpcrun_get_thread_data();

    TD_GET(ss_state)[self->sel_idx] = STOP;
}


static void
METHOD_FN(shutdown)
{
    self->state = UNINIT;
}


static bool
METHOD_FN(supports_event, const char *ev_str)
{
#ifndef HPCRUN_STATIC_LINK
    return hpcrun_ev_is(ev_str, AMD_ROCM);
#else
    return false;
#endif


}

static void
METHOD_FN(process_event_list, int lush_metrics)
{
    int nevents = (self->evl).nevents;
    gpu_metrics_default_enable();
    hpcrun_set_trace_metric(HPCRUN_GPU_TRACE_FLAG);
    TMSG(CUDA,"nevents = %d", nevents);
}

static void
METHOD_FN(finalize_event_list)
{
#ifndef HPCRUN_STATIC_LINK
  if (roctracer_bind() != DYNAMIC_BINDING_STATUS_OK) {
    EEMSG("hpcrun: unable to bind to AMD roctracer library %s\n", dlerror());
    monitor_real_exit(-1);
  }
#endif

#if 0
  // Fetch the event string for the sample source
  // only one event is allowed
  char* evlist = METHOD_CALL(self, get_event_str);
  char* event = start_tok(evlist);
#endif
<<<<<<< HEAD
    roctracer_init();

    // Init records
    gpu_trace_init();

    device_finalizer_roctracer_shutdown.fn = roctracer_fini;
    device_finalizer_register(device_finalizer_type_shutdown, &device_finalizer_roctracer_shutdown);

    // Register shutdown functions to write trace files
    device_trace_finalizer_shutdown.fn = gpu_trace_fini;
    device_finalizer_register(device_finalizer_type_shutdown, &device_trace_finalizer_shutdown);
=======
  roctracer_init();

  device_finalizer_flush.fn = roctracer_flush;
  device_finalizer_register(device_finalizer_type_flush, 
                            &device_finalizer_flush);

  device_finalizer_shutdown.fn = roctracer_fini;
  device_finalizer_register(device_finalizer_type_shutdown, 
                            &device_finalizer_shutdown);

  // initialize gpu tracing 
  gpu_trace_init();

  // Register shutdown function to finalize gpu tracing and write trace files
  device_trace_finalizer_shutdown.fn = gpu_trace_fini;
  device_finalizer_register(device_finalizer_type_shutdown, 
                            &device_trace_finalizer_shutdown);
>>>>>>> 12d188ef
}


static void
METHOD_FN(gen_event_set,int lush_metrics)
{

}


static void
METHOD_FN(display_events)
{
  printf("===========================================================================\n");
  printf("Available AMD GPU events\n");
  printf("===========================================================================\n");
  printf("Name\t\tDescription\n");
  printf("---------------------------------------------------------------------------\n");
  printf("%s\t\tComprehensive operation-level monitoring on an AMD GPU.\n"
	 "\t\tCollect timing information on GPU kernel invocations,\n"
	 "\t\tmemory copies, etc.\n",
	 AMD_ROCM);
  printf("\n");
}



//**************************************************************************
// object
//**************************************************************************

#define ss_name amd_gpu
#define ss_cls SS_HARDWARE

#include "ss_obj.h"<|MERGE_RESOLUTION|>--- conflicted
+++ resolved
@@ -73,13 +73,8 @@
 
 #define AMD_ROCM "gpu=amd"
 
-<<<<<<< HEAD
-static device_finalizer_fn_entry_t device_finalizer_roctracer_shutdown;
-static device_finalizer_fn_entry_t device_finalizer_rocprofiler_shutdown;
-=======
 static device_finalizer_fn_entry_t device_finalizer_flush;
 static device_finalizer_fn_entry_t device_finalizer_shutdown;
->>>>>>> 12d188ef
 static device_finalizer_fn_entry_t device_trace_finalizer_shutdown;
 
 
@@ -176,19 +171,6 @@
   char* evlist = METHOD_CALL(self, get_event_str);
   char* event = start_tok(evlist);
 #endif
-<<<<<<< HEAD
-    roctracer_init();
-
-    // Init records
-    gpu_trace_init();
-
-    device_finalizer_roctracer_shutdown.fn = roctracer_fini;
-    device_finalizer_register(device_finalizer_type_shutdown, &device_finalizer_roctracer_shutdown);
-
-    // Register shutdown functions to write trace files
-    device_trace_finalizer_shutdown.fn = gpu_trace_fini;
-    device_finalizer_register(device_finalizer_type_shutdown, &device_trace_finalizer_shutdown);
-=======
   roctracer_init();
 
   device_finalizer_flush.fn = roctracer_flush;
@@ -206,7 +188,6 @@
   device_trace_finalizer_shutdown.fn = gpu_trace_fini;
   device_finalizer_register(device_finalizer_type_shutdown, 
                             &device_trace_finalizer_shutdown);
->>>>>>> 12d188ef
 }
 
 
