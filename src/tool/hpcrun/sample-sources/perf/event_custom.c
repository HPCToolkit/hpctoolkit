--- conflicted
+++ resolved
@@ -90,11 +90,7 @@
   }
   events_list_t *item = NULL;
 
-<<<<<<< HEAD
-  display_header(stdout, "Available customized events");
-=======
   display_header(stdout, "Customized perf-event based events");
->>>>>>> b1e1657e
   fprintf(std, "Name\t\tDescription\n");
   display_line_single(stdout);
 
