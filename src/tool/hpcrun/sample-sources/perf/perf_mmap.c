// -*-Mode: C++;-*- // technically C99

// * BeginRiceCopyright *****************************************************
//
// --------------------------------------------------------------------------
// Part of HPCToolkit (hpctoolkit.org)
//
// Information about sources of support for research and development of
// HPCToolkit is at 'hpctoolkit.org' and in 'README.Acknowledgments'.
// --------------------------------------------------------------------------
//
// Copyright ((c)) 2002-2019, Rice University
// All rights reserved.
//
// Redistribution and use in source and binary forms, with or without
// modification, are permitted provided that the following conditions are
// met:
//
// * Redistributions of source code must retain the above copyright
//   notice, this list of conditions and the following disclaimer.
//
// * Redistributions in binary form must reproduce the above copyright
//   notice, this list of conditions and the following disclaimer in the
//   documentation and/or other materials provided with the distribution.
//
// * Neither the name of Rice University (RICE) nor the names of its
//   contributors may be used to endorse or promote products derived from
//   this software without specific prior written permission.
//
// This software is provided by RICE and contributors "as is" and any
// express or implied warranties, including, but not limited to, the
// implied warranties of merchantability and fitness for a particular
// purpose are disclaimed. In no event shall RICE or contributors be
// liable for any direct, indirect, incidental, special, exemplary, or
// consequential damages (including, but not limited to, procurement of
// substitute goods or services; loss of use, data, or profits; or
// business interruption) however caused and on any theory of liability,
// whether in contract, strict liability, or tort (including negligence
// or otherwise) arising in any way out of the use of this software, even
// if advised of the possibility of such damage.
//
// ******************************************************* EndRiceCopyright *

//
// Linux perf mmaped-buffer reading interface
//

/******************************************************************************
 * system includes
 *****************************************************************************/

#include <assert.h>
#include <errno.h>
#include <sys/mman.h>
#include <string.h>
#include <unistd.h>

/******************************************************************************
 * linux specific includes
 *****************************************************************************/

#include <linux/perf_event.h>
#include <linux/version.h>


/******************************************************************************
 * hpcrun includes
 *****************************************************************************/

#include <hpcrun/messages/messages.h>

/******************************************************************************
 * local include
 *****************************************************************************/

#include "perf_mmap.h"
#include "perf-util.h"
#include "perf_barrier.h"

/******************************************************************************
 * Constants
 *****************************************************************************/

#define MMAP_OFFSET_0            0

#define PERF_DATA_PAGE_EXP        1      // use 2^PERF_DATA_PAGE_EXP pages
#define PERF_DATA_PAGES           (1 << PERF_DATA_PAGE_EXP)

#define PERF_MMAP_SIZE(pagesz)    ((pagesz) * (PERF_DATA_PAGES + 1))
#define PERF_TAIL_MASK(pagesz)    (((pagesz) * PERF_DATA_PAGES) - 1)

#define BUFFER_FRONT(current_perf_mmap)              ((char *) current_perf_mmap + pagesize)
#define BUFFER_SIZE               (tail_mask + 1)
#define BUFFER_OFFSET(tail)       ((tail) & tail_mask)



/******************************************************************************
 * forward declarations
 *****************************************************************************/



/******************************************************************************
 * local variables
 *****************************************************************************/

static int pagesize      = 0;
static size_t tail_mask  = 0;


/******************************************************************************
 * local methods
 *****************************************************************************/

<<<<<<< HEAD



/***
 * number of reminder data in the buffer
 */
static int
num_of_more_perf_data(pe_mmap_t *hdr)
{
  // compute bytes available in the circular buffer
  u64 data_head = hdr->data_head;
  u64 data_tail = hdr->data_tail;
  rmb();

  return (data_head - data_tail);
}

/***
 * return true if we have more data to read
 */
static int
has_more_perf_data(pe_mmap_t *hdr)
{
  return (num_of_more_perf_data(hdr) > 0);
}

=======
>>>>>>> 7d2583f4

//----------------------------------------------------------
// read from perf_events mmap'ed buffer
// to avoid too many memory fences, the routine requires the current
//  head and tail position. Based on this info, it estimates whether
//  the reading has enough bytes to read or not.
//
// If there is no enough bytes, it returns -1
// otherwise it returns 0
//----------------------------------------------------------
static int
perf_read(u64 data_head, u64 *data_tail,
          pe_mmap_t *current_perf_mmap,
          void *buf,
          size_t bytes_wanted
)
{
  if (current_perf_mmap == NULL)
    return -1;

<<<<<<< HEAD
  // compute bytes available in the circular buffer
  u64 data_head = current_perf_mmap->data_head;
  u64 data_tail = current_perf_mmap->data_tail;
  rmb();

  size_t bytes_available = data_head - data_tail;
=======
  u64 tail_position = *data_tail;
  size_t bytes_available = data_head - tail_position;
>>>>>>> 7d2583f4

  if (bytes_wanted > bytes_available) return -1;

  // compute offset of tail in the circular buffer
<<<<<<< HEAD
  unsigned long tail = BUFFER_OFFSET(data_tail);
=======
  unsigned long tail = BUFFER_OFFSET(tail_position);
>>>>>>> 7d2583f4

  long bytes_at_right = BUFFER_SIZE - tail;

  // bytes to copy to the right of tail
  size_t right = bytes_at_right < bytes_wanted ? bytes_at_right : bytes_wanted;

  // front of the circular data buffer
  char *data = BUFFER_FRONT(current_perf_mmap);

  // copy bytes from tail position
  memcpy(buf, data + tail, right);

  // if necessary, wrap and continue copy from left edge of buffer
  if (bytes_wanted > right) {
    size_t left = bytes_wanted - right;
    memcpy(buf + right, data, left);
  }
<<<<<<< HEAD

  // update tail after consuming bytes_wanted
  rmb();
  current_perf_mmap->data_tail += bytes_wanted;
=======
  *data_tail = tail_position + bytes_wanted;
>>>>>>> 7d2583f4

  return 0;
}


static inline int
perf_read_header(u64 data_head, u64 *data_tail,
  pe_mmap_t *current_perf_mmap,
  pe_header_t *hdr
)
{
  return perf_read(data_head, data_tail, current_perf_mmap, hdr, sizeof(pe_header_t));
}


static inline int
perf_read_u32(u64 data_head, u64 *data_tail,
  pe_mmap_t *current_perf_mmap,
  u32 *val
)
{
  return perf_read(data_head, data_tail, current_perf_mmap, val, sizeof(u32));
}


static inline int
perf_read_u64(u64 data_head, u64 *data_tail,
  pe_mmap_t *current_perf_mmap,
  u64 *val
)
{
  return perf_read(data_head, data_tail, current_perf_mmap, val, sizeof(u64));
}


//----------------------------------------------------------
// special mmap buffer reading for PERF_SAMPLE_READ
//----------------------------------------------------------
static void
handle_struct_read_format(u64 data_head, u64 *data_tail, pe_mmap_t *perf_mmap, int read_format)
{
  u64 value, id, nr, time_enabled, time_running;

  if (read_format & PERF_FORMAT_GROUP) {
    perf_read_u64(data_head, data_tail, perf_mmap, &nr);
  } else {
    perf_read_u64(data_head, data_tail, perf_mmap, &value);
  }

  if (read_format & PERF_FORMAT_TOTAL_TIME_ENABLED) {
    perf_read_u64(data_head, data_tail, perf_mmap, &time_enabled);
  }
  if (read_format & PERF_FORMAT_TOTAL_TIME_RUNNING) {
    perf_read_u64(data_head, data_tail, perf_mmap, &time_running);
  }

  if (read_format & PERF_FORMAT_GROUP) {
    int i;
    for(i=0;i<nr;i++) {
      perf_read_u64(data_head, data_tail, perf_mmap, &value);

      if (read_format & PERF_FORMAT_ID) {
        perf_read_u64(data_head, data_tail, perf_mmap, &id);
      }
    }
  }
  else {
    if (read_format & PERF_FORMAT_ID) {
      perf_read_u64(data_head, data_tail, perf_mmap, &id);
    }
  }
}



//----------------------------------------------------------
// processing of kernel callchains
//----------------------------------------------------------

static int
perf_sample_callchain(u64 data_head, u64 *data_tail,
                      pe_mmap_t *current_perf_mmap, perf_mmap_data_t* mmap_data)
{
  mmap_data->nr = 0;     // initialze the number of records to be 0
  u64 num_records = 0;

  // determine how many frames in the call chain
  if (perf_read_u64(data_head, data_tail, current_perf_mmap, &num_records) == 0) {
    if (num_records > 0) {

      // warning: if the number of frames is bigger than the storage (MAX_CALLCHAIN_FRAMES)
      // we have to truncate them. This is not a good practice, but so far it's the only
      // simplest solution I can come up.
      mmap_data->nr = (num_records < MAX_CALLCHAIN_FRAMES ? num_records : MAX_CALLCHAIN_FRAMES);

      // read the IPs for the frames
      if (perf_read(data_head, data_tail,
                    current_perf_mmap, mmap_data->ips, num_records * sizeof(u64)) != 0) {
        // the data seems invalid
        mmap_data->nr = 0;
        TMSG(LINUX_PERF, "unable to read all %d frames", num_records);
      }
    }
  } else {
    TMSG(LINUX_PERF, "unable to read the number of frames" );
  }
  return mmap_data->nr;
}

<<<<<<< HEAD
#if 1
//----------------------------------------------------------
// part of the buffer to be skipped
//----------------------------------------------------------
static void
skip_perf_data(pe_mmap_t *current_perf_mmap, size_t sz)
{
  u64 data_head = current_perf_mmap->data_head;
  u64 data_tail = current_perf_mmap->data_tail;
  rmb();

  if ((data_tail + sz) > data_head)
     sz = data_head - data_tail;

  current_perf_mmap->data_tail += sz;
}
#endif
=======
>>>>>>> 7d2583f4

/**
 * parse mmapped buffer and copy the values into perf_mmap_data_t mmap_info.
 * we assume mmap_info is already initialized.
 * returns the number of read event attributes
 */
static int
<<<<<<< HEAD
parse_buffer(int sample_type, pe_mmap_t *current_perf_mmap,
    struct perf_event_attr *attr,
    perf_mmap_data_t *mmap_info )
=======
parse_record_buffer(u64 data_head, u64 *data_tail,
                    pe_mmap_t *current_perf_mmap,
                    struct perf_event_attr *attr,
                    perf_mmap_data_t *mmap_info )
>>>>>>> 7d2583f4
{
	int data_read = 0;
	int sample_type = attr->sample_type;

#if LINUX_VERSION_CODE >= KERNEL_VERSION(3,12,0)
	if (sample_type & PERF_SAMPLE_IDENTIFIER) {
	  perf_read_u64(data_head, data_tail, current_perf_mmap, &mmap_info->sample_id);
	  data_read++;
	}
#endif
	if (sample_type & PERF_SAMPLE_IP) {
	  // to be used by datacentric event
	  perf_read_u64(data_head, data_tail, current_perf_mmap, &mmap_info->ip);
	  data_read++;
	}
	if (sample_type & PERF_SAMPLE_TID) {
	  perf_read_u32(data_head, data_tail, current_perf_mmap, &mmap_info->pid);
	  perf_read_u32(data_head, data_tail, current_perf_mmap, &mmap_info->tid);
	  data_read++;
	}
	if (sample_type & PERF_SAMPLE_TIME) {
	  perf_read_u64(data_head, data_tail, current_perf_mmap, &mmap_info->time);
	  data_read++;
	}
	if (sample_type & PERF_SAMPLE_ADDR) {
	  // to be used by datacentric event
	  perf_read_u64(data_head, data_tail, current_perf_mmap, &mmap_info->addr);
	  data_read++;
	}
	if (sample_type & PERF_SAMPLE_ID) {
	  perf_read_u64(data_head, data_tail, current_perf_mmap, &mmap_info->id);
	  data_read++;
	}
	if (sample_type & PERF_SAMPLE_STREAM_ID) {
	  perf_read_u64(data_head, data_tail, current_perf_mmap, &mmap_info->stream_id);
	  data_read++;
	}
	if (sample_type & PERF_SAMPLE_CPU) {
	  perf_read_u32(data_head, data_tail, current_perf_mmap, &mmap_info->cpu);
	  perf_read_u32(data_head, data_tail, current_perf_mmap, &mmap_info->res);
	  data_read++;
	}
	if (sample_type & PERF_SAMPLE_PERIOD) {
	  perf_read_u64(data_head, data_tail, current_perf_mmap, &mmap_info->period);
	  data_read++;
	}
	if (sample_type & PERF_SAMPLE_READ) {
	  // to be used by datacentric event
<<<<<<< HEAD
	  handle_struct_read_format(current_perf_mmap,
=======
	  handle_struct_read_format(data_head, data_tail, current_perf_mmap,
>>>>>>> 7d2583f4
	      attr->read_format);
	  data_read++;
	}
	if (sample_type & PERF_SAMPLE_CALLCHAIN) {
	  // add call chain from the kernel
	  perf_sample_callchain(data_head, data_tail, current_perf_mmap, mmap_info);
	  data_read++;
	}
	if (sample_type & PERF_SAMPLE_RAW) {
	  // not supported at the moment
	  perf_read_u32(data_head, data_tail, current_perf_mmap, &mmap_info->size);
	  mmap_info->data = alloca( sizeof(char) * mmap_info->size );
	  perf_read( data_head, data_tail, current_perf_mmap, mmap_info->data, mmap_info->size) ;
	  data_read++;
	}
	if (sample_type & PERF_SAMPLE_BRANCH_STACK) {
	  data_read++;
	}
#if LINUX_VERSION_CODE >= KERNEL_VERSION(3,7,0)
	if (sample_type & PERF_SAMPLE_REGS_USER) {
	  data_read++;
	}
	if (sample_type & PERF_SAMPLE_STACK_USER) {
	  data_read++;
	}
#endif
#if LINUX_VERSION_CODE >= KERNEL_VERSION(3,10,0)
	if (sample_type & PERF_SAMPLE_WEIGHT) {
	  perf_read_u64(data_head, data_tail, current_perf_mmap, &mmap_info->weight);
	  data_read++;
	}
	if (sample_type & PERF_SAMPLE_DATA_SRC) {
	  perf_read_u64(data_head, data_tail, current_perf_mmap, &mmap_info->data_src);
	  data_read++;
	}
#endif
#if LINUX_VERSION_CODE >= KERNEL_VERSION(3,13,0)
	// only available since kernel 3.19
	if (sample_type & PERF_SAMPLE_TRANSACTION) {
	  data_read++;
	}
#endif
#if LINUX_VERSION_CODE >= KERNEL_VERSION(3,19,0)
	// only available since kernel 3.19
	if (sample_type & PERF_SAMPLE_REGS_INTR) {
	  data_read++;
	}
#endif
	return data_read;
}

#if LINUX_VERSION_CODE >= KERNEL_VERSION(4,3,0)
// special parser for smaple_id
// any event that used sample_id_all or perf_record_misc_switch
// needs to be parsed here
static int
parse_sample_id_buffer(u64 data_head, u64 *data_tail,
                        pe_mmap_t *current_perf_mmap,
                        struct perf_event_attr *attr,
                        perf_mmap_data_t *mmap_info )
{
  int data_read = 0;
  int sample_type = attr->sample_type;

  if (sample_type & PERF_SAMPLE_TID) {
    perf_read_u32(data_head, data_tail, current_perf_mmap, &mmap_info->pid);
    perf_read_u32(data_head, data_tail, current_perf_mmap, &mmap_info->tid);
    data_read++;
  }
  if (sample_type & PERF_SAMPLE_TIME) {
    perf_read_u64(data_head, data_tail, current_perf_mmap, &mmap_info->time);
    data_read++;
  }
  if (sample_type & PERF_SAMPLE_TID) {
    perf_read_u32(data_head, data_tail, current_perf_mmap, &mmap_info->pid);
    perf_read_u32(data_head, data_tail, current_perf_mmap, &mmap_info->tid);
    data_read++;
  }
  if (sample_type & PERF_SAMPLE_STREAM_ID) {
    perf_read_u64(data_head, data_tail, current_perf_mmap, &mmap_info->stream_id);
    data_read++;
  }
  if (sample_type & PERF_SAMPLE_CPU) {
    perf_read_u32(data_head, data_tail, current_perf_mmap, &mmap_info->cpu);
    perf_read_u32(data_head, data_tail, current_perf_mmap, &mmap_info->res);
    data_read++;
  }
  if (sample_type & PERF_SAMPLE_IDENTIFIER) {
    perf_read_u64(data_head, data_tail, current_perf_mmap, &mmap_info->sample_id);
    data_read++;
  }

  return data_read;
}
#endif


//----------------------------------------------------------------------
// Public Interfaces
//----------------------------------------------------------------------


//----------------------------------------------------------
// reading mmap buffer from the kernel
// in/out: mmapped data of type perf_mmap_data_t.
// return true if there are more data to be read,
//        false otherwise
//----------------------------------------------------------
int
read_perf_buffer(pe_mmap_t *current_perf_mmap,
<<<<<<< HEAD
    struct perf_event_attr *attr, perf_mmap_data_t *mmap_info)
{
  pe_header_t hdr;
=======
                 struct perf_event_attr *attr,
                 perf_mmap_data_t *mmap_info)
{
  pe_header_t hdr;
  u64 data_tail = current_perf_mmap->data_tail;
  u64 data_head = current_perf_mmap->data_head;
>>>>>>> 7d2583f4

  rmb();  // memory fence after reading the data head

  int read_successfully = perf_read_header(data_head, &data_tail, current_perf_mmap, &hdr);
  if (read_successfully != 0 || hdr.size <= 0) {
    return 0;
  }

  mmap_info->header_type = hdr.type;
  mmap_info->header_misc = hdr.misc;

  if (hdr.type == PERF_RECORD_SAMPLE) {
<<<<<<< HEAD
      if (hdr.size <= 0) {
        return 0;
      }
      int sample_type = attr->sample_type;
      parse_buffer(sample_type, current_perf_mmap, attr, mmap_info);
=======
      parse_record_buffer(data_head, &data_tail, current_perf_mmap, attr, mmap_info);
>>>>>>> 7d2583f4

#if LINUX_VERSION_CODE >= KERNEL_VERSION(4,3,0)
  } else if (hdr.type == PERF_RECORD_SWITCH) {
      // only available since kernel 4.3

    parse_sample_id_buffer(data_head, &data_tail, current_perf_mmap, attr, mmap_info);

<<<<<<< HEAD
      type = attr->sample_type;

      if (type & PERF_SAMPLE_TID) {
        perf_read( current_perf_mmap, &pid, sizeof(pid)) ;
      }
=======
    TMSG(LINUX_PERF, "%d context switch %d, time: %u", attr->config, hdr.misc, mmap_info->time);
>>>>>>> 7d2583f4

#elif LINUX_VERSION_CODE >= KERNEL_VERSION(4,2,0)
  } else if (hdr.type == PERF_RECORD_LOST_SAMPLES) {
     u64 lost_samples;
     perf_read_u64(current_perf_mmap, &lost_samples);
     TMSG(LINUX_PERF, "[%d] lost samples %d",
    		 current->fd, lost_samples);
     skip_perf_data(current_perf_mmap, hdr.size-sizeof(lost_samples))
#endif

  } else {
      // not a PERF_RECORD_SAMPLE nor PERF_RECORD_SWITCH
      // skip it
<<<<<<< HEAD
      if (hdr.size <= 0) {
        return 0;
      }
      skip_perf_data(current_perf_mmap, hdr.size);
=======
>>>>>>> 7d2583f4
      TMSG(LINUX_PERF, "[%d] skip header %d  %d : %d bytes",
    		  attr->config,
    		  hdr.type, hdr.misc, hdr.size);
  }

  // update tail after consuming a record
  rmb();  // memory fence before writing data_tail
  current_perf_mmap->data_tail += hdr.size;

  return (data_tail-current_perf_mmap->data_tail);
}

//----------------------------------------------------------
// allocate mmap for a given file descriptor
//----------------------------------------------------------
pe_mmap_t*
set_mmap(int perf_fd)
{
  if (pagesize == 0) {
    perf_mmap_init();
  }
  void *map_result =
    mmap(NULL, PERF_MMAP_SIZE(pagesize), PROT_WRITE | PROT_READ,
     MAP_SHARED, perf_fd, MMAP_OFFSET_0);

  if (map_result == MAP_FAILED) {
    EMSG("Linux perf mmap failed: %s", strerror(errno));
    return NULL;
  }

  pe_mmap_t *mmap  = (pe_mmap_t *) map_result;

  memset(mmap, 0, sizeof(pe_mmap_t));
  mmap->version = 0;
  mmap->compat_version = 0;
  mmap->data_head = 0;
  mmap->data_tail = 0;

  return mmap;
}

/***
 * unmap buffer. need to call this at the end of the execution
 */
void
perf_unmmap(pe_mmap_t *mmap)
{
  munmap(mmap, PERF_MMAP_SIZE(pagesize));
}

/**
 * initialize perf_mmap.
 * caller needs to call this in the beginning before calling any API.
 */
void
perf_mmap_init()
{
  pagesize = sysconf(_SC_PAGESIZE);
  tail_mask = PERF_TAIL_MASK(pagesize);
}
<|MERGE_RESOLUTION|>--- conflicted
+++ resolved
@@ -113,35 +113,6 @@
  * local methods
  *****************************************************************************/
 
-<<<<<<< HEAD
-
-
-
-/***
- * number of reminder data in the buffer
- */
-static int
-num_of_more_perf_data(pe_mmap_t *hdr)
-{
-  // compute bytes available in the circular buffer
-  u64 data_head = hdr->data_head;
-  u64 data_tail = hdr->data_tail;
-  rmb();
-
-  return (data_head - data_tail);
-}
-
-/***
- * return true if we have more data to read
- */
-static int
-has_more_perf_data(pe_mmap_t *hdr)
-{
-  return (num_of_more_perf_data(hdr) > 0);
-}
-
-=======
->>>>>>> 7d2583f4
 
 //----------------------------------------------------------
 // read from perf_events mmap'ed buffer
@@ -162,26 +133,13 @@
   if (current_perf_mmap == NULL)
     return -1;
 
-<<<<<<< HEAD
-  // compute bytes available in the circular buffer
-  u64 data_head = current_perf_mmap->data_head;
-  u64 data_tail = current_perf_mmap->data_tail;
-  rmb();
-
-  size_t bytes_available = data_head - data_tail;
-=======
   u64 tail_position = *data_tail;
   size_t bytes_available = data_head - tail_position;
->>>>>>> 7d2583f4
 
   if (bytes_wanted > bytes_available) return -1;
 
   // compute offset of tail in the circular buffer
-<<<<<<< HEAD
-  unsigned long tail = BUFFER_OFFSET(data_tail);
-=======
   unsigned long tail = BUFFER_OFFSET(tail_position);
->>>>>>> 7d2583f4
 
   long bytes_at_right = BUFFER_SIZE - tail;
 
@@ -199,14 +157,7 @@
     size_t left = bytes_wanted - right;
     memcpy(buf + right, data, left);
   }
-<<<<<<< HEAD
-
-  // update tail after consuming bytes_wanted
-  rmb();
-  current_perf_mmap->data_tail += bytes_wanted;
-=======
   *data_tail = tail_position + bytes_wanted;
->>>>>>> 7d2583f4
 
   return 0;
 }
@@ -316,26 +267,6 @@
   return mmap_data->nr;
 }
 
-<<<<<<< HEAD
-#if 1
-//----------------------------------------------------------
-// part of the buffer to be skipped
-//----------------------------------------------------------
-static void
-skip_perf_data(pe_mmap_t *current_perf_mmap, size_t sz)
-{
-  u64 data_head = current_perf_mmap->data_head;
-  u64 data_tail = current_perf_mmap->data_tail;
-  rmb();
-
-  if ((data_tail + sz) > data_head)
-     sz = data_head - data_tail;
-
-  current_perf_mmap->data_tail += sz;
-}
-#endif
-=======
->>>>>>> 7d2583f4
 
 /**
  * parse mmapped buffer and copy the values into perf_mmap_data_t mmap_info.
@@ -343,16 +274,10 @@
  * returns the number of read event attributes
  */
 static int
-<<<<<<< HEAD
-parse_buffer(int sample_type, pe_mmap_t *current_perf_mmap,
-    struct perf_event_attr *attr,
-    perf_mmap_data_t *mmap_info )
-=======
 parse_record_buffer(u64 data_head, u64 *data_tail,
                     pe_mmap_t *current_perf_mmap,
                     struct perf_event_attr *attr,
                     perf_mmap_data_t *mmap_info )
->>>>>>> 7d2583f4
 {
 	int data_read = 0;
 	int sample_type = attr->sample_type;
@@ -401,11 +326,7 @@
 	}
 	if (sample_type & PERF_SAMPLE_READ) {
 	  // to be used by datacentric event
-<<<<<<< HEAD
-	  handle_struct_read_format(current_perf_mmap,
-=======
 	  handle_struct_read_format(data_head, data_tail, current_perf_mmap,
->>>>>>> 7d2583f4
 	      attr->read_format);
 	  data_read++;
 	}
@@ -516,18 +437,12 @@
 //----------------------------------------------------------
 int
 read_perf_buffer(pe_mmap_t *current_perf_mmap,
-<<<<<<< HEAD
-    struct perf_event_attr *attr, perf_mmap_data_t *mmap_info)
-{
-  pe_header_t hdr;
-=======
                  struct perf_event_attr *attr,
                  perf_mmap_data_t *mmap_info)
 {
   pe_header_t hdr;
   u64 data_tail = current_perf_mmap->data_tail;
   u64 data_head = current_perf_mmap->data_head;
->>>>>>> 7d2583f4
 
   rmb();  // memory fence after reading the data head
 
@@ -540,15 +455,7 @@
   mmap_info->header_misc = hdr.misc;
 
   if (hdr.type == PERF_RECORD_SAMPLE) {
-<<<<<<< HEAD
-      if (hdr.size <= 0) {
-        return 0;
-      }
-      int sample_type = attr->sample_type;
-      parse_buffer(sample_type, current_perf_mmap, attr, mmap_info);
-=======
       parse_record_buffer(data_head, &data_tail, current_perf_mmap, attr, mmap_info);
->>>>>>> 7d2583f4
 
 #if LINUX_VERSION_CODE >= KERNEL_VERSION(4,3,0)
   } else if (hdr.type == PERF_RECORD_SWITCH) {
@@ -556,15 +463,7 @@
 
     parse_sample_id_buffer(data_head, &data_tail, current_perf_mmap, attr, mmap_info);
 
-<<<<<<< HEAD
-      type = attr->sample_type;
-
-      if (type & PERF_SAMPLE_TID) {
-        perf_read( current_perf_mmap, &pid, sizeof(pid)) ;
-      }
-=======
     TMSG(LINUX_PERF, "%d context switch %d, time: %u", attr->config, hdr.misc, mmap_info->time);
->>>>>>> 7d2583f4
 
 #elif LINUX_VERSION_CODE >= KERNEL_VERSION(4,2,0)
   } else if (hdr.type == PERF_RECORD_LOST_SAMPLES) {
@@ -578,13 +477,6 @@
   } else {
       // not a PERF_RECORD_SAMPLE nor PERF_RECORD_SWITCH
       // skip it
-<<<<<<< HEAD
-      if (hdr.size <= 0) {
-        return 0;
-      }
-      skip_perf_data(current_perf_mmap, hdr.size);
-=======
->>>>>>> 7d2583f4
       TMSG(LINUX_PERF, "[%d] skip header %d  %d : %d bytes",
     		  attr->config,
     		  hdr.type, hdr.misc, hdr.size);
