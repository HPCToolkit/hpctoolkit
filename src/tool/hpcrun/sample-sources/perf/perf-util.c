// -*-Mode: C++;-*- // technically C99

// * BeginRiceCopyright *****************************************************
//
// --------------------------------------------------------------------------
// Part of HPCToolkit (hpctoolkit.org)
//
// Information about sources of support for research and development of
// HPCToolkit is at 'hpctoolkit.org' and in 'README.Acknowledgments'.
// --------------------------------------------------------------------------
//
// Copyright ((c)) 2002-2017, Rice University
// All rights reserved.
//
// Redistribution and use in source and binary forms, with or without
// modification, are permitted provided that the following conditions are
// met:
//
// * Redistributions of source code must retain the above copyright
//   notice, this list of conditions and the following disclaimer.
//
// * Redistributions in binary form must reproduce the above copyright
//   notice, this list of conditions and the following disclaimer in the
//   documentation and/or other materials provided with the distribution.
//
// * Neither the name of Rice University (RICE) nor the names of its
//   contributors may be used to endorse or promote products derived from
//   this software without specific prior written permission.
//
// This software is provided by RICE and contributors "as is" and any
// express or implied warranties, including, but not limited to, the
// implied warranties of merchantability and fitness for a particular
// purpose are disclaimed. In no event shall RICE or contributors be
// liable for any direct, indirect, incidental, special, exemplary, or
// consequential damages (including, but not limited to, procurement of
// substitute goods or services; loss of use, data, or profits; or
// business interruption) however caused and on any theory of liability,
// whether in contract, strict liability, or tort (including negligence
// or otherwise) arising in any way out of the use of this software, even
// if advised of the possibility of such damage.
//
// ******************************************************* EndRiceCopyright *


/******************************************************************************
 * includes
 *****************************************************************************/

#include <linux/version.h>

/******************************************************************************
 * local includes
 *****************************************************************************/

#include <hpcrun/cct_insert_backtrace.h>
#include <lib/support-lean/OSUtil.h>     // hostid

#include <include/linux_info.h>
#include "perf-util.h"

// -----------------------------------------------------
// precise ip / skid options
// -----------------------------------------------------

// Possible value of precise ip:
//  0  SAMPLE_IP can have arbitrary skid.
//  1  SAMPLE_IP must have constant skid.
//  2  SAMPLE_IP requested to have 0 skid.
//  3  SAMPLE_IP must have 0 skid.
//  4  Detect automatically to have the most precise possible (default)
#define HPCRUN_OPTION_PRECISE_IP "HPCRUN_PRECISE_IP"

// default option for precise_ip: autodetect skid
#define PERF_EVENT_AUTODETECT_SKID    4

// constants of precise_ip (see the man page)
#define PERF_EVENT_SKID_ZERO_REQUIRED    3
#define PERF_EVENT_SKID_ZERO_REQUESTED   2
#define PERF_EVENT_SKID_CONSTANT         1
#define PERF_EVENT_SKID_ARBITRARY        0

#define MAX_BUFFER_LINUX_KERNEL 128


//******************************************************************************
// constants
//******************************************************************************

// ordered in increasing precision
const int perf_skid_precision[] = {
  PERF_EVENT_SKID_ARBITRARY,
  PERF_EVENT_SKID_CONSTANT,
  PERF_EVENT_SKID_ZERO_REQUESTED,
  PERF_EVENT_SKID_ZERO_REQUIRED
};

const int perf_skid_flavors = sizeof(perf_skid_precision)/sizeof(int);


//******************************************************************************
// typedef, structure or enum
//******************************************************************************


//******************************************************************************
// local variables
//******************************************************************************

static uint16_t perf_kernel_lm_id = 0;
enum perf_ksym_e ksym_status = PERF_UNDEFINED;
static spinlock_t perf_lock = SPINLOCK_UNLOCKED;


//******************************************************************************
// forward declaration
//******************************************************************************



//******************************************************************************
// implementation
//******************************************************************************

<<<<<<< HEAD
static cct_node_t *
perf_insert_cct(uint16_t lm_id, cct_node_t *parent, u64 ip)
{
  ip_normalized_t npc = { .lm_id = lm_id, .lm_ip = ip };
  cct_addr_t frm      = { .ip_norm = npc };

  return hpcrun_cct_insert_addr(parent, &frm);
}

=======
static uint16_t 
perf_get_kernel_lm_id() 
{
  if (ksym_status == PERF_AVAILABLE && perf_kernel_lm_id == 0) {
    // ensure that this is initialized only once per process
    spinlock_lock(&perf_lock);
    if (perf_kernel_lm_id == 0) {
      perf_kernel_lm_id = hpcrun_loadModule_add(LINUX_KERNEL_NAME);
    }
    spinlock_unlock(&perf_lock);
  }
  return perf_kernel_lm_id;
}



>>>>>>> ee60f937
//----------------------------------------------------------
// extend a user-mode callchain with kernel frames (if any)
//----------------------------------------------------------
static cct_node_t *
perf_add_kernel_callchain(
  cct_node_t *leaf, void *data_aux
)
{
  cct_node_t *parent = leaf;
  
  if (data_aux == NULL)  {
    return parent;
  }


  perf_mmap_data_t *data = (perf_mmap_data_t*) data_aux;
  if (data->nr > 0) {

<<<<<<< HEAD
    core_profile_trace_data_t *cptd = &(TD_GET(core_profile_trace_data));
    
    // bug #44 https://github.com/HPCToolkit/hpctoolkit/issues/44
    // if we have call chain from the kernel, but no kernel symbol address available,
    // we collapse all kernel call chains into a single node
    if (perf_util_get_kptr_restrict() != 0) {
      return perf_insert_cct(cptd->perf_kernel_lm_id, parent, 0);
    }

    // add kernel IPs to the call chain top down, which is the 
    // reverse of the order in which they appear in ips
    for (int i = data->nr - 1; i >= 0; i--) {
      parent = perf_insert_cct(cptd->perf_kernel_lm_id, parent, data->ips[i]);
=======
    // add kernel IPs to the call chain top down, which is the 
    // reverse of the order in which they appear in ips
    for (int i = data->nr - 1; i >= 0; i--) {

      uint16_t lm_id = perf_get_kernel_lm_id();
      ip_normalized_t npc = { .lm_id = lm_id, .lm_ip = data->ips[i] };
      cct_addr_t frm = { .ip_norm = npc };
      cct_node_t *child = hpcrun_cct_insert_addr(parent, &frm);
      parent = child;
>>>>>>> ee60f937
    }
  }
  return parent;
}


/*
 * get int long value of variable environment.
 * If the variable is not set, return the default value 
 */
static long
getEnvLong(const char *env_var, long default_value)
{
  const char *str_val= getenv(env_var);

  if (str_val) {
    char *end_ptr;
    long val = strtol( str_val, &end_ptr, 10 );
    if ( end_ptr != env_var && (val < LONG_MAX && val > LONG_MIN) ) {
      return val;
    }
  }
  // invalid value
  return default_value;
}


//----------------------------------------------------------
// find the best precise ip value in this platform
// @param current perf event attribute. This attribute can be
//    updated for the default precise ip.
// @return the assigned precise ip 
//----------------------------------------------------------
static u64
get_precise_ip(struct perf_event_attr *attr)
{
  static int precise_ip = -1;

  // check if already computed
  if (precise_ip >= 0)
    return precise_ip;

  // check if user wants a specific ip-precision
  int val = getEnvLong(HPCRUN_OPTION_PRECISE_IP, PERF_EVENT_AUTODETECT_SKID);
  if (val >= PERF_EVENT_SKID_ARBITRARY && val <= PERF_EVENT_SKID_ZERO_REQUIRED)
  {
    attr->precise_ip = val;

    // check the validity of the requested precision
    // if it returns -1 we need to use our own auto-detect precision
    int ret = perf_util_event_open(attr,
            THREAD_SELF, CPU_ANY,
            GROUP_FD, PERF_FLAGS);
    if (ret >= 0) {
      precise_ip = val;
      return precise_ip;
    }
    EMSG("The kernel does not support the requested ip-precision: %d."
         " hpcrun will use auto-detect ip-precision instead.", val);
  }

  // start with the most restrict skid (3) then 2, 1 and 0
  // this is specified in perf_event_open man page
  // if there's a change in the specification, we need to change
  // this one too (unfortunately)
  for(int i=perf_skid_flavors-1; i>=0; i--) {
    attr->precise_ip = perf_skid_precision[i];

    // ask sys to "create" the event
    // it returns -1 if it fails.
    int ret = perf_util_event_open(attr,
            THREAD_SELF, CPU_ANY,
            GROUP_FD, PERF_FLAGS);
    if (ret >= 0) {
      close(ret);
      precise_ip = i;
      // just quit when the returned value is correct
      return i;
    }
  }
  precise_ip = 0;
  return precise_ip;
}


//----------------------------------------------------------
// predicates that test perf availability
//----------------------------------------------------------

int
perf_util_get_paranoid_level()
{
  FILE *pe_paranoid = fopen(LINUX_PERF_EVENTS_FILE, "r");
  int level         = 3; // default : no access to perf event

  if (pe_paranoid != NULL) {
    fscanf(pe_paranoid, "%d", &level) ;
  }
  if (pe_paranoid)
    fclose(pe_paranoid);

  return level;
}


//----------------------------------------------------------
// returns the maximum sample rate of this node
// based on info provided by LINUX_PERF_EVENTS_MAX_RATE file
//----------------------------------------------------------
static int
perf_max_sample_rate()
{
  FILE *perf_rate_file = fopen(LINUX_PERF_EVENTS_MAX_RATE, "r");
  int max_sample_rate  = -1;

  if (perf_rate_file != NULL) {
    fscanf(perf_rate_file, "%d", &max_sample_rate);
    fclose(perf_rate_file);
  }
  return max_sample_rate;
}


//----------------------------------------------------------
// Interface to see if the kernel symbol is available
// this function caches the value so that we don't need
//   enquiry the same question all the time.
//----------------------------------------------------------
static bool
is_perf_ksym_available()
{
  return (ksym_status == PERF_AVAILABLE);
}


/*************************************************************
 * Interface API
 **************************************************************/ 

void
perf_util_init()
{
  // if kernel symbols are available, we will attempt to collect kernel
  // callchains and add them to our call paths
  // if kernel symbols are available, we will attempt to collect kernel
  // callchains and add them to our call paths

  int level = perf_kernel_syms_avail();

<<<<<<< HEAD
  if (cptd->ksym_status == PERF_UNDEFINED) {
    int level = perf_util_get_paranoid_level();

    if (level == 0 || level == 1) {
      hpcrun_kernel_callpath_register(perf_add_kernel_callchain);

      char buffer[MAX_BUFFER_LINUX_KERNEL];
      OSUtil_setCustomKernelNameWrap(buffer, MAX_BUFFER_LINUX_KERNEL);

      cptd->perf_kernel_lm_id = hpcrun_loadModule_add(buffer);
      cptd->ksym_status = PERF_AVAILABLE;
    } else {
      cptd->ksym_status = PERF_UNAVAILABLE;
    }
=======
  // perf_kernel_lm_id must be set for each process. here, we clear it 
  // because it is too early to allocate a load module. it will be set 
  // later, exactly once per process if ksym_status == PERF_AVAILABLE.
  perf_kernel_lm_id = 0; 

  if (level == 0 || level == 1) {
    hpcrun_kernel_callpath_register(perf_add_kernel_callchain);
    ksym_status = PERF_AVAILABLE;
  } else {
    ksym_status = PERF_UNAVAILABLE;
>>>>>>> ee60f937
  }
}


<<<<<<< HEAD
/*************************************************************
 * Interface API
 **************************************************************/ 

long
perf_util_event_open(struct perf_event_attr *hw_event, pid_t pid,
         int cpu, int group_fd, unsigned long flags)
{
   int ret;

   ret = syscall(__NR_perf_event_open, hw_event, pid, cpu, group_fd, flags);
   return ret;
}



=======
>>>>>>> ee60f937
void
perf_util_init_kernel_lm()
{
  is_perf_ksym_available();
}

//----------------------------------------------------------
// generic default initialization for event attributes
// return true if the initialization is successful,
//   false otherwise.
//----------------------------------------------------------
int
perf_util_attr_init(
  struct perf_event_attr *attr,
  bool usePeriod, u64 threshold,
  u64  sampletype
)
{
  // by default, we always ask for sampling period information
  unsigned int sample_type = sampletype 
                             | PERF_SAMPLE_PERIOD | PERF_SAMPLE_TIME 
			     | PERF_SAMPLE_IP     | PERF_SAMPLE_ADDR 
                             | PERF_SAMPLE_CPU    | PERF_SAMPLE_TID;

  attr->size   = sizeof(struct perf_event_attr); /* Size of attribute structure */
  attr->freq   = (usePeriod ? 0 : 1);

  attr->sample_period = threshold;          /* Period or frequency of sampling     */
  int max_sample_rate = perf_max_sample_rate();

  if (attr->freq == 1 && threshold > max_sample_rate) {
    EMSG("WARNING: the rate %d is higher than the supported sample rate %d. Adjusted to the max rate.",
          threshold, max_sample_rate);
    attr->sample_period = max_sample_rate-1;
  }

  attr->disabled      = 1;                 /* the counter will be enabled later  */
  attr->sample_type   = sample_type;

#if LINUX_VERSION_CODE >= KERNEL_VERSION(3,7,0)
  attr->exclude_callchain_user   = EXCLUDE_CALLCHAIN;
  attr->exclude_callchain_kernel = EXCLUDE_CALLCHAIN;
#endif

  attr->exclude_kernel = 1;
  attr->exclude_hv     = 1;

  if (is_perf_ksym_available()) {
    /* Records kernel call-chain when we have privilege */
    attr->sample_type             |= PERF_SAMPLE_CALLCHAIN;
#if LINUX_VERSION_CODE >= KERNEL_VERSION(3,7,0)
    attr->exclude_callchain_kernel = INCLUDE_CALLCHAIN;
#endif
    attr->exclude_kernel  = 0;
    attr->exclude_hv      = 0;
    attr->exclude_idle    = 0;
  }
  attr->precise_ip    = get_precise_ip(attr);   /* the precision is either detected automatically
                                              as precise as possible or  on the user's variable.  */
  return true;
}


/***
 * retrieve the value of kptr_restrict
 */
int
perf_util_get_kptr_restrict()
{
  static int privilege = -1;

  if (privilege >= 0)
    return privilege;

  FILE *fp = fopen(LINUX_KERNEL_KPTR_RESTICT, "r");
  if (fp != NULL) {
    fscanf(fp, "%d", &privilege);
    fclose(fp);
  }
  return privilege;
}<|MERGE_RESOLUTION|>--- conflicted
+++ resolved
@@ -121,7 +121,6 @@
 // implementation
 //******************************************************************************
 
-<<<<<<< HEAD
 static cct_node_t *
 perf_insert_cct(uint16_t lm_id, cct_node_t *parent, u64 ip)
 {
@@ -131,7 +130,6 @@
   return hpcrun_cct_insert_addr(parent, &frm);
 }
 
-=======
 static uint16_t 
 perf_get_kernel_lm_id() 
 {
@@ -139,7 +137,10 @@
     // ensure that this is initialized only once per process
     spinlock_lock(&perf_lock);
     if (perf_kernel_lm_id == 0) {
-      perf_kernel_lm_id = hpcrun_loadModule_add(LINUX_KERNEL_NAME);
+      char buffer[MAX_BUFFER_LINUX_KERNEL];
+      OSUtil_setCustomKernelNameWrap(buffer, MAX_BUFFER_LINUX_KERNEL);
+
+      perf_kernel_lm_id = hpcrun_loadModule_add(buffer);
     }
     spinlock_unlock(&perf_lock);
   }
@@ -148,7 +149,6 @@
 
 
 
->>>>>>> ee60f937
 //----------------------------------------------------------
 // extend a user-mode callchain with kernel frames (if any)
 //----------------------------------------------------------
@@ -167,31 +167,17 @@
   perf_mmap_data_t *data = (perf_mmap_data_t*) data_aux;
   if (data->nr > 0) {
 
-<<<<<<< HEAD
-    core_profile_trace_data_t *cptd = &(TD_GET(core_profile_trace_data));
-    
     // bug #44 https://github.com/HPCToolkit/hpctoolkit/issues/44
     // if we have call chain from the kernel, but no kernel symbol address available,
     // we collapse all kernel call chains into a single node
     if (perf_util_get_kptr_restrict() != 0) {
-      return perf_insert_cct(cptd->perf_kernel_lm_id, parent, 0);
+      return perf_insert_cct(perf_get_kernel_lm_id(), parent, 0);
     }
 
     // add kernel IPs to the call chain top down, which is the 
     // reverse of the order in which they appear in ips
     for (int i = data->nr - 1; i >= 0; i--) {
-      parent = perf_insert_cct(cptd->perf_kernel_lm_id, parent, data->ips[i]);
-=======
-    // add kernel IPs to the call chain top down, which is the 
-    // reverse of the order in which they appear in ips
-    for (int i = data->nr - 1; i >= 0; i--) {
-
-      uint16_t lm_id = perf_get_kernel_lm_id();
-      ip_normalized_t npc = { .lm_id = lm_id, .lm_ip = data->ips[i] };
-      cct_addr_t frm = { .ip_norm = npc };
-      cct_node_t *child = hpcrun_cct_insert_addr(parent, &frm);
-      parent = child;
->>>>>>> ee60f937
+      parent = perf_insert_cct(perf_get_kernel_lm_id(), parent, data->ips[i]);
     }
   }
   return parent;
@@ -341,22 +327,6 @@
 
   int level = perf_kernel_syms_avail();
 
-<<<<<<< HEAD
-  if (cptd->ksym_status == PERF_UNDEFINED) {
-    int level = perf_util_get_paranoid_level();
-
-    if (level == 0 || level == 1) {
-      hpcrun_kernel_callpath_register(perf_add_kernel_callchain);
-
-      char buffer[MAX_BUFFER_LINUX_KERNEL];
-      OSUtil_setCustomKernelNameWrap(buffer, MAX_BUFFER_LINUX_KERNEL);
-
-      cptd->perf_kernel_lm_id = hpcrun_loadModule_add(buffer);
-      cptd->ksym_status = PERF_AVAILABLE;
-    } else {
-      cptd->ksym_status = PERF_UNAVAILABLE;
-    }
-=======
   // perf_kernel_lm_id must be set for each process. here, we clear it 
   // because it is too early to allocate a load module. it will be set 
   // later, exactly once per process if ksym_status == PERF_AVAILABLE.
@@ -367,12 +337,10 @@
     ksym_status = PERF_AVAILABLE;
   } else {
     ksym_status = PERF_UNAVAILABLE;
->>>>>>> ee60f937
-  }
-}
-
-
-<<<<<<< HEAD
+  }
+}
+
+
 /*************************************************************
  * Interface API
  **************************************************************/ 
@@ -388,14 +356,6 @@
 }
 
 
-
-=======
->>>>>>> ee60f937
-void
-perf_util_init_kernel_lm()
-{
-  is_perf_ksym_available();
-}
 
 //----------------------------------------------------------
 // generic default initialization for event attributes
