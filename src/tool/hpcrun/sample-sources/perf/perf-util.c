// -*-Mode: C++;-*- // technically C99

// * BeginRiceCopyright *****************************************************
//
// --------------------------------------------------------------------------
// Part of HPCToolkit (hpctoolkit.org)
//
// Information about sources of support for research and development of
// HPCToolkit is at 'hpctoolkit.org' and in 'README.Acknowledgments'.
// --------------------------------------------------------------------------
//
// Copyright ((c)) 2002-2018, Rice University
// All rights reserved.
//
// Redistribution and use in source and binary forms, with or without
// modification, are permitted provided that the following conditions are
// met:
//
// * Redistributions of source code must retain the above copyright
//   notice, this list of conditions and the following disclaimer.
//
// * Redistributions in binary form must reproduce the above copyright
//   notice, this list of conditions and the following disclaimer in the
//   documentation and/or other materials provided with the distribution.
//
// * Neither the name of Rice University (RICE) nor the names of its
//   contributors may be used to endorse or promote products derived from
//   this software without specific prior written permission.
//
// This software is provided by RICE and contributors "as is" and any
// express or implied warranties, including, but not limited to, the
// implied warranties of merchantability and fitness for a particular
// purpose are disclaimed. In no event shall RICE or contributors be
// liable for any direct, indirect, incidental, special, exemplary, or
// consequential damages (including, but not limited to, procurement of
// substitute goods or services; loss of use, data, or profits; or
// business interruption) however caused and on any theory of liability,
// whether in contract, strict liability, or tort (including negligence
// or otherwise) arising in any way out of the use of this software, even
// if advised of the possibility of such damage.
//
// ******************************************************* EndRiceCopyright *


/******************************************************************************
 * includes
 *****************************************************************************/

#include <linux/version.h>
#include <ctype.h>


/******************************************************************************
 * local includes
 *****************************************************************************/

#include <hpcrun/cct_insert_backtrace.h>
#include <hpcrun/utilities/tokenize.h>

#include <lib/support-lean/OSUtil.h>     // hostid

#include <include/linux_info.h>
#include "perf-util.h"
#include "perf_skid.h"


#define HPCRUN_OPTION_PERF_COUNT "HPCRUN_PERF_COUNT"

// default the number of samples per second
// linux perf tool has default of 4000. It looks very high but
// visually the overhead is still small for them.
// however, for some machines, the overhead is significant, and
//  somehow it causes the kernel to adjust the period threshold to
//  less than 100.
// 300 samples per sec looks has relatively similar percentage
// with perf tool
#define DEFAULT_THRESHOLD  300
#define MAX_BUFFER_LINUX_KERNEL 128


//******************************************************************************
// constants
//******************************************************************************

const u64 anomalous_ip = 0xffffffffffffff80;


//******************************************************************************
// typedef, structure or enum
//******************************************************************************


//******************************************************************************
// local variables
//******************************************************************************

static uint16_t perf_kernel_lm_id = 0;

static enum perf_ksym_e ksym_status = PERF_UNDEFINED;

static struct event_threshold_s default_threshold = {DEFAULT_THRESHOLD, FREQUENCY};


//******************************************************************************
// forward declaration
//******************************************************************************



//******************************************************************************
// implementation
//******************************************************************************

#if LINUX_VERSION_CODE >= KERNEL_VERSION(3,7,0)

static spinlock_t perf_lock = SPINLOCK_UNLOCKED;

/***
 * if the input is a retained (leaf) cct node, return a sibling
 * non-retained proxy.
 */
static cct_node_t *
perf_split_retained_node(
  cct_node_t *node
)
{
  if (!hpcrun_cct_retained(node)) return node;

  // node is retained. the caller of this routine would make it an
  // interior node in the cct, which would cause trouble for hpcprof
  // and hpctraceviewer. instead, use a sibling with that represents
  // the machine code offset +1.

  // extract the abstract address in the node
  cct_addr_t *addr = hpcrun_cct_addr(node);

  // create an abstract address representing the next machine code address 
  cct_addr_t sibling_addr = *addr;
  sibling_addr.ip_norm.lm_ip++;

  // get the necessary sibling to node
  cct_node_t *sibling = hpcrun_cct_insert_addr(hpcrun_cct_parent(node), 
					       &sibling_addr);

  return sibling;
}


/***
 * insert a cct node for a PC in a kernel call path
 */
static cct_node_t *
perf_insert_cct(
  uint16_t lm_id, 
  cct_node_t *parent, 
  u64 ip
)
{
  parent = perf_split_retained_node(parent);

  ip_normalized_t npc;
  memset(&npc, 0, sizeof(ip_normalized_t));
  npc.lm_id = lm_id;
  npc.lm_ip = ip;

  cct_addr_t frm;
  memset(&frm, 0, sizeof(cct_addr_t));
  frm.ip_norm = npc;

  return hpcrun_cct_insert_addr(parent, &frm);
}


/***
 * retrieve the value of kptr_restrict
 */
static int
perf_util_get_kptr_restrict()
{
  static int privilege = -1;

  if (privilege >= 0)
    return privilege;

  FILE *fp = fopen(LINUX_KERNEL_KPTR_RESTICT, "r");
  if (fp != NULL) {
    fscanf(fp, "%d", &privilege);
    fclose(fp);
  }
  return privilege;
}



static uint16_t 
perf_get_kernel_lm_id() 
{
  if (ksym_status == PERF_AVAILABLE && perf_kernel_lm_id == 0) {
    // ensure that this is initialized only once per process
    spinlock_lock(&perf_lock);
    if (perf_kernel_lm_id == 0) {

      // in case of kptr_restrict = 0, we want to copy kernel symbol for each node
      // if the value of kptr_restric != 0, all nodes has <vmlinux> module, and
      //   all calls to the kernel will be from address zero

      if (perf_util_get_kptr_restrict() == 0) {

        char buffer[MAX_BUFFER_LINUX_KERNEL];
        OSUtil_setCustomKernelNameWrap(buffer, MAX_BUFFER_LINUX_KERNEL);
        perf_kernel_lm_id = hpcrun_loadModule_add(buffer);

      } else {
        perf_kernel_lm_id = hpcrun_loadModule_add(LINUX_KERNEL_NAME);

      }
    }
    spinlock_unlock(&perf_lock);
  }
  return perf_kernel_lm_id;
}
#endif


#if LINUX_VERSION_CODE >= KERNEL_VERSION(3,7,0)

<<<<<<< HEAD
/*
 * get int long value of variable environment.
 * If the variable is not set, return the default value 
 */
static long
getEnvLong(const char *env_var, long default_value)
{
  const char *str_val= getenv(env_var);

  if (str_val) {
    char *end_ptr;
    long val = strtol( str_val, &end_ptr, 10 );
    if ( end_ptr != env_var && (val < LONG_MAX && val > LONG_MIN) ) {
      return val;
    }
  }
  // invalid value
  return default_value;
}

//----------------------------------------------------------
// find the best precise ip value in this platform
// @param current perf event attribute. This attribute can be
//    updated for the default precise ip.
// @return the assigned precise ip 
//----------------------------------------------------------
static u64
perf_util_get_precise_ip(struct perf_event_attr *attr)
{
  // check if user wants a specific ip-precision
  int val = getEnvLong(HPCRUN_OPTION_PRECISE_IP, PERF_EVENT_AUTODETECT_SKID);
  if (val >= PERF_EVENT_SKID_ARBITRARY && val <= PERF_EVENT_SKID_ZERO_REQUIRED)
  {
    attr->precise_ip = val;

    // check the validity of the requested precision
    // if it returns -1 we need to use our own auto-detect precision
    int ret = perf_util_event_open(attr,
            THREAD_SELF, CPU_ANY,
            GROUP_FD, PERF_FLAGS);
    if (ret >= 0) {
      return val;
    }
    EMSG("The kernel does not support the requested ip-precision: %d."
         " hpcrun will use auto-detect ip-precision instead.", val);
  }
  perf_util_set_max_precise_ip(attr);

  return attr->precise_ip;
}
=======
//----------------------------------------------------------
// extend a user-mode callchain with kernel frames (if any)
//----------------------------------------------------------
static cct_node_t *
perf_add_kernel_callchain(
  cct_node_t *leaf, 
  void *data_aux
)
{
  cct_node_t *parent = leaf;
  
  if (data_aux == NULL)  {
    return parent;
  }

  perf_mmap_data_t *data = (perf_mmap_data_t*) data_aux;
  if (data->nr > 0) {
    uint16_t kernel_lm_id = perf_get_kernel_lm_id();

    // bug #44 https://github.com/HPCToolkit/hpctoolkit/issues/44 
    // if no kernel symbols are available, collapse the kernel call
    // chain into a single node
    if (perf_util_get_kptr_restrict() != 0) {
      return perf_insert_cct(kernel_lm_id, parent, 0);
    }

    // add kernel IPs to the call chain top down, which is the 
    // reverse of the order in which they appear in ips[]
    for (int i = data->nr - 1; i > 0; i--) {
      parent = perf_insert_cct(kernel_lm_id, parent, data->ips[i]);
    }

    // check ip[0] before adding as it often seems seems to be anomalous
    if (data->ips[0] != anomalous_ip) {
      parent = perf_insert_cct(kernel_lm_id, parent, data->ips[0]);
    }
  }
  return parent;
}

#endif
>>>>>>> 186baccc



//----------------------------------------------------------
// returns the maximum sample rate of this node
// based on info provided by LINUX_PERF_EVENTS_MAX_RATE file
//----------------------------------------------------------
static int
perf_util_get_max_sample_rate()
{
  static int initialized = 0;
  static int max_sample_rate  = HPCRUN_DEFAULT_SAMPLE_RATE; // unless otherwise limited
  if (!initialized) {
    FILE *perf_rate_file = fopen(LINUX_PERF_EVENTS_MAX_RATE, "r");

    if (perf_rate_file != NULL) {
      fscanf(perf_rate_file, "%d", &max_sample_rate);
      fclose(perf_rate_file);
    }
    initialized = 1;
  }
  return max_sample_rate;
}


#if LINUX_VERSION_CODE >= KERNEL_VERSION(3,7,0)
//----------------------------------------------------------
// testing perf availability
//----------------------------------------------------------
static int
perf_util_kernel_syms_avail()
{
  FILE *pe_paranoid = fopen(LINUX_PERF_EVENTS_FILE, "r");
  FILE *ksyms       = fopen(LINUX_KERNEL_SYMBOL_FILE, "r");

  int level         = 3; // default : no access to perf event

  if (ksyms != NULL && pe_paranoid != NULL) {
    fscanf(pe_paranoid, "%d", &level) ;
  }
  if (ksyms)       fclose(ksyms);
  if (pe_paranoid) fclose(pe_paranoid);

  return level;
}
#endif

/***
 * (1) ensure that the default rate for frequency-based sampling is below the maximum.
 * (2) if the environment variable HPCRUN_PERF_COUNT is set, use it to set the threshold
 */
static void
set_default_threshold()
{
  static int initialized = 0;

  if (!initialized) {
    int max_rate_m1 = perf_util_get_max_sample_rate() - 1;
    if (default_threshold.threshold_num > max_rate_m1) {
      default_threshold.threshold_num = max_rate_m1;
    }
    const char *val_str = getenv("HPCRUN_PERF_COUNT");
    if (val_str != NULL) {
      TMSG(LINUX_PERF, "HPCRUN_PERF_COUNT = %s", val_str);
      int res = hpcrun_extract_threshold(val_str, &default_threshold.threshold_num, max_rate_m1);
      if (res == 1) {
        default_threshold.threshold_type = PERIOD;
      }
    }
    initialized = 1;
  }
  TMSG(LINUX_PERF, "default threshold = %d", default_threshold.threshold_num);
}

/*************************************************************
 * Interface API
 **************************************************************/ 

//----------------------------------------------------------
// initialize perf_util. Need to be called as earliest as possible
//----------------------------------------------------------
void
perf_util_init()
{
  set_default_threshold();

  // perf_kernel_lm_id must be set for each process. here, we clear it 
  // because it is too early to allocate a load module. it will be set 
  // later, exactly once per process if ksym_status == PERF_AVAILABLE.
  perf_kernel_lm_id = 0; 

  // if kernel symbols are available, we will attempt to collect kernel
  // callchains and add them to our call paths

  ksym_status = PERF_UNAVAILABLE;

  // Conditions for the sample to include kernel if:
  // 1. kptr_restric   = 0    (zero)
  // 2. paranoid_level < 2    (zero or one)
  // 3. linux version  > 3.7

#if LINUX_VERSION_CODE >= KERNEL_VERSION(3,7,0)
  int level     = perf_util_kernel_syms_avail();
  int krestrict = perf_util_get_kptr_restrict();

  if (krestrict == 0 && (level == 0 || level == 1)) {
    ksym_status = PERF_AVAILABLE;
  }
#endif
}


//----------------------------------------------------------
// Interface to see if the kernel symbol is available
// this function caches the value so that we don't need
//   enquiry the same question all the time.
//----------------------------------------------------------
bool
perf_util_is_ksym_available()
{
  return (ksym_status == PERF_AVAILABLE);
}


//----------------------------------------------------------
<<<<<<< HEAD
// create a new event
//----------------------------------------------------------
long
perf_util_event_open(struct perf_event_attr *hw_event, pid_t pid,
         int cpu, int group_fd, unsigned long flags)
{
   int ret;

   ret = syscall(__NR_perf_event_open, hw_event, pid, cpu, group_fd, flags);
   return ret;
}


void
perf_util_get_default_threshold(struct event_threshold_s *threshold)
{
  threshold->threshold_num  = default_threshold.threshold_num;
  threshold->threshold_type = default_threshold.threshold_type;
}

#if KERNEL_SAMPLING_ENABLED
//----------------------------------------------------------
// extend a user-mode callchain with kernel frames (if any)
//----------------------------------------------------------
cct_node_t *
perf_util_add_kernel_callchain(
  cct_node_t *leaf,
  void *data_aux
)
{
  cct_node_t *parent = leaf;

  if (data_aux == NULL)  {
    return parent;
  }

  perf_mmap_data_t *data = (perf_mmap_data_t*) data_aux;
  if (data->nr > 0) {
    uint16_t kernel_lm_id = perf_get_kernel_lm_id();

    // bug #44 https://github.com/HPCToolkit/hpctoolkit/issues/44
    // if no kernel symbols are available, collapse the kernel call
    // chain into a single node
    if (perf_util_get_kptr_restrict() != 0) {
      return perf_insert_cct(kernel_lm_id, parent, 0);
    }

    // add kernel IPs to the call chain top down, which is the
    // reverse of the order in which they appear in ips[]
    for (int i = data->nr - 1; i > 0; i--) {
      parent = perf_insert_cct(kernel_lm_id, parent, data->ips[i]);
    }

    // check ip[0] before adding as it often seems seems to be anomalous
    if (data->ips[0] != anomalous_ip) {
      parent = perf_insert_cct(kernel_lm_id, parent, data->ips[0]);
    }
  }
  return parent;
}
#endif


/**
 * set precise_ip attribute to the max value
 *
 * TODO: this method only works on some platforms, and not
 *       general enough on all the platforms.
 */
u64
perf_util_set_max_precise_ip(struct perf_event_attr *attr)
{
  // start with the most restrict skid (3) then 2, 1 and 0
  // this is specified in perf_event_open man page
  // if there's a change in the specification, we need to change
  // this one too (unfortunately)
  for(int i=perf_skid_flavors-1; i>=0; i--) {
    attr->precise_ip = perf_skid_precision[i];

    // ask sys to "create" the event
    // it returns -1 if it fails.
    int ret = perf_util_event_open(attr,
        THREAD_SELF, CPU_ANY,
        GROUP_FD, PERF_FLAGS);
    if (ret >= 0) {
      close(ret);
      // just quit when the returned value is correct
      return i;
    }
  }
  return 0;
}

//----------------------------------------------------------
=======
>>>>>>> 186baccc
// generic default initialization for event attributes
// return true if the initialization is successful,
//   false otherwise.
//----------------------------------------------------------
int
perf_util_attr_init(
  char *event_name,
  struct perf_event_attr *attr,
  bool usePeriod, u64 threshold,
  u64  sampletype
)
{
  // by default, we always ask for sampling period information
  // some PMUs is sensitive to the sample type.
  // For instance, IDLE-CYCLES-BACKEND will fail if we set PERF_SAMPLE_ADDR.
  // By default, we need to initialize sample_type as minimal as possible.
  unsigned int sample_type = sampletype 
                             | PERF_SAMPLE_PERIOD | PERF_SAMPLE_TIME;

  attr->size   = sizeof(struct perf_event_attr); /* Size of attribute structure */
  attr->freq   = (usePeriod ? 0 : 1);

  attr->sample_period = threshold;          /* Period or frequency of sampling     */
  int max_sample_rate = perf_util_get_max_sample_rate();

  if (attr->freq == 1 && threshold >= max_sample_rate) {
    int our_rate = max_sample_rate - 1;
    EMSG("WARNING: Lowered specified sample rate %d to %d, below max sample rate of %d.",
          threshold, our_rate, max_sample_rate);
    attr->sample_period = our_rate;
  }

  attr->disabled       = 1;                 /* the counter will be enabled later  */
  attr->sample_type    = sample_type;
  attr->exclude_kernel = EXCLUDE;
  attr->exclude_hv     = EXCLUDE;

  attr->exclude_kernel = EXCLUDE;
  attr->exclude_hv     = EXCLUDE;

#if LINUX_VERSION_CODE >= KERNEL_VERSION(3,7,0)
  attr->exclude_callchain_user   = EXCLUDE_CALLCHAIN;
  attr->exclude_callchain_kernel = EXCLUDE_CALLCHAIN;
#endif

  if (perf_util_is_ksym_available()) {
    /* We have rights to record and interpret kernel callchains */
#if LINUX_VERSION_CODE >= KERNEL_VERSION(3,7,0)
    attr->sample_type             |= PERF_SAMPLE_CALLCHAIN;
    attr->exclude_callchain_kernel = INCLUDE_CALLCHAIN;
#endif
    attr->exclude_kernel           = INCLUDE;
  }
  
  char *name;
  int precise_ip_type = perf_skid_parse_event(event_name, &name);
  free(name);

  u64 precise_ip;

  switch (precise_ip_type) {
    case PERF_EVENT_AUTODETECT_SKID: 
            precise_ip = perf_skid_set_max_precise_ip(attr);
	    break;
    case PERF_EVENT_SKID_ERROR:
    case PERF_EVENT_SKID_ARBITRARY:
	    // check the HPCRUN_PRECISE_IP env variable
	    precise_ip = perf_skid_get_precise_ip(attr);
	    break;
    default:
            precise_ip = precise_ip_type;
  }

<<<<<<< HEAD
  attr->precise_ip    = perf_util_get_precise_ip(attr);   /* the precision is either detected automatically
                                              as precise as possible or  on the user's variable.  */
=======
  attr->precise_ip    = precise_ip;
>>>>>>> 186baccc

  return true;
}
<|MERGE_RESOLUTION|>--- conflicted
+++ resolved
@@ -111,7 +111,7 @@
 // implementation
 //******************************************************************************
 
-#if LINUX_VERSION_CODE >= KERNEL_VERSION(3,7,0)
+#if KERNEL_SAMPLING_ENABLED
 
 static spinlock_t perf_lock = SPINLOCK_UNLOCKED;
 
@@ -219,105 +219,27 @@
   }
   return perf_kernel_lm_id;
 }
+
+//----------------------------------------------------------
+// testing perf availability
+//----------------------------------------------------------
+static int
+perf_util_kernel_syms_avail()
+{
+  FILE *pe_paranoid = fopen(LINUX_PERF_EVENTS_FILE, "r");
+  FILE *ksyms       = fopen(LINUX_KERNEL_SYMBOL_FILE, "r");
+
+  int level         = 3; // default : no access to perf event
+
+  if (ksyms != NULL && pe_paranoid != NULL) {
+    fscanf(pe_paranoid, "%d", &level) ;
+  }
+  if (ksyms)       fclose(ksyms);
+  if (pe_paranoid) fclose(pe_paranoid);
+
+  return level;
+}
 #endif
-
-
-#if LINUX_VERSION_CODE >= KERNEL_VERSION(3,7,0)
-
-<<<<<<< HEAD
-/*
- * get int long value of variable environment.
- * If the variable is not set, return the default value 
- */
-static long
-getEnvLong(const char *env_var, long default_value)
-{
-  const char *str_val= getenv(env_var);
-
-  if (str_val) {
-    char *end_ptr;
-    long val = strtol( str_val, &end_ptr, 10 );
-    if ( end_ptr != env_var && (val < LONG_MAX && val > LONG_MIN) ) {
-      return val;
-    }
-  }
-  // invalid value
-  return default_value;
-}
-
-//----------------------------------------------------------
-// find the best precise ip value in this platform
-// @param current perf event attribute. This attribute can be
-//    updated for the default precise ip.
-// @return the assigned precise ip 
-//----------------------------------------------------------
-static u64
-perf_util_get_precise_ip(struct perf_event_attr *attr)
-{
-  // check if user wants a specific ip-precision
-  int val = getEnvLong(HPCRUN_OPTION_PRECISE_IP, PERF_EVENT_AUTODETECT_SKID);
-  if (val >= PERF_EVENT_SKID_ARBITRARY && val <= PERF_EVENT_SKID_ZERO_REQUIRED)
-  {
-    attr->precise_ip = val;
-
-    // check the validity of the requested precision
-    // if it returns -1 we need to use our own auto-detect precision
-    int ret = perf_util_event_open(attr,
-            THREAD_SELF, CPU_ANY,
-            GROUP_FD, PERF_FLAGS);
-    if (ret >= 0) {
-      return val;
-    }
-    EMSG("The kernel does not support the requested ip-precision: %d."
-         " hpcrun will use auto-detect ip-precision instead.", val);
-  }
-  perf_util_set_max_precise_ip(attr);
-
-  return attr->precise_ip;
-}
-=======
-//----------------------------------------------------------
-// extend a user-mode callchain with kernel frames (if any)
-//----------------------------------------------------------
-static cct_node_t *
-perf_add_kernel_callchain(
-  cct_node_t *leaf, 
-  void *data_aux
-)
-{
-  cct_node_t *parent = leaf;
-  
-  if (data_aux == NULL)  {
-    return parent;
-  }
-
-  perf_mmap_data_t *data = (perf_mmap_data_t*) data_aux;
-  if (data->nr > 0) {
-    uint16_t kernel_lm_id = perf_get_kernel_lm_id();
-
-    // bug #44 https://github.com/HPCToolkit/hpctoolkit/issues/44 
-    // if no kernel symbols are available, collapse the kernel call
-    // chain into a single node
-    if (perf_util_get_kptr_restrict() != 0) {
-      return perf_insert_cct(kernel_lm_id, parent, 0);
-    }
-
-    // add kernel IPs to the call chain top down, which is the 
-    // reverse of the order in which they appear in ips[]
-    for (int i = data->nr - 1; i > 0; i--) {
-      parent = perf_insert_cct(kernel_lm_id, parent, data->ips[i]);
-    }
-
-    // check ip[0] before adding as it often seems seems to be anomalous
-    if (data->ips[0] != anomalous_ip) {
-      parent = perf_insert_cct(kernel_lm_id, parent, data->ips[0]);
-    }
-  }
-  return parent;
-}
-
-#endif
->>>>>>> 186baccc
 
 
 
@@ -342,28 +264,6 @@
   return max_sample_rate;
 }
 
-
-#if LINUX_VERSION_CODE >= KERNEL_VERSION(3,7,0)
-//----------------------------------------------------------
-// testing perf availability
-//----------------------------------------------------------
-static int
-perf_util_kernel_syms_avail()
-{
-  FILE *pe_paranoid = fopen(LINUX_PERF_EVENTS_FILE, "r");
-  FILE *ksyms       = fopen(LINUX_KERNEL_SYMBOL_FILE, "r");
-
-  int level         = 3; // default : no access to perf event
-
-  if (ksyms != NULL && pe_paranoid != NULL) {
-    fscanf(pe_paranoid, "%d", &level) ;
-  }
-  if (ksyms)       fclose(ksyms);
-  if (pe_paranoid) fclose(pe_paranoid);
-
-  return level;
-}
-#endif
 
 /***
  * (1) ensure that the default rate for frequency-based sampling is below the maximum.
@@ -419,7 +319,7 @@
   // 2. paranoid_level < 2    (zero or one)
   // 3. linux version  > 3.7
 
-#if LINUX_VERSION_CODE >= KERNEL_VERSION(3,7,0)
+#if KERNEL_SAMPLING_ENABLED
   int level     = perf_util_kernel_syms_avail();
   int krestrict = perf_util_get_kptr_restrict();
 
@@ -441,20 +341,6 @@
   return (ksym_status == PERF_AVAILABLE);
 }
 
-
-//----------------------------------------------------------
-<<<<<<< HEAD
-// create a new event
-//----------------------------------------------------------
-long
-perf_util_event_open(struct perf_event_attr *hw_event, pid_t pid,
-         int cpu, int group_fd, unsigned long flags)
-{
-   int ret;
-
-   ret = syscall(__NR_perf_event_open, hw_event, pid, cpu, group_fd, flags);
-   return ret;
-}
 
 
 void
@@ -507,39 +393,8 @@
 #endif
 
 
-/**
- * set precise_ip attribute to the max value
- *
- * TODO: this method only works on some platforms, and not
- *       general enough on all the platforms.
- */
-u64
-perf_util_set_max_precise_ip(struct perf_event_attr *attr)
-{
-  // start with the most restrict skid (3) then 2, 1 and 0
-  // this is specified in perf_event_open man page
-  // if there's a change in the specification, we need to change
-  // this one too (unfortunately)
-  for(int i=perf_skid_flavors-1; i>=0; i--) {
-    attr->precise_ip = perf_skid_precision[i];
-
-    // ask sys to "create" the event
-    // it returns -1 if it fails.
-    int ret = perf_util_event_open(attr,
-        THREAD_SELF, CPU_ANY,
-        GROUP_FD, PERF_FLAGS);
-    if (ret >= 0) {
-      close(ret);
-      // just quit when the returned value is correct
-      return i;
-    }
-  }
-  return 0;
-}
-
-//----------------------------------------------------------
-=======
->>>>>>> 186baccc
+
+//----------------------------------------------------------
 // generic default initialization for event attributes
 // return true if the initialization is successful,
 //   false otherwise.
@@ -580,14 +435,14 @@
   attr->exclude_kernel = EXCLUDE;
   attr->exclude_hv     = EXCLUDE;
 
-#if LINUX_VERSION_CODE >= KERNEL_VERSION(3,7,0)
+#if KERNEL_SAMPLING_ENABLED
   attr->exclude_callchain_user   = EXCLUDE_CALLCHAIN;
   attr->exclude_callchain_kernel = EXCLUDE_CALLCHAIN;
 #endif
 
   if (perf_util_is_ksym_available()) {
     /* We have rights to record and interpret kernel callchains */
-#if LINUX_VERSION_CODE >= KERNEL_VERSION(3,7,0)
+#if KERNEL_SAMPLING_ENABLED
     attr->sample_type             |= PERF_SAMPLE_CALLCHAIN;
     attr->exclude_callchain_kernel = INCLUDE_CALLCHAIN;
 #endif
@@ -595,8 +450,11 @@
   }
   
   char *name;
-  int precise_ip_type = perf_skid_parse_event(event_name, &name);
-  free(name);
+  int precise_ip_type = 0;
+  if (event_name != NULL) {
+    perf_skid_parse_event(event_name, &name);
+    free(name);
+  }
 
   u64 precise_ip;
 
@@ -613,12 +471,7 @@
             precise_ip = precise_ip_type;
   }
 
-<<<<<<< HEAD
-  attr->precise_ip    = perf_util_get_precise_ip(attr);   /* the precision is either detected automatically
-                                              as precise as possible or  on the user's variable.  */
-=======
   attr->precise_ip    = precise_ip;
->>>>>>> 186baccc
 
   return true;
 }
