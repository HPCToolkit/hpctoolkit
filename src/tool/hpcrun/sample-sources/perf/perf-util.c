// -*-Mode: C++;-*- // technically C99

// * BeginRiceCopyright *****************************************************
//
// --------------------------------------------------------------------------
// Part of HPCToolkit (hpctoolkit.org)
//
// Information about sources of support for research and development of
// HPCToolkit is at 'hpctoolkit.org' and in 'README.Acknowledgments'.
// --------------------------------------------------------------------------
//
// Copyright ((c)) 2002-2018, Rice University
// All rights reserved.
//
// Redistribution and use in source and binary forms, with or without
// modification, are permitted provided that the following conditions are
// met:
//
// * Redistributions of source code must retain the above copyright
//   notice, this list of conditions and the following disclaimer.
//
// * Redistributions in binary form must reproduce the above copyright
//   notice, this list of conditions and the following disclaimer in the
//   documentation and/or other materials provided with the distribution.
//
// * Neither the name of Rice University (RICE) nor the names of its
//   contributors may be used to endorse or promote products derived from
//   this software without specific prior written permission.
//
// This software is provided by RICE and contributors "as is" and any
// express or implied warranties, including, but not limited to, the
// implied warranties of merchantability and fitness for a particular
// purpose are disclaimed. In no event shall RICE or contributors be
// liable for any direct, indirect, incidental, special, exemplary, or
// consequential damages (including, but not limited to, procurement of
// substitute goods or services; loss of use, data, or profits; or
// business interruption) however caused and on any theory of liability,
// whether in contract, strict liability, or tort (including negligence
// or otherwise) arising in any way out of the use of this software, even
// if advised of the possibility of such damage.
//
// ******************************************************* EndRiceCopyright *


/******************************************************************************
 * includes
 *****************************************************************************/

#include <linux/version.h>

/******************************************************************************
 * local includes
 *****************************************************************************/

#include <hpcrun/cct_insert_backtrace.h>
#include <hpcrun/utilities/tokenize.h>

#include <lib/support-lean/OSUtil.h>     // hostid

#include <include/linux_info.h>
#include "perf-util.h"

// -----------------------------------------------------
// precise ip / skid options
// -----------------------------------------------------

// Possible value of precise ip:
//  0  SAMPLE_IP can have arbitrary skid.
//  1  SAMPLE_IP must have constant skid.
//  2  SAMPLE_IP requested to have 0 skid.
//  3  SAMPLE_IP must have 0 skid.
//  4  Detect automatically to have the most precise possible (default)
#define HPCRUN_OPTION_PRECISE_IP "HPCRUN_PRECISE_IP"

// default option for precise_ip: autodetect skid
#define PERF_EVENT_AUTODETECT_SKID    4

// constants of precise_ip (see the man page)
#define PERF_EVENT_SKID_ZERO_REQUIRED    3
#define PERF_EVENT_SKID_ZERO_REQUESTED   2
#define PERF_EVENT_SKID_CONSTANT         1
#define PERF_EVENT_SKID_ARBITRARY        0

#define HPCRUN_OPTION_PERF_COUNT "HPCRUN_PERF_COUNT"

// default the number of samples per second
// linux perf tool has default of 4000. It looks very high but
// visually the overhead is still small for them.
// however, for some machines, the overhead is significant, and
//  somehow it causes the kernel to adjust the period threshold to
//  less than 100.
// 300 samples per sec looks has relatively similar percentage
// with perf tool
#define DEFAULT_THRESHOLD  300
#define MAX_BUFFER_LINUX_KERNEL 128


//******************************************************************************
// constants
//******************************************************************************

// ordered in increasing precision
const int perf_skid_precision[] = {
  PERF_EVENT_SKID_ARBITRARY,
  PERF_EVENT_SKID_CONSTANT,
  PERF_EVENT_SKID_ZERO_REQUESTED,
  PERF_EVENT_SKID_ZERO_REQUIRED
};

const u64 anomalous_ip = 0xffffffffffffff80;

const int perf_skid_flavors = sizeof(perf_skid_precision)/sizeof(int);


//******************************************************************************
// typedef, structure or enum
//******************************************************************************


//******************************************************************************
// local variables
//******************************************************************************

static uint16_t perf_kernel_lm_id = 0;

static spinlock_t perf_lock = SPINLOCK_UNLOCKED;

static enum perf_ksym_e ksym_status = PERF_UNDEFINED;

static struct event_threshold_s default_threshold = {DEFAULT_THRESHOLD, FREQUENCY};


//******************************************************************************
// forward declaration
//******************************************************************************



//******************************************************************************
// implementation
//******************************************************************************


/***
 * if the input is a retained (leaf) cct node, return a sibling
 * non-retained proxy.
 */
static cct_node_t *
perf_split_retained_node(
  cct_node_t *node
)
{
  if (!hpcrun_cct_retained(node)) return node;

  // node is retained. the caller of this routine would make it an
  // interior node in the cct, which would cause trouble for hpcprof
  // and hpctraceviewer. instead, use a sibling with that represents
  // the machine code offset +1.

  // extract the abstract address in the node
  cct_addr_t *addr = hpcrun_cct_addr(node);

  // create an abstract address representing the next machine code address 
  cct_addr_t sibling_addr = *addr;
  sibling_addr.ip_norm.lm_ip++;

  // get the necessary sibling to node
  cct_node_t *sibling = hpcrun_cct_insert_addr(hpcrun_cct_parent(node), 
					       &sibling_addr);

  return sibling;
}


/***
 * insert a cct node for a PC in a kernel call path
 */
static cct_node_t *
perf_insert_cct(
  uint16_t lm_id, 
  cct_node_t *parent, 
  u64 ip
)
{
  parent = perf_split_retained_node(parent);

  ip_normalized_t npc;
  memset(&npc, 0, sizeof(ip_normalized_t));
  npc.lm_id = lm_id;
  npc.lm_ip = ip;

  cct_addr_t frm;
  memset(&frm, 0, sizeof(cct_addr_t));
  frm.ip_norm = npc;

  return hpcrun_cct_insert_addr(parent, &frm);
}


/***
 * retrieve the value of kptr_restrict
 */
static int
perf_util_get_kptr_restrict()
{
  static int privilege = -1;

  if (privilege >= 0)
    return privilege;

  FILE *fp = fopen(LINUX_KERNEL_KPTR_RESTICT, "r");
  if (fp != NULL) {
    fscanf(fp, "%d", &privilege);
    fclose(fp);
  }
  return privilege;
}



static uint16_t 
perf_get_kernel_lm_id() 
{
  if (ksym_status == PERF_AVAILABLE && perf_kernel_lm_id == 0) {
    // ensure that this is initialized only once per process
    spinlock_lock(&perf_lock);
    if (perf_kernel_lm_id == 0) {

      // in case of kptr_restrict = 0, we want to copy kernel symbol for each node
      // if the value of kptr_restric != 0, all nodes has <vmlinux> module, and
      //   all calls to the kernel will be from address zero

      if (perf_util_get_kptr_restrict() == 0) {

        char buffer[MAX_BUFFER_LINUX_KERNEL];
        OSUtil_setCustomKernelNameWrap(buffer, MAX_BUFFER_LINUX_KERNEL);
        perf_kernel_lm_id = hpcrun_loadModule_add(buffer);

      } else {
        perf_kernel_lm_id = hpcrun_loadModule_add(LINUX_KERNEL_NAME);

      }
    }
    spinlock_unlock(&perf_lock);
  }
  return perf_kernel_lm_id;
}



/*
 * get int long value of variable environment.
 * If the variable is not set, return the default value 
 */
static long
getEnvLong(const char *env_var, long default_value)
{
  const char *str_val= getenv(env_var);

  if (str_val) {
    char *end_ptr;
    long val = strtol( str_val, &end_ptr, 10 );
    if ( end_ptr != env_var && (val < LONG_MAX && val > LONG_MIN) ) {
      return val;
    }
  }
  // invalid value
  return default_value;
}

//----------------------------------------------------------
// find the best precise ip value in this platform
// @param current perf event attribute. This attribute can be
//    updated for the default precise ip.
// @return the assigned precise ip 
//----------------------------------------------------------
static u64
perf_util_get_precise_ip(struct perf_event_attr *attr)
{
  // check if user wants a specific ip-precision
  int val = getEnvLong(HPCRUN_OPTION_PRECISE_IP, PERF_EVENT_AUTODETECT_SKID);
  if (val >= PERF_EVENT_SKID_ARBITRARY && val <= PERF_EVENT_SKID_ZERO_REQUIRED)
  {
    attr->precise_ip = val;

    // check the validity of the requested precision
    // if it returns -1 we need to use our own auto-detect precision
    int ret = perf_util_event_open(attr,
            THREAD_SELF, CPU_ANY,
            GROUP_FD, PERF_FLAGS);
    if (ret >= 0) {
      return val;
    }
    EMSG("The kernel does not support the requested ip-precision: %d."
         " hpcrun will use auto-detect ip-precision instead.", val);
<<<<<<< HEAD
    perf_util_set_max_precise_ip(attr);
  }
  // at the moment there is no way to be able to detect the highest
  // precise_ip. We just return 0 to ensure it works everywhere
  return 0;
=======
  }
  set_max_precise_ip(attr);

  return attr->precise_ip;
>>>>>>> b1e1657e
}



//----------------------------------------------------------
// returns the maximum sample rate of this node
// based on info provided by LINUX_PERF_EVENTS_MAX_RATE file
//----------------------------------------------------------
static int
perf_util_get_max_sample_rate()
{
  static int initialized = 0;
  static int max_sample_rate  = 300; // unless otherwise limited
  if (!initialized) {
    FILE *perf_rate_file = fopen(LINUX_PERF_EVENTS_MAX_RATE, "r");

    if (perf_rate_file != NULL) {
      fscanf(perf_rate_file, "%d", &max_sample_rate);
      fclose(perf_rate_file);
    }
    initialized = 1;
  }
  return max_sample_rate;
}


//----------------------------------------------------------
// testing perf availability
//----------------------------------------------------------
static int
perf_util_kernel_syms_avail()
{
  FILE *pe_paranoid = fopen(LINUX_PERF_EVENTS_FILE, "r");
  FILE *ksyms       = fopen(LINUX_KERNEL_SYMBOL_FILE, "r");

  int level         = 3; // default : no access to perf event

  if (ksyms != NULL && pe_paranoid != NULL) {
    fscanf(pe_paranoid, "%d", &level) ;
  }
  if (ksyms)       fclose(ksyms);
  if (pe_paranoid) fclose(pe_paranoid);

  return level;
}


/***
 * (1) ensure that the default rate for frequency-based sampling is below the maximum.
 * (2) if the environment variable HPCRUN_PERF_COUNT is set, use it to set the threshold
 */
static void
set_default_threshold()
{
  static int initialized = 0;

  if (!initialized) {
    int max_rate_m1 = perf_util_get_max_sample_rate() - 1;
    if (default_threshold.threshold_num > max_rate_m1) {
      default_threshold.threshold_num = max_rate_m1;
    }
    const char *val_str = getenv("HPCRUN_PERF_COUNT");
    if (val_str != NULL) {
      TMSG(LINUX_PERF, "HPCRUN_PERF_COUNT = %s", val_str);
      int res = hpcrun_extract_threshold(val_str, &default_threshold.threshold_num, max_rate_m1);
      if (res == 1) {
        default_threshold.threshold_type = PERIOD;
      }
    }
    initialized = 1;
  }
  TMSG(LINUX_PERF, "default threshold = %d", default_threshold.threshold_num);
}

/*************************************************************
 * Interface API
 **************************************************************/ 

//----------------------------------------------------------
// initialize perf_util. Need to be called as earliest as possible
//----------------------------------------------------------
void
perf_util_init()
{
  set_default_threshold();

  // perf_kernel_lm_id must be set for each process. here, we clear it 
  // because it is too early to allocate a load module. it will be set 
  // later, exactly once per process if ksym_status == PERF_AVAILABLE.
  perf_kernel_lm_id = 0; 

  // if kernel symbols are available, we will attempt to collect kernel
  // callchains and add them to our call paths

  ksym_status = PERF_UNAVAILABLE;

  // Conditions for the sample to include kernel if:
  // 1. kptr_restric   = 0    (zero)
  // 2. paranoid_level < 2    (zero or one)
  // 3. linux version  > 3.7

#if LINUX_VERSION_CODE >= KERNEL_VERSION(3,7,0)
  int level     = perf_util_kernel_syms_avail();
  int krestrict = perf_util_get_kptr_restrict();

  if (krestrict == 0 && (level == 0 || level == 1)) {
    ksym_status = PERF_AVAILABLE;
  }
#endif
}


//----------------------------------------------------------
// Interface to see if the kernel symbol is available
// this function caches the value so that we don't need
//   enquiry the same question all the time.
//----------------------------------------------------------
bool
perf_util_is_ksym_available()
{
  return (ksym_status == PERF_AVAILABLE);
}


//----------------------------------------------------------
// create a new event
//----------------------------------------------------------
long
perf_util_event_open(struct perf_event_attr *hw_event, pid_t pid,
         int cpu, int group_fd, unsigned long flags)
{
   int ret;

   ret = syscall(__NR_perf_event_open, hw_event, pid, cpu, group_fd, flags);
   return ret;
}


void
perf_util_get_default_threshold(struct event_threshold_s *threshold)
{
  threshold->threshold_num  = default_threshold.threshold_num;
  threshold->threshold_type = default_threshold.threshold_type;
}

#if KERNEL_SAMPLING_ENABLED
//----------------------------------------------------------
// extend a user-mode callchain with kernel frames (if any)
//----------------------------------------------------------
cct_node_t *
perf_util_add_kernel_callchain(
  cct_node_t *leaf,
  void *data_aux
)
{
  cct_node_t *parent = leaf;

  if (data_aux == NULL)  {
    return parent;
  }

  perf_mmap_data_t *data = (perf_mmap_data_t*) data_aux;
  if (data->nr > 0) {
    uint16_t kernel_lm_id = perf_get_kernel_lm_id();

    // bug #44 https://github.com/HPCToolkit/hpctoolkit/issues/44
    // if no kernel symbols are available, collapse the kernel call
    // chain into a single node
    if (perf_util_get_kptr_restrict() != 0) {
      return perf_insert_cct(kernel_lm_id, parent, 0);
    }

    // add kernel IPs to the call chain top down, which is the
    // reverse of the order in which they appear in ips[]
    for (int i = data->nr - 1; i > 0; i--) {
      parent = perf_insert_cct(kernel_lm_id, parent, data->ips[i]);
    }

    // check ip[0] before adding as it often seems seems to be anomalous
    if (data->ips[0] != anomalous_ip) {
      parent = perf_insert_cct(kernel_lm_id, parent, data->ips[0]);
    }
  }
  return parent;
}
#endif


/**
 * set precise_ip attribute to the max value
 *
 * TODO: this method only works on some platforms, and not
 *       general enough on all the platforms.
 */
u64
perf_util_set_max_precise_ip(struct perf_event_attr *attr)
{
  // start with the most restrict skid (3) then 2, 1 and 0
  // this is specified in perf_event_open man page
  // if there's a change in the specification, we need to change
  // this one too (unfortunately)
  for(int i=perf_skid_flavors-1; i>=0; i--) {
    attr->precise_ip = perf_skid_precision[i];

    // ask sys to "create" the event
    // it returns -1 if it fails.
    int ret = perf_util_event_open(attr,
        THREAD_SELF, CPU_ANY,
        GROUP_FD, PERF_FLAGS);
    if (ret >= 0) {
      close(ret);
      // just quit when the returned value is correct
      return i;
    }
  }
  return 0;
}

//----------------------------------------------------------
// generic default initialization for event attributes
// return true if the initialization is successful,
//   false otherwise.
//----------------------------------------------------------
int
perf_util_attr_init(
  struct perf_event_attr *attr,
  bool usePeriod, u64 threshold,
  u64  sampletype
)
{
  // by default, we always ask for sampling period information
  // some PMUs is sensitive to the sample type.
  // For instance, IDLE-CYCLES-BACKEND will fail if we set PERF_SAMPLE_ADDR.
  // By default, we need to initialize sample_type as minimal as possible.
  unsigned int sample_type = sampletype 
                             | PERF_SAMPLE_PERIOD | PERF_SAMPLE_TIME;

  attr->size   = sizeof(struct perf_event_attr); /* Size of attribute structure */
  attr->freq   = (usePeriod ? 0 : 1);

<<<<<<< HEAD
  attr->precise_ip = perf_util_get_precise_ip(attr);   /* the precision is either detected automatically
                                              as precise as possible or  on the user's variable.  */

=======
>>>>>>> b1e1657e
  attr->sample_period = threshold;          /* Period or frequency of sampling     */
  int max_sample_rate = perf_util_get_max_sample_rate();

  if (attr->freq == 1 && threshold >= max_sample_rate) {
    int our_rate = max_sample_rate - 1;
    EMSG("WARNING: Lowered specified sample rate %d to %d, below max sample rate of %d.",
          threshold, our_rate, max_sample_rate);
    attr->sample_period = our_rate;
  }

  attr->disabled      = 1;                 /* the counter will be enabled later  */
  attr->sample_type   = sample_type;

  attr->exclude_kernel = EXCLUDE;
  attr->exclude_hv     = EXCLUDE;

#if LINUX_VERSION_CODE >= KERNEL_VERSION(3,7,0)
  attr->exclude_callchain_user   = EXCLUDE_CALLCHAIN;
  attr->exclude_callchain_kernel = EXCLUDE_CALLCHAIN;
#endif

  if (perf_util_is_ksym_available()) {
    /* We have rights to record and interpret kernel callchains */
#if LINUX_VERSION_CODE >= KERNEL_VERSION(3,7,0)
    attr->sample_type             |= PERF_SAMPLE_CALLCHAIN;
    attr->exclude_callchain_kernel = INCLUDE_CALLCHAIN;
#endif
    attr->exclude_kernel           = INCLUDE;
  }
<<<<<<< HEAD
=======

  attr->precise_ip    = get_precise_ip(attr);   /* the precision is either detected automatically
                                              as precise as possible or  on the user's variable.  */

>>>>>>> b1e1657e
  return true;
}
<|MERGE_RESOLUTION|>--- conflicted
+++ resolved
@@ -293,18 +293,10 @@
     }
     EMSG("The kernel does not support the requested ip-precision: %d."
          " hpcrun will use auto-detect ip-precision instead.", val);
-<<<<<<< HEAD
-    perf_util_set_max_precise_ip(attr);
-  }
-  // at the moment there is no way to be able to detect the highest
-  // precise_ip. We just return 0 to ensure it works everywhere
-  return 0;
-=======
-  }
-  set_max_precise_ip(attr);
+  }
+  perf_util_set_max_precise_ip(attr);
 
   return attr->precise_ip;
->>>>>>> b1e1657e
 }
 
 
@@ -545,12 +537,6 @@
   attr->size   = sizeof(struct perf_event_attr); /* Size of attribute structure */
   attr->freq   = (usePeriod ? 0 : 1);
 
-<<<<<<< HEAD
-  attr->precise_ip = perf_util_get_precise_ip(attr);   /* the precision is either detected automatically
-                                              as precise as possible or  on the user's variable.  */
-
-=======
->>>>>>> b1e1657e
   attr->sample_period = threshold;          /* Period or frequency of sampling     */
   int max_sample_rate = perf_util_get_max_sample_rate();
 
@@ -580,12 +566,9 @@
 #endif
     attr->exclude_kernel           = INCLUDE;
   }
-<<<<<<< HEAD
-=======
-
-  attr->precise_ip    = get_precise_ip(attr);   /* the precision is either detected automatically
+
+  attr->precise_ip    = perf_util_get_precise_ip(attr);   /* the precision is either detected automatically
                                               as precise as possible or  on the user's variable.  */
 
->>>>>>> b1e1657e
   return true;
 }
