// -*-Mode: C++;-*- // technically C99

// * BeginRiceCopyright *****************************************************
//
// --------------------------------------------------------------------------
// Part of HPCToolkit (hpctoolkit.org)
//
// Information about sources of support for research and development of
// HPCToolkit is at 'hpctoolkit.org' and in 'README.Acknowledgments'.
// --------------------------------------------------------------------------
//
// Copyright ((c)) 2002-2018, Rice University
// All rights reserved.
//
// Redistribution and use in source and binary forms, with or without
// modification, are permitted provided that the following conditions are
// met:
//
// * Redistributions of source code must retain the above copyright
//   notice, this list of conditions and the following disclaimer.
//
// * Redistributions in binary form must reproduce the above copyright
//   notice, this list of conditions and the following disclaimer in the
//   documentation and/or other materials provided with the distribution.
//
// * Neither the name of Rice University (RICE) nor the names of its
//   contributors may be used to endorse or promote products derived from
//   this software without specific prior written permission.
//
// This software is provided by RICE and contributors "as is" and any
// express or implied warranties, including, but not limited to, the
// implied warranties of merchantability and fitness for a particular
// purpose are disclaimed. In no event shall RICE or contributors be
// liable for any direct, indirect, incidental, special, exemplary, or
// consequential damages (including, but not limited to, procurement of
// substitute goods or services; loss of use, data, or profits; or
// business interruption) however caused and on any theory of liability,
// whether in contract, strict liability, or tort (including negligence
// or otherwise) arising in any way out of the use of this software, even
// if advised of the possibility of such damage.
//
// ******************************************************* EndRiceCopyright *


/******************************************************************************
 * includes
 *****************************************************************************/

#include <linux/version.h>

/******************************************************************************
 * local includes
 *****************************************************************************/

#include <hpcrun/cct_insert_backtrace.h>
<<<<<<< HEAD
#include <hpcrun/utilities/tokenize.h>
=======
#include <lib/support-lean/OSUtil.h>     // hostid
>>>>>>> f0cb7ca8

#include <include/linux_info.h>
#include "perf-util.h"

// -----------------------------------------------------
// precise ip / skid options
// -----------------------------------------------------

// Possible value of precise ip:
//  0  SAMPLE_IP can have arbitrary skid.
//  1  SAMPLE_IP must have constant skid.
//  2  SAMPLE_IP requested to have 0 skid.
//  3  SAMPLE_IP must have 0 skid.
//  4  Detect automatically to have the most precise possible (default)
#define HPCRUN_OPTION_PRECISE_IP "HPCRUN_PRECISE_IP"

// default option for precise_ip: autodetect skid
#define PERF_EVENT_AUTODETECT_SKID    4

// constants of precise_ip (see the man page)
#define PERF_EVENT_SKID_ZERO_REQUIRED    3
#define PERF_EVENT_SKID_ZERO_REQUESTED   2
#define PERF_EVENT_SKID_CONSTANT         1
#define PERF_EVENT_SKID_ARBITRARY        0

<<<<<<< HEAD
#define HPCRUN_OPTION_PERF_COUNT "HPCRUN_PERF_COUNT"

// default the number of samples per second
// linux perf tool has default of 4000. It looks very high but
// visually the overhead is still small for them.
// however, for some machines, the overhead is significant, and
//  somehow it causes the kernel to adjust the period threshold to
//  less than 100.
// 300 samples per sec looks has relatively similar percentage
// with perf tool
#define DEFAULT_THRESHOLD  300
=======
#define MAX_BUFFER_LINUX_KERNEL 128

>>>>>>> f0cb7ca8

//******************************************************************************
// constants
//******************************************************************************

// ordered in increasing precision
const int perf_skid_precision[] = {
  PERF_EVENT_SKID_ARBITRARY,
  PERF_EVENT_SKID_CONSTANT,
  PERF_EVENT_SKID_ZERO_REQUESTED,
  PERF_EVENT_SKID_ZERO_REQUIRED
};

const int perf_skid_flavors = sizeof(perf_skid_precision)/sizeof(int);


//******************************************************************************
// typedef, structure or enum
//******************************************************************************


//******************************************************************************
// local variables
//******************************************************************************

static uint16_t perf_kernel_lm_id = 0;

static spinlock_t perf_lock = SPINLOCK_UNLOCKED;

static enum perf_ksym_e ksym_status = PERF_UNDEFINED;


//******************************************************************************
// forward declaration
//******************************************************************************



//******************************************************************************
// implementation
//******************************************************************************

<<<<<<< HEAD
=======
static cct_node_t *
perf_insert_cct(uint16_t lm_id, cct_node_t *parent, u64 ip)
{
  ip_normalized_t npc;
  cct_addr_t frm      = { .ip_norm = npc };

  memset(&npc, 0, sizeof(ip_normalized_t));
  npc.lm_id = lm_id;
  npc.lm_ip = ip;

  memset(&frm, 0, sizeof(cct_addr_t));
  frm.ip_norm = npc;

  return hpcrun_cct_insert_addr(parent, &frm);
}


/***
 * retrieve the value of kptr_restrict
 */
static int
perf_util_get_kptr_restrict()
{
  static int privilege = -1;

  if (privilege >= 0)
    return privilege;

  FILE *fp = fopen(LINUX_KERNEL_KPTR_RESTICT, "r");
  if (fp != NULL) {
    fscanf(fp, "%d", &privilege);
    fclose(fp);
  }
  return privilege;
}

static uint16_t 
perf_get_kernel_lm_id() 
{
  if (ksym_status == PERF_AVAILABLE && perf_kernel_lm_id == 0) {
    // ensure that this is initialized only once per process
    spinlock_lock(&perf_lock);
    if (perf_kernel_lm_id == 0) {

      // in case of kptr_restrict = 0, we want to copy kernel symbol for each node
      // if the value of kptr_restric != 0, all nodes has <vmlinux> module, and
      //   all calls to the kernel will be from address zero

      if (perf_util_get_kptr_restrict() == 0) {

        char buffer[MAX_BUFFER_LINUX_KERNEL];
        OSUtil_setCustomKernelNameWrap(buffer, MAX_BUFFER_LINUX_KERNEL);
        perf_kernel_lm_id = hpcrun_loadModule_add(buffer);

      } else {
        perf_kernel_lm_id = hpcrun_loadModule_add(LINUX_KERNEL_NAME);

      }
    }
    spinlock_unlock(&perf_lock);
  }
  return perf_kernel_lm_id;
}



//----------------------------------------------------------
// extend a user-mode callchain with kernel frames (if any)
//----------------------------------------------------------
static cct_node_t *
perf_add_kernel_callchain(
  cct_node_t *leaf, void *data_aux
)
{
  cct_node_t *parent = leaf;
  
  if (data_aux == NULL)  {
    return parent;
  }


  perf_mmap_data_t *data = (perf_mmap_data_t*) data_aux;
  if (data->nr > 0) {

    // bug #44 https://github.com/HPCToolkit/hpctoolkit/issues/44
    // if we have call chain from the kernel, but no kernel symbol address available,
    // we collapse all kernel call chains into a single node
    if (perf_util_get_kptr_restrict() != 0) {
      return perf_insert_cct(perf_get_kernel_lm_id(), parent, 0);
    }
>>>>>>> f0cb7ca8

    // add kernel IPs to the call chain top down, which is the 
    // reverse of the order in which they appear in ips
    for (int i = data->nr - 1; i >= 0; i--) {
      parent = perf_insert_cct(perf_get_kernel_lm_id(), parent, data->ips[i]);
    }
  }
  return parent;
}

uint16_t
get_perf_kernel_lm_id()
{
  return perf_kernel_lm_id;
}

/*
 * get int long value of variable environment.
 * If the variable is not set, return the default value 
 */
static long
getEnvLong(const char *env_var, long default_value)
{
  const char *str_val= getenv(env_var);

  if (str_val) {
    char *end_ptr;
    long val = strtol( str_val, &end_ptr, 10 );
    if ( end_ptr != env_var && (val < LONG_MAX && val > LONG_MIN) ) {
      return val;
    }
  }
  // invalid value
  return default_value;
}


//----------------------------------------------------------
// find the best precise ip value in this platform
// @param current perf event attribute. This attribute can be
//    updated for the default precise ip.
// @return the assigned precise ip 
//----------------------------------------------------------
<<<<<<< HEAD
u64
=======
static u64
>>>>>>> f0cb7ca8
get_precise_ip(struct perf_event_attr *attr)
{
  static int precise_ip = -1;

  // check if already computed
  if (precise_ip >= 0)
    return precise_ip;

  // check if user wants a specific ip-precision
  int val = getEnvLong(HPCRUN_OPTION_PRECISE_IP, PERF_EVENT_AUTODETECT_SKID);
  if (val >= PERF_EVENT_SKID_ARBITRARY && val <= PERF_EVENT_SKID_ZERO_REQUIRED)
  {
    attr->precise_ip = val;

    // check the validity of the requested precision
    // if it returns -1 we need to use our own auto-detect precision
<<<<<<< HEAD
    int ret = perf_event_open(attr,
=======
    int ret = perf_util_event_open(attr,
>>>>>>> f0cb7ca8
            THREAD_SELF, CPU_ANY,
            GROUP_FD, PERF_FLAGS);
    if (ret >= 0) {
      precise_ip = val;
      return precise_ip;
    }
    EMSG("The kernel does not support the requested ip-precision: %d."
         " hpcrun will use auto-detect ip-precision instead.", val);
  }

  // start with the most restrict skid (3) then 2, 1 and 0
  // this is specified in perf_event_open man page
  // if there's a change in the specification, we need to change
  // this one too (unfortunately)
  for(int i=perf_skid_flavors-1; i>=0; i--) {
    attr->precise_ip = perf_skid_precision[i];

    // ask sys to "create" the event
    // it returns -1 if it fails.
<<<<<<< HEAD
    int ret = perf_event_open(attr,
=======
    int ret = perf_util_event_open(attr,
>>>>>>> f0cb7ca8
            THREAD_SELF, CPU_ANY,
            GROUP_FD, PERF_FLAGS);
    if (ret >= 0) {
      close(ret);
      precise_ip = i;
      // just quit when the returned value is correct
      return i;
    }
  }
  precise_ip = 0;
  return precise_ip;
}


//----------------------------------------------------------
// predicates that test perf availability
//----------------------------------------------------------

int
perf_util_get_paranoid_level()
{
  FILE *pe_paranoid = fopen(LINUX_PERF_EVENTS_FILE, "r");
  int level         = 3; // default : no access to perf event

  if (pe_paranoid != NULL) {
    fscanf(pe_paranoid, "%d", &level) ;
  }
  if (pe_paranoid)
    fclose(pe_paranoid);

  return level;
}


//----------------------------------------------------------
// returns the maximum sample rate of this node
// based on info provided by LINUX_PERF_EVENTS_MAX_RATE file
//----------------------------------------------------------
int
perf_util_get_max_sample_rate()
{
  static int initialized = 0;
  static int max_sample_rate  = 300; // unless otherwise limited
  if (!initialized) {
    FILE *perf_rate_file = fopen(LINUX_PERF_EVENTS_MAX_RATE, "r");

    if (perf_rate_file != NULL) {
      fscanf(perf_rate_file, "%d", &max_sample_rate);
      fclose(perf_rate_file);
    }
    initialized = 1;
  }
  return max_sample_rate;
}


//----------------------------------------------------------
// testing perf availability
//----------------------------------------------------------
static int
perf_util_kernel_syms_avail()
{
  FILE *pe_paranoid = fopen(LINUX_PERF_EVENTS_FILE, "r");
  FILE *ksyms       = fopen(LINUX_KERNEL_SYMBOL_FILE, "r");

  int level         = 3; // default : no access to perf event

  if (ksyms != NULL && pe_paranoid != NULL) {
    fscanf(pe_paranoid, "%d", &level) ;
  }
  if (ksyms)       fclose(ksyms);
  if (pe_paranoid) fclose(pe_paranoid);

  return level;
}



/*************************************************************
 * Interface API
 **************************************************************/ 

//----------------------------------------------------------
// initialize perf_util. Need to be called as earliest as possible
//----------------------------------------------------------
void
perf_util_init()
{
  // perf_kernel_lm_id must be set for each process. here, we clear it 
  // because it is too early to allocate a load module. it will be set 
  // later, exactly once per process if ksym_status == PERF_AVAILABLE.
  perf_kernel_lm_id = 0; 

  // if kernel symbols are available, we will attempt to collect kernel
  // callchains and add them to our call paths

  ksym_status = PERF_UNAVAILABLE;

<<<<<<< HEAD
    if (level == 0 || level == 1) {
      perf_kernel_lm_id = hpcrun_loadModule_add(LINUX_KERNEL_NAME);
      ksym_status = PERF_AVAILABLE;
    } else {
    	ksym_status = PERF_UNAVAILABLE;
    }
=======
  // Conditions for the sample to include kernel if:
  // 1. kptr_restric   = 0    (zero)
  // 2. paranoid_level < 2    (zero or one)
  // 3. linux version  > 3.7

#if LINUX_VERSION_CODE >= KERNEL_VERSION(3,7,0)
  int level     = perf_util_kernel_syms_avail();
  int krestrict = perf_util_get_kptr_restrict();

  if (krestrict == 0 && (level == 0 || level == 1)) {
    hpcrun_kernel_callpath_register(perf_add_kernel_callchain);
    ksym_status = PERF_AVAILABLE;
>>>>>>> f0cb7ca8
  }
#endif
}


//----------------------------------------------------------
// Interface to see if the kernel symbol is available
// this function caches the value so that we don't need
//   enquiry the same question all the time.
//----------------------------------------------------------
bool
perf_util_is_ksym_available()
{
  return (ksym_status == PERF_AVAILABLE);
}


//----------------------------------------------------------
// create a new event
//----------------------------------------------------------
long
perf_util_event_open(struct perf_event_attr *hw_event, pid_t pid,
         int cpu, int group_fd, unsigned long flags)
{
   int ret;

   ret = syscall(__NR_perf_event_open, hw_event, pid, cpu, group_fd, flags);
   return ret;
}


/***
 * get the default event count threshold by looking from the environment variable
 * (HPCRUN_PERF_COUNT) set by hpcrun when user specifies -c option
 */
struct event_threshold_s
init_default_count()
{
  static struct event_threshold_s default_threshold = {.threshold_num=0, .threshold_type=FREQUENCY};
  if (default_threshold.threshold_num > 0)
    return default_threshold;

  const char *str_val= getenv(HPCRUN_OPTION_PERF_COUNT);
  if (str_val == NULL) {
    default_threshold.threshold_num = DEFAULT_THRESHOLD;
    return default_threshold;
  }

  int res = hpcrun_extract_threshold(str_val, &default_threshold.threshold_num, DEFAULT_THRESHOLD);
  if (res == 1)
    default_threshold.threshold_type = PERIOD;

  return default_threshold;
}



//----------------------------------------------------------
// generic default initialization for event attributes
// return true if the initialization is successful,
//   false otherwise.
//----------------------------------------------------------
int
<<<<<<< HEAD
perf_attr_init(
=======
perf_util_attr_init(
>>>>>>> f0cb7ca8
  struct perf_event_attr *attr,
  bool usePeriod, u64 threshold,
  u64  sampletype
)
{
  // by default, we always ask for sampling period information
  // some PMUs is sensitive to the sample type.
  // For instance, IDLE-CYCLES-BACKEND will fail if we set PERF_SAMPLE_ADDR.
  // By default, we need to initialize sample_type as minimal as possible.
  unsigned int sample_type = sampletype 
<<<<<<< HEAD
                             | PERF_SAMPLE_PERIOD | PERF_SAMPLE_TIME 
                             | PERF_SAMPLE_IP     | PERF_SAMPLE_ADDR 
                             | PERF_SAMPLE_CPU    | PERF_SAMPLE_TID;
=======
                             | PERF_SAMPLE_PERIOD | PERF_SAMPLE_TIME;
>>>>>>> f0cb7ca8

  attr->size   = sizeof(struct perf_event_attr); /* Size of attribute structure */
  attr->freq   = (usePeriod ? 0 : 1);

  attr->sample_period = threshold;          /* Period or frequency of sampling     */
  int max_sample_rate = perf_util_get_max_sample_rate();

  if (attr->freq == 1 && threshold >= max_sample_rate) {
    int our_rate = max_sample_rate - 1;
    EMSG("WARNING: Lowered specified sample rate %d to %d, below max sample rate of %d.",
          threshold, our_rate, max_sample_rate);
    attr->sample_period = our_rate;
  }

  attr->disabled      = 1;                 /* the counter will be enabled later  */
  attr->sample_type   = sample_type;

#if LINUX_VERSION_CODE >= KERNEL_VERSION(3,7,0)
  attr->exclude_callchain_user   = EXCLUDE_CALLCHAIN;
  attr->exclude_callchain_kernel = EXCLUDE_CALLCHAIN;
#endif

  attr->exclude_kernel = EXCLUDE;
  attr->exclude_hv     = EXCLUDE;

  if (perf_util_is_ksym_available()) {
    /* We have rights to record and interpret kernel callchains */
#if LINUX_VERSION_CODE >= KERNEL_VERSION(3,7,0)
    attr->sample_type             |= PERF_SAMPLE_CALLCHAIN;
    attr->exclude_callchain_kernel = INCLUDE_CALLCHAIN;
#endif
    attr->exclude_kernel           = INCLUDE;
  }
<<<<<<< HEAD
=======

>>>>>>> f0cb7ca8
  attr->precise_ip    = get_precise_ip(attr);   /* the precision is either detected automatically
                                              as precise as possible or  on the user's variable.  */
  return true;
}
<|MERGE_RESOLUTION|>--- conflicted
+++ resolved
@@ -53,11 +53,7 @@
  *****************************************************************************/
 
 #include <hpcrun/cct_insert_backtrace.h>
-<<<<<<< HEAD
-#include <hpcrun/utilities/tokenize.h>
-=======
 #include <lib/support-lean/OSUtil.h>     // hostid
->>>>>>> f0cb7ca8
 
 #include <include/linux_info.h>
 #include "perf-util.h"
@@ -83,7 +79,6 @@
 #define PERF_EVENT_SKID_CONSTANT         1
 #define PERF_EVENT_SKID_ARBITRARY        0
 
-<<<<<<< HEAD
 #define HPCRUN_OPTION_PERF_COUNT "HPCRUN_PERF_COUNT"
 
 // default the number of samples per second
@@ -95,10 +90,8 @@
 // 300 samples per sec looks has relatively similar percentage
 // with perf tool
 #define DEFAULT_THRESHOLD  300
-=======
 #define MAX_BUFFER_LINUX_KERNEL 128
 
->>>>>>> f0cb7ca8
 
 //******************************************************************************
 // constants
@@ -130,6 +123,8 @@
 
 static enum perf_ksym_e ksym_status = PERF_UNDEFINED;
 
+static struct event_threshold_s default_threshold = {DEFAULT_THRESHOLD, FREQUENCY};
+
 
 //******************************************************************************
 // forward declaration
@@ -141,13 +136,11 @@
 // implementation
 //******************************************************************************
 
-<<<<<<< HEAD
-=======
 static cct_node_t *
 perf_insert_cct(uint16_t lm_id, cct_node_t *parent, u64 ip)
 {
   ip_normalized_t npc;
-  cct_addr_t frm      = { .ip_norm = npc };
+  cct_addr_t frm;
 
   memset(&npc, 0, sizeof(ip_normalized_t));
   npc.lm_id = lm_id;
@@ -212,8 +205,8 @@
 //----------------------------------------------------------
 // extend a user-mode callchain with kernel frames (if any)
 //----------------------------------------------------------
-static cct_node_t *
-perf_add_kernel_callchain(
+cct_node_t *
+perf_util_add_kernel_callchain(
   cct_node_t *leaf, void *data_aux
 )
 {
@@ -233,7 +226,6 @@
     if (perf_util_get_kptr_restrict() != 0) {
       return perf_insert_cct(perf_get_kernel_lm_id(), parent, 0);
     }
->>>>>>> f0cb7ca8
 
     // add kernel IPs to the call chain top down, which is the 
     // reverse of the order in which they appear in ips
@@ -277,11 +269,7 @@
 //    updated for the default precise ip.
 // @return the assigned precise ip 
 //----------------------------------------------------------
-<<<<<<< HEAD
-u64
-=======
 static u64
->>>>>>> f0cb7ca8
 get_precise_ip(struct perf_event_attr *attr)
 {
   static int precise_ip = -1;
@@ -298,11 +286,7 @@
 
     // check the validity of the requested precision
     // if it returns -1 we need to use our own auto-detect precision
-<<<<<<< HEAD
-    int ret = perf_event_open(attr,
-=======
     int ret = perf_util_event_open(attr,
->>>>>>> f0cb7ca8
             THREAD_SELF, CPU_ANY,
             GROUP_FD, PERF_FLAGS);
     if (ret >= 0) {
@@ -322,11 +306,7 @@
 
     // ask sys to "create" the event
     // it returns -1 if it fails.
-<<<<<<< HEAD
-    int ret = perf_event_open(attr,
-=======
     int ret = perf_util_event_open(attr,
->>>>>>> f0cb7ca8
             THREAD_SELF, CPU_ANY,
             GROUP_FD, PERF_FLAGS);
     if (ret >= 0) {
@@ -404,6 +384,32 @@
 }
 
 
+/***
+ * (1) ensure that the default rate for frequency-based sampling is below the maximum.
+ * (2) if the environment variable HPCRUN_PERF_COUNT is set, use it to set the threshold
+ */
+static void
+set_default_threshold()
+{
+  static int initialized = 0;
+
+  if (!initialized) {
+    int max_rate_m1 = perf_util_get_max_sample_rate() - 1;
+    if (default_threshold.threshold_num > max_rate_m1) {
+      default_threshold.threshold_num = max_rate_m1;
+    }
+    const char *val_str = getenv("HPCRUN_PERF_COUNT");
+    if (val_str != NULL) {
+      TMSG(LINUX_PERF, "HPCRUN_PERF_COUNT = %s", val_str);
+      int res = hpcrun_extract_threshold(val_str, &default_threshold.threshold_num, max_rate_m1);
+      if (res == 1) {
+        default_threshold.threshold_type = PERIOD;
+      }
+    }
+    initialized = 1;
+  }
+  TMSG(LINUX_PERF, "default threshold = %d", default_threshold.threshold_num);
+}
 
 /*************************************************************
  * Interface API
@@ -415,6 +421,8 @@
 void
 perf_util_init()
 {
+  set_default_threshold();
+
   // perf_kernel_lm_id must be set for each process. here, we clear it 
   // because it is too early to allocate a load module. it will be set 
   // later, exactly once per process if ksym_status == PERF_AVAILABLE.
@@ -425,14 +433,6 @@
 
   ksym_status = PERF_UNAVAILABLE;
 
-<<<<<<< HEAD
-    if (level == 0 || level == 1) {
-      perf_kernel_lm_id = hpcrun_loadModule_add(LINUX_KERNEL_NAME);
-      ksym_status = PERF_AVAILABLE;
-    } else {
-    	ksym_status = PERF_UNAVAILABLE;
-    }
-=======
   // Conditions for the sample to include kernel if:
   // 1. kptr_restric   = 0    (zero)
   // 2. paranoid_level < 2    (zero or one)
@@ -443,9 +443,8 @@
   int krestrict = perf_util_get_kptr_restrict();
 
   if (krestrict == 0 && (level == 0 || level == 1)) {
-    hpcrun_kernel_callpath_register(perf_add_kernel_callchain);
+    hpcrun_kernel_callpath_register(perf_util_add_kernel_callchain);
     ksym_status = PERF_AVAILABLE;
->>>>>>> f0cb7ca8
   }
 #endif
 }
@@ -477,30 +476,12 @@
 }
 
 
-/***
- * get the default event count threshold by looking from the environment variable
- * (HPCRUN_PERF_COUNT) set by hpcrun when user specifies -c option
- */
-struct event_threshold_s
-init_default_count()
-{
-  static struct event_threshold_s default_threshold = {.threshold_num=0, .threshold_type=FREQUENCY};
-  if (default_threshold.threshold_num > 0)
-    return default_threshold;
-
-  const char *str_val= getenv(HPCRUN_OPTION_PERF_COUNT);
-  if (str_val == NULL) {
-    default_threshold.threshold_num = DEFAULT_THRESHOLD;
-    return default_threshold;
-  }
-
-  int res = hpcrun_extract_threshold(str_val, &default_threshold.threshold_num, DEFAULT_THRESHOLD);
-  if (res == 1)
-    default_threshold.threshold_type = PERIOD;
-
-  return default_threshold;
-}
-
+void
+perf_util_get_default_threshold(struct event_threshold_s *threshold)
+{
+  threshold->threshold_num  = default_threshold.threshold_num;
+  threshold->threshold_type = default_threshold.threshold_type;
+}
 
 
 //----------------------------------------------------------
@@ -509,11 +490,7 @@
 //   false otherwise.
 //----------------------------------------------------------
 int
-<<<<<<< HEAD
-perf_attr_init(
-=======
 perf_util_attr_init(
->>>>>>> f0cb7ca8
   struct perf_event_attr *attr,
   bool usePeriod, u64 threshold,
   u64  sampletype
@@ -524,13 +501,7 @@
   // For instance, IDLE-CYCLES-BACKEND will fail if we set PERF_SAMPLE_ADDR.
   // By default, we need to initialize sample_type as minimal as possible.
   unsigned int sample_type = sampletype 
-<<<<<<< HEAD
-                             | PERF_SAMPLE_PERIOD | PERF_SAMPLE_TIME 
-                             | PERF_SAMPLE_IP     | PERF_SAMPLE_ADDR 
-                             | PERF_SAMPLE_CPU    | PERF_SAMPLE_TID;
-=======
                              | PERF_SAMPLE_PERIOD | PERF_SAMPLE_TIME;
->>>>>>> f0cb7ca8
 
   attr->size   = sizeof(struct perf_event_attr); /* Size of attribute structure */
   attr->freq   = (usePeriod ? 0 : 1);
@@ -564,10 +535,6 @@
 #endif
     attr->exclude_kernel           = INCLUDE;
   }
-<<<<<<< HEAD
-=======
-
->>>>>>> f0cb7ca8
   attr->precise_ip    = get_precise_ip(attr);   /* the precision is either detected automatically
                                               as precise as possible or  on the user's variable.  */
   return true;
