--- conflicted
+++ resolved
@@ -210,15 +210,10 @@
  * - blocking time metric to store the time spent in the kernel
  * - context switch metric to store the number of context switches
  ****************************************************************/
-<<<<<<< HEAD
 static int
-register_blocking(sample_source_t *self,
+register_blocking(sample_source_t *self, kind_info_t *kb_kind, 
                   event_custom_t *event,
                   struct event_threshold_s *period)
-=======
-static void
-register_blocking(kind_info_t *kb_kind, event_info_t *event_desc)
->>>>>>> 69000245
 {
   event_info_t *event_info = (event_info_t*) hpcrun_malloc(sizeof(event_info_t));
   if (event_info == NULL)
@@ -229,43 +224,21 @@
   // ------------------------------------------
   // create metric to compute blocking time
   // ------------------------------------------
-<<<<<<< HEAD
   event_info->metric_custom = event;
   event_info->id            = EVNAME_KERNEL_BLOCK;
 
-  metric_blocking_index= hpcrun_new_metric();
-  hpcrun_set_metric_info_and_period(
-      metric_blocking_index, EVNAME_KERNEL_BLOCK,
-      MetricFlags_ValFmt_Int, 1 /* period */, metric_property_none);
-
-  // ------------------------------------------
-  // create metric to store context switches
-  // ------------------------------------------
-  int metric_cs     = hpcrun_new_metric();
-  hpcrun_set_metric_info_and_period(
-                         metric_cs, EVNAME_CONTEXT_SWITCHES,
-                         MetricFlags_ValFmt_Real, 1 /* period*/, metric_property_none);
-=======
-  event_desc->metric_custom->metric_index = 
+  metric_blocking_index = 
     hpcrun_set_new_metric_info_and_period(
       kb_kind, EVNAME_KERNEL_BLOCK,
       MetricFlags_ValFmt_Int, 1 /* period */, metric_property_none);
 
-  event_desc->metric_custom->metric_desc = 
-    hpcrun_id2metric_linked(event_desc->metric_custom->metric_index);  
-
-  metric_blocking_index = event_desc->metric_custom->metric_index;
   // ------------------------------------------
   // create metric to store context switches
   // ------------------------------------------
-  event_desc->hpcrun_metric_id = 
+   int metric_cs = 
     hpcrun_set_new_metric_info_and_period(
       kb_kind, EVNAME_CONTEXT_SWITCHES,
       MetricFlags_ValFmt_Real, 1 /* period*/, metric_property_none);
->>>>>>> 69000245
-
-  event_desc->metric_desc = 
-    hpcrun_id2metric_linked(event_desc->hpcrun_metric_id); 
 
   // ------------------------------------------
   // set context switch event description to be used when creating
@@ -288,7 +261,6 @@
 
   event_info->attr.context_switch = 1;
   event_info->attr.sample_id_all  = 1;
-
 
   METHOD_CALL(self, store_event_and_info,
                           attr->config, 1, metric_cs, event_info);;
