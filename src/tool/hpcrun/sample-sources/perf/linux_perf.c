--- conflicted
+++ resolved
@@ -561,14 +561,10 @@
         (hpcrun_metricVal_t) {.r=counter},
         0/*skipInner*/, 0/*isSync*/, &info);
 
-<<<<<<< HEAD
-  return 1;
-=======
-  blame_shift_apply(current->event->metric, sv->sample_node, 
+  blame_shift_apply(metric, sv->sample_node, 
                     counter /*metricIncr*/);
 
   return sv;
->>>>>>> b1e1657e
 }
 
 /**
