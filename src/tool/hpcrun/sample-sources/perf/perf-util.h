// -*-Mode: C++;-*- // technically C99

// * BeginRiceCopyright *****************************************************
//
// $HeadURL$
// $Id$
//
// --------------------------------------------------------------------------
// Part of HPCToolkit (hpctoolkit.org)
//
// Information about sources of support for research and development of
// HPCToolkit is at 'hpctoolkit.org' and in 'README.Acknowledgments'.
// --------------------------------------------------------------------------
//
// Copyright ((c)) 2002-2018, Rice University
// All rights reserved.
//
// Redistribution and use in source and binary forms, with or without
// modification, are permitted provided that the following conditions are
// met:
//
// * Redistributions of source code must retain the above copyright
//   notice, this list of conditions and the following disclaimer.
//
// * Redistributions in binary form must reproduce the above copyright
//   notice, this list of conditions and the following disclaimer in the
//   documentation and/or other materials provided with the distribution.
//
// * Neither the name of Rice University (RICE) nor the names of its
//   contributors may be used to endorse or promote products derived from
//   this software without specific prior written permission.
//
// This software is provided by RICE and contributors "as is" and any
// express or implied warranties, including, but not limited to, the
// implied warranties of merchantability and fitness for a particular
// purpose are disclaimed. In no event shall RICE or contributors be

#ifndef __PERF_UTIL_H__
#define __PERF_UTIL_H__

#include <sys/syscall.h> 

#include <unistd.h>
#include <linux/types.h>
#include <linux/perf_event.h>

#include <lib/prof-lean/hpcrun-fmt.h>
#include <sample_event.h>

#include "perf_constants.h"
#include "event_custom.h"

/******************************************************************************
 * macros
 *****************************************************************************/

<<<<<<< HEAD
=======
#define THREAD_SELF     0
#define CPU_ANY        -1
#define GROUP_FD       -1
#define PERF_FLAGS      0
#define PERF_REQUEST_0_SKID      2
#define PERF_WAKEUP_EACH_SAMPLE  1

#define EXCLUDE    1
#define INCLUDE    0

#define EXCLUDE_CALLCHAIN EXCLUDE
#define INCLUDE_CALLCHAIN INCLUDE

#ifndef HPCRUN_DEFAULT_SAMPLE_RATE
#define HPCRUN_DEFAULT_SAMPLE_RATE	  300
#endif

#ifndef u32
typedef __u32 u32;
#endif


#ifndef u64
typedef __u64 u64;
#endif
>>>>>>> 34ebd05a

// the number of maximum frames (call chains) 
// For kernel only call chain, I think 32 is a good number.
// If we include user call chains, it should be bigger than that.
#define MAX_CALLCHAIN_FRAMES 32

// data from perf's mmap. See perf_event_open man page
typedef struct perf_mmap_data_s {
  struct perf_event_header header;
  u64    sample_id;  /* if PERF_SAMPLE_IDENTIFIER */
  u64    ip;         /* if PERF_SAMPLE_IP */
  u32    pid, tid;   /* if PERF_SAMPLE_TID */
  u64    time;       /* if PERF_SAMPLE_TIME */
  u64    addr;       /* if PERF_SAMPLE_ADDR */
  u64    id;         /* if PERF_SAMPLE_ID */
  u64    stream_id;  /* if PERF_SAMPLE_STREAM_ID */
  u32    cpu, res;   /* if PERF_SAMPLE_CPU */
  u64    period;     /* if PERF_SAMPLE_PERIOD */
                     /* if PERF_SAMPLE_READ */
  u64    nr;         /* if PERF_SAMPLE_CALLCHAIN */
  u64    ips[MAX_CALLCHAIN_FRAMES];       /* if PERF_SAMPLE_CALLCHAIN */
  u32    size;       /* if PERF_SAMPLE_RAW */
  char   *data;      /* if PERF_SAMPLE_RAW */
  /* if PERF_SAMPLE_BRANCH_STACK */
  
                     /* if PERF_SAMPLE_BRANCH_STACK */
  u64    abi;        /* if PERF_SAMPLE_REGS_USER */
  u64    *regs;
                     /* if PERF_SAMPLE_REGS_USER */
  u64    stack_size;             /* if PERF_SAMPLE_STACK_USER */
  char   *stack_data; /* if PERF_SAMPLE_STACK_USER */
  u64    stack_dyn_size;         /* if PERF_SAMPLE_STACK_USER &&
                                     size != 0 */
  u64    weight;     /* if PERF_SAMPLE_WEIGHT */
  u64    data_src;   /* if PERF_SAMPLE_DATA_SRC */
  u64    transaction;/* if PERF_SAMPLE_TRANSACTION */
  u64    intr_abi;        /* if PERF_SAMPLE_REGS_INTR */
  u64    *intr_regs;
                     /* if PERF_SAMPLE_REGS_INTR */

  // header information in the buffer
  u32   header_misc; /* information about the sample */
  u32   header_type; /* either sample record or other */

  // only for PERF_RECORD_SWITCH
  u64 	context_switch_time;

} perf_mmap_data_t;


// --------------------------------------------------------------
// main data structure to store the information of an event.
// this structure is designed to be created once during the initialization.
// this code doesn't work if the number of events change dynamically.
// --------------------------------------------------------------
typedef struct event_info_s {
  int    id;
  struct perf_event_attr attr; // the event attribute
  int    metric;               // metric ID of the event (raw counter)
  metric_desc_t *metric_desc;  // pointer on hpcrun metric descriptor

  // predefined metric
  event_custom_t *metric_custom;	// pointer to the predefined metric

} event_info_t;


typedef struct perf_event_mmap_page pe_mmap_t;


// --------------------------------------------------------------
// data perf event per thread per event
// this data is designed to be used within a thread
// --------------------------------------------------------------
typedef struct event_thread_s {

  pe_mmap_t    *mmap;  // mmap buffer
  int          fd;     // file descriptor of the event
  event_info_t *event; // pointer to main event description

} event_thread_t;


// calling perf event open system call
long
perf_util_event_open(struct perf_event_attr *hw_event, pid_t pid,
         int cpu, int group_fd, unsigned long flags);


void
perf_util_init();

int
perf_util_attr_init(
  char *event_name,
  struct perf_event_attr *attr,
  bool usePeriod, u64 threshold,
  u64  sampletype
);

bool
perf_util_is_ksym_available();

int
perf_util_get_paranoid_level();

int
perf_util_get_max_sample_rate();

int
perf_util_check_precise_ip_suffix(char *event);

#endif<|MERGE_RESOLUTION|>--- conflicted
+++ resolved
@@ -54,34 +54,7 @@
  * macros
  *****************************************************************************/
 
-<<<<<<< HEAD
-=======
-#define THREAD_SELF     0
-#define CPU_ANY        -1
-#define GROUP_FD       -1
-#define PERF_FLAGS      0
-#define PERF_REQUEST_0_SKID      2
-#define PERF_WAKEUP_EACH_SAMPLE  1
 
-#define EXCLUDE    1
-#define INCLUDE    0
-
-#define EXCLUDE_CALLCHAIN EXCLUDE
-#define INCLUDE_CALLCHAIN INCLUDE
-
-#ifndef HPCRUN_DEFAULT_SAMPLE_RATE
-#define HPCRUN_DEFAULT_SAMPLE_RATE	  300
-#endif
-
-#ifndef u32
-typedef __u32 u32;
-#endif
-
-
-#ifndef u64
-typedef __u64 u64;
-#endif
->>>>>>> 34ebd05a
 
 // the number of maximum frames (call chains) 
 // For kernel only call chain, I think 32 is a good number.
