--- conflicted
+++ resolved
@@ -152,11 +152,7 @@
   metric_desc_t *metric_desc;  // pointer on hpcrun metric descriptor
 
   // predefined metric
-<<<<<<< HEAD
   struct event_custom_s *metric_custom;	// pointer to the predefined metric
-=======
-  event_custom_t *metric_custom;	// pointer to the predefined metric
->>>>>>> f0cb7ca8
 
 } event_info_t;
 
@@ -182,8 +178,6 @@
 // API
 // --------------------------------------------------------------------
 
-// get the default threshold
-struct event_threshold_s init_default_count();
 
 // returns the id of kernel load module
 uint16_t get_perf_kernel_lm_id();
@@ -198,20 +192,12 @@
 perf_util_init();
 
 int
-<<<<<<< HEAD
-perf_attr_init(
-=======
 perf_util_attr_init(
->>>>>>> f0cb7ca8
   struct perf_event_attr *attr,
   bool usePeriod, u64 threshold,
   u64  sampletype
 );
 
-<<<<<<< HEAD
-u64 get_precise_ip(struct perf_event_attr *attr);
-
-=======
 bool
 perf_util_is_ksym_available();
 
@@ -220,5 +206,11 @@
 
 int
 perf_util_get_max_sample_rate();
->>>>>>> f0cb7ca8
+
+cct_node_t *
+perf_util_add_kernel_callchain( cct_node_t *leaf, void *data_aux);
+
+void
+perf_util_get_default_threshold(struct event_threshold_s *threshold);
+
 #endif