// -*-Mode: C++;-*- // technically C99

// * BeginRiceCopyright *****************************************************
//
// --------------------------------------------------------------------------
// Part of HPCToolkit (hpctoolkit.org)
//
// Information about sources of support for research and development of
// HPCToolkit is at 'hpctoolkit.org' and in 'README.Acknowledgments'.
// --------------------------------------------------------------------------
//
// Copyright ((c)) 2002-2018, Rice University
// All rights reserved.
//
// Redistribution and use in source and binary forms, with or without
// modification, are permitted provided that the following conditions are
// met:
//
// * Redistributions of source code must retain the above copyright
//   notice, this list of conditions and the following disclaimer.
//
// * Redistributions in binary form must reproduce the above copyright
//   notice, this list of conditions and the following disclaimer in the
//   documentation and/or other materials provided with the distribution.
//
// * Neither the name of Rice University (RICE) nor the names of its
//   contributors may be used to endorse or promote products derived from
//   this software without specific prior written permission.
//
// This software is provided by RICE and contributors "as is" and any
// express or implied warranties, including, but not limited to, the
// implied warranties of merchantability and fitness for a particular
// purpose are disclaimed. In no event shall RICE or contributors be
// liable for any direct, indirect, incidental, special, exemplary, or
// consequential damages (including, but not limited to, procurement of
// substitute goods or services; loss of use, data, or profits; or
// business interruption) however caused and on any theory of liability,
// whether in contract, strict liability, or tort (including negligence
// or otherwise) arising in any way out of the use of this software, even
// if advised of the possibility of such damage.
//
// ******************************************************* EndRiceCopyright *

//
// Utility interface for perfmon
//



/******************************************************************************
 * system includes
 *****************************************************************************/

#include <sys/types.h>
#include <stdio.h>
#include <stdlib.h>
#include <inttypes.h>
#include <stdarg.h>
#include <errno.h>
#include <unistd.h>
#include <string.h>
#include <regex.h>

/******************************************************************************
 * linux specific headers
 *****************************************************************************/
#include <linux/perf_event.h>

/******************************************************************************
 * hpcrun includes
 *****************************************************************************/

#include <hpcrun/messages/messages.h>
#include "perf-util.h"    // u64, u32 and perf_mmap_data_t
#include "sample-sources/display.h"

/******************************************************************************
 * perfmon
 *****************************************************************************/
#include <perfmon/pfmlib.h>


//******************************************************************************
// data structure
//******************************************************************************

// taken from perfmon/pfmlib_perf_event.h
// we don't want to include this file because it requires perfmon's perf_event.h
// which is not compatible with the official perf_event.h
/*
 * use with PFM_OS_PERF, PFM_OS_PERF_EXT for pfm_get_os_event_encoding()
 */
typedef struct {
  struct perf_event_attr *attr;   /* in/out: perf_event struct pointer */
  char **fstr;                    /* out/in: fully qualified event string */
  size_t size;                    /* sizeof struct */
  int idx;                        /* out: opaque event identifier */
  int cpu;                        /* out: cpu to program, -1 = not set */
  int flags;                      /* out: perf_event_open() flags */
  int pad0;                       /* explicit 64-bit mode padding */
} pfm_perf_encode_arg_t;



//******************************************************************************
// Constants
//******************************************************************************

#define MAX_EVENT_NAME_CHARS 	256
#define MAX_EVENT_DESC_CHARS 	4096

#define EVENT_IS_PROFILABLE	 0
#define EVENT_MAY_NOT_PROFILABLE 1
#define EVENT_FATAL_ERROR	-1

//******************************************************************************
// forward declarations
//******************************************************************************

int 
pfmu_getEventType(const char *eventname, u64 *code, u64 *type);

//******************************************************************************
// local operations
//******************************************************************************



static int
event_has_pname(char *s)
{
  char *p;
  return (p = strchr(s, ':')) && *(p+1) == ':';
}


/*
 * test if the kernel can create the given event
 * @param code: config, @type: type of event
 * @return: file descriptor if successful, -1 otherwise
 *  caller needs to check errno for the root cause
 */ 
static int
create_event(uint64_t code, uint64_t type) 
{
  struct perf_event_attr event_attr;
  memset(&event_attr, 0, sizeof(event_attr));
  event_attr.disabled = 1;

  event_attr.size = sizeof(struct perf_event_attr);
  event_attr.type = type;
  event_attr.config = code;

  // do not check if the event can run with kernel access
  event_attr.exclude_kernel = 1;
  event_attr.exclude_hv     = 1;
  event_attr.exclude_idle   = 1;

  int fd = perf_util_event_open(&event_attr, 0, -1, -1, 0);
  if (fd == -1) {
    return -1;
  }
  close(fd);
  return fd;
}

/******************
 * test a pmu if it's profilable or not
 * @return 0 if it's fine. 1 otherwise
 ******************/ 
static int
test_pmu(char *evname)
{
  u64  code, type;
  
  if (pfmu_getEventType(evname, &code, &type) >0 ) {
    if (create_event(code, type)>=0) {
      return EVENT_IS_PROFILABLE;
    }
  }
  return EVENT_MAY_NOT_PROFILABLE;
}

/******************
 * show the information of a given pmu event
 * the display will be formatted by display library
 *
 * @param: perf event information
 * @return: 
 *   0 if profilable, 
 *  -1 if there's a fatal error
 *   1 otherwise
 ******************/
static int
show_event_info(pfm_event_info_t *info)
{
  pfm_event_attr_info_t ainfo;
  pfm_pmu_info_t pinfo;
  int i, ret;

  memset(&ainfo, 0, sizeof(ainfo));
  memset(&pinfo, 0, sizeof(pinfo));

  pinfo.size = sizeof(pinfo);
  ainfo.size = sizeof(ainfo);

  ret = pfm_get_pmu_info(info->pmu, &pinfo);
  if (ret) {
    EMSG( "cannot get pmu info: %s", pfm_strerror(ret));
    return EVENT_FATAL_ERROR;
<<<<<<< HEAD
  }

  char buffer[MAX_EVENT_NAME_CHARS];
  char buffer_desc[MAX_EVENT_DESC_CHARS];

  sprintf(buffer, "%s::%s", pinfo.name, info->name);
  int profilable = test_pmu(buffer);

  display_line_single(stdout);
  
  if (profilable == EVENT_IS_PROFILABLE) {
    display_event_info(stdout, buffer, info->desc);
  } else {
    sprintf(buffer_desc, "%s (*)", info->desc);
    display_event_info(stdout, buffer, buffer_desc);
  }

=======
  }

  char buffer[MAX_EVENT_NAME_CHARS];
  char buffer_desc[MAX_EVENT_DESC_CHARS];

  sprintf(buffer, "%s::%s", pinfo.name, info->name);
  int profilable = test_pmu(buffer);

  display_line_single(stdout);
  
  if (profilable == EVENT_IS_PROFILABLE) {
    display_event_info(stdout, buffer, info->desc);
  } else {
    sprintf(buffer_desc, "%s (*)", info->desc);
    display_event_info(stdout, buffer, buffer_desc);
  }

>>>>>>> f0cb7ca8
  pfm_for_each_event_attr(i, info) {
    ret = pfm_get_event_attr_info(info->idx, i, PFM_OS_NONE, &ainfo);
    if (ret == PFM_SUCCESS)
    {
      memset(buffer, 0, MAX_EVENT_NAME_CHARS);
      sprintf(buffer, "%s::%s:%s", pinfo.name, info->name, ainfo.name);

      if (test_pmu(buffer) == 0) {
        display_event_info(stdout, buffer, ainfo.desc);
	continue;
      }

      // the counter may not be profilable. Perhaps requires more attributes/masks 
      // or higher user privilege (like super user)
      // add a sign to users so they know the event may not be profilable
      sprintf(buffer_desc, "%s (*)", ainfo.desc);
      display_event_info(stdout, buffer, buffer_desc);

      profilable = EVENT_MAY_NOT_PROFILABLE;
    }
  }
  return profilable;
}

/******************
 * show the list of supported events
 ******************/
static int
show_info(char *event )
{
  pfm_pmu_info_t pinfo;
  pfm_event_info_t info;
  int i, j, ret, match = 0, pname;
  int profilable;

  memset(&pinfo, 0, sizeof(pinfo));
  memset(&info, 0, sizeof(info));

  pinfo.size = sizeof(pinfo);
  info.size = sizeof(info);

  pname = event_has_pname(event);

  /*
   * scan all supported events, incl. those
   * from undetected PMU models
   */
  pfm_for_all_pmus(j) {

    ret = pfm_get_pmu_info(j, &pinfo);
    if (ret != PFM_SUCCESS)
      continue;

    /* no pmu prefix, just look for detected PMU models */
    if (!pname && !pinfo.is_present)
      continue;

    for (i = pinfo.first_event; i != -1; i = pfm_get_event_next(i)) {
      ret = pfm_get_event_info(i, PFM_OS_NONE, &info);
      if (ret != PFM_SUCCESS)
        EMSG( "cannot get event info: %s", pfm_strerror(ret));
      else {
        profilable |= show_event_info(&info);
        match++;
      }
    }
  }
  if (profilable != EVENT_IS_PROFILABLE) 
    printf("(*) The counter may not be profilable.\n\n");
  
  return match;
}


//******************************************************************************
// Supported operations
//******************************************************************************

/**
 * get the complete perf event attribute for a given pmu
 * @return 1 if successful
 * -1 otherwise
 */
int
pfmu_getEventAttribute(const char *eventname, struct perf_event_attr *event_attr)
{
  pfm_perf_encode_arg_t arg;
  char *fqstr = NULL;

  arg.fstr = &fqstr;
  arg.size = sizeof(pfm_perf_encode_arg_t);
  struct perf_event_attr attr;
  memset(&attr, 0, sizeof(struct perf_event_attr));

  arg.attr = &attr;
  int ret = pfm_get_os_event_encoding(eventname, PFM_PLM0|PFM_PLM3, PFM_OS_PERF_EVENT, &arg);

  if (ret == PFM_SUCCESS) {
    memcpy(event_attr, arg.attr, sizeof(struct perf_event_attr));
    return 1;
  }
  return -1;
}

// return 0 or positive if the event exists, -1 otherwise
// if the event exist, code and type are the code and type of the event
int 
pfmu_getEventType(const char *eventname, u64 *code, u64 *type)
{
  pfm_perf_encode_arg_t arg;
  char *fqstr = NULL;

  arg.fstr = &fqstr;
  arg.size = sizeof(pfm_perf_encode_arg_t);
  struct perf_event_attr attr;
  memset(&attr, 0, sizeof(struct perf_event_attr));

  arg.attr = &attr;
  int ret = pfm_get_os_event_encoding(eventname, PFM_PLM0|PFM_PLM3, PFM_OS_PERF_EVENT, &arg);

  if (ret == PFM_SUCCESS) {
    *type = arg.attr->type;
    *code = arg.attr->config;
    return 1;
  }
  return -1;
}


/*
 * interface to check if an event is "supported"
 * "supported" here means, it matches with the perfmon PMU event 
 *
 * return 0 or positive if the event exists, -1 otherwise
 */
int
pfmu_isSupported(const char *eventname)
{
  u64 eventcode, eventtype;
  return pfmu_getEventType(eventname, &eventcode, &eventtype);
}


/**
 * Initializing perfmon
 * return 1 if the initialization passes successfully
 **/
int
pfmu_init()
{
  /* to allow encoding of events from non detected PMU models */
#if 0
  // need to comment this block because it the setenv interferes with
  // HPCRUN_EVENT_LIST if we start this before the "support_events" step
  int ret = setenv("LIBPFM_ENCODE_INACTIVE", "1", 1);
  if (ret != 0)
    EMSG( "cannot force inactive encoding");
#endif

  // pfm_initialize is idempotent, so it is not a problem if
  // another library (e.g., PAPI) also calls this.
  int ret = pfm_initialize();

  if (ret != PFM_SUCCESS) {
    EMSG( "libpfm: cannot initialize: %s", pfm_strerror(ret));
    return -1;
  }

  return 1;
}

void
pfmu_fini()
{
  pfm_terminate();
}

/*
 * interface function to print the list of supported PMUs
 */
int
pfmu_showEventList()
{
  static char *argv_all =  ".*";

  int total_supported_events = 0;
  int total_available_events = 0;
  int i, ret;
  pfm_pmu_info_t pinfo;

  memset(&pinfo, 0, sizeof(pinfo));
  pinfo.size = sizeof(pinfo);

  static const char *pmu_types[]={
      "unknown type",
      "core",
      "uncore",
      "OS generic",
  };

  printf("Detected PMU models:\n");
  
  pfm_for_all_pmus(i) {
    ret = pfm_get_pmu_info(i, &pinfo);
    if (ret != PFM_SUCCESS)
      continue;

    if (pinfo.is_present) {
      if (pinfo.type >= PFM_PMU_TYPE_MAX)
        pinfo.type = PFM_PMU_TYPE_UNKNOWN;

      printf("\t[%d, %s, \"%s\", %d events, %d max encoding, %d counters, %s PMU]\n",
          i,
          pinfo.name,
          pinfo.desc,
          pinfo.nevents,
          pinfo.max_encoding,
          pinfo.num_cntrs + pinfo.num_fixed_cntrs,
          pmu_types[pinfo.type]);

      total_supported_events += pinfo.nevents;
    }
    total_available_events += pinfo.nevents;
  }
  printf("Total events: %d available, %d supported\n", total_available_events, total_supported_events);

  display_line_single(stdout);

  show_info(argv_all);

  return 0;
}
<|MERGE_RESOLUTION|>--- conflicted
+++ resolved
@@ -208,7 +208,6 @@
   if (ret) {
     EMSG( "cannot get pmu info: %s", pfm_strerror(ret));
     return EVENT_FATAL_ERROR;
-<<<<<<< HEAD
   }
 
   char buffer[MAX_EVENT_NAME_CHARS];
@@ -226,25 +225,6 @@
     display_event_info(stdout, buffer, buffer_desc);
   }
 
-=======
-  }
-
-  char buffer[MAX_EVENT_NAME_CHARS];
-  char buffer_desc[MAX_EVENT_DESC_CHARS];
-
-  sprintf(buffer, "%s::%s", pinfo.name, info->name);
-  int profilable = test_pmu(buffer);
-
-  display_line_single(stdout);
-  
-  if (profilable == EVENT_IS_PROFILABLE) {
-    display_event_info(stdout, buffer, info->desc);
-  } else {
-    sprintf(buffer_desc, "%s (*)", info->desc);
-    display_event_info(stdout, buffer, buffer_desc);
-  }
-
->>>>>>> f0cb7ca8
   pfm_for_each_event_attr(i, info) {
     ret = pfm_get_event_attr_info(info->idx, i, PFM_OS_NONE, &ainfo);
     if (ret == PFM_SUCCESS)
