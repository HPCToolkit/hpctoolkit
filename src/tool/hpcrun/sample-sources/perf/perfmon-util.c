--- conflicted
+++ resolved
@@ -380,22 +380,18 @@
   // need to comment this block because it the setenv interferes with
   // HPCRUN_EVENT_LIST if we start this before the "support_events" step
   int ret = setenv("LIBPFM_ENCODE_INACTIVE", "1", 1);
-<<<<<<< HEAD
   if (ret != 0)
     EMSG( "cannot force inactive encoding");
 #endif
 
-  int ret = pfm_initialize();
-=======
-  if (ret != PFM_SUCCESS)
-    EMSG( "libpfm: cannot force inactive encoding");
-
   // pfm_initialize is idempotent, so it is not a problem if
   // another library (e.g., PAPI) also calls this.
-  ret = pfm_initialize();
->>>>>>> a1d55ee2
-  if (ret != PFM_SUCCESS)
+  int ret = pfm_initialize();
+
+  if (ret != PFM_SUCCESS) {
     EMSG( "libpfm: cannot initialize: %s", pfm_strerror(ret));
+    return -1;
+  }
 
   return 1;
 }
