--- conflicted
+++ resolved
@@ -142,14 +142,8 @@
 METHOD_FN(supports_event, const char *ev_str)
 {
   #ifndef HPCRUN_STATIC_LINK
-<<<<<<< HEAD
-  return (hpcrun_ev_is(ev_str, GPU_STRING)
-					|| hpcrun_ev_is(ev_str, ENABLE_INSTRUMENTATION)
-				 );
-=======
   return (hpcrun_ev_is(ev_str, GPU_STRING) || hpcrun_ev_is(ev_str, ENABLE_INSTRUMENTATION)
                                            || hpcrun_ev_is(ev_str, INTEL_OPTIMIZATION_CHECK));
->>>>>>> a5e24c29
   #else
   return false;
   #endif
@@ -165,20 +159,6 @@
   gpu_metrics_KINFO_enable();
 
   char* evlist = METHOD_CALL(self, get_event_str);
-<<<<<<< HEAD
-  char* event;
-  for (event = start_tok(evlist); more_tok(); event = next_tok()) {
-		long th;
-		hpcrun_extract_ev_thresh(event, sizeof(opencl_name), opencl_name,
-			&th, NO_THRESHOLD);
-
-		if (hpcrun_ev_is(opencl_name, GPU_STRING)) {
-		} else if (hpcrun_ev_is(opencl_name, ENABLE_INSTRUMENTATION)) {
-			gpu_metrics_GPU_INST_enable();
-			opencl_instrumentation_enable();
-		} 
-	}
-=======
   char* event = start_tok(evlist);
   for (event = start_tok(evlist); more_tok(); event = next_tok()) {
     long th;
@@ -194,7 +174,6 @@
       gpu_metrics_INTEL_OPTIMIZATION_enable();
     }
   }
->>>>>>> a5e24c29
 }
 
 
