#include <stdbool.h>
#include <stddef.h>
#include "papi-c-extended-info.h"
#include <papi.h>

#include <messages/messages.h>

static sync_info_list_t* registered_sync_components = NULL;

void
papi_c_sync_register(sync_info_list_t* info)
{
  info->next = registered_sync_components;
  registered_sync_components = info;
}

void
no_action(void)
{
}

void
std_get_event_set(int* ev_s)
{
  int ret = PAPI_create_eventset(ev_s);
  TMSG(PAPI,"PAPI_create_eventset = %d, eventSet = %d", ret, *ev_s);
  if (ret != PAPI_OK) {
    hpcrun_abort("Failure: PAPI_create_eventset.Return code = %d ==> %s", 
                 ret, PAPI_strerror(ret));
  }
}

int
std_add_event(int ev_s, int ev)
{
  return PAPI_add_event(ev_s, ev);
}

get_event_set_proc_t
component_get_event_set(int cidx)
{
  const char* name = PAPI_get_component_info(cidx)->name;
  
  TMSG(PAPI, "looking for sync get_event_set for component idx=%d(%s)", cidx, name);
  for(sync_info_list_t* item=registered_sync_components; item; item = item->next) {
    if (item->pred(name)) return item->get_event_set;
  }
  return std_get_event_set;
}

add_event_proc_t
component_add_event_proc(int cidx)
{
  const char* name = PAPI_get_component_info(cidx)->name;
  
  TMSG(PAPI, "looking for sync add_event for component idx=%d(%s)", cidx, name);
  for(sync_info_list_t* item=registered_sync_components; item; item = item->next) {
    if (item->pred(name)) return item->add_event;
  }
  return std_add_event;
}

finalize_event_set_proc_t
component_finalize_event_set(int cidx)
{
  const char* name = PAPI_get_component_info(cidx)->name;
  
  TMSG(PAPI, "looking for sync finalize_event_set for component idx=%d(%s)", cidx, name);
  for(sync_info_list_t* item=registered_sync_components; item; item = item->next) {
    if (item->pred(name)) return item->finalize_event_set;
  }
  return no_action;
}

bool
component_uses_sync_samples(int cidx)
{
  const char* name = PAPI_get_component_info(cidx)->name;
  
  TMSG(PAPI, "checking component idx %d (name %s) to see if it is synchronous", cidx, name);
  for(sync_info_list_t* item=registered_sync_components; item; item = item->next) {
    if (item->pred(name)) {
      TMSG(PAPI, "Component %s IS a synchronous component", name);
      return true;
    }
  }
  return false;
}

setup_proc_t
sync_setup_for_component(int cidx)
{
  const char* name = PAPI_get_component_info(cidx)->name;
  
  TMSG(PAPI, "looking for sync setup for component idx=%d(%s)", cidx, name);
  for(sync_info_list_t* item=registered_sync_components; item; item = item->next) {
    if (item->pred(name)) return item->sync_setup;
  }
  return no_action;
}

teardown_proc_t
sync_teardown_for_component(int cidx)
{
  const char* name = PAPI_get_component_info(cidx)->name;
  
  TMSG(PAPI, "looking for sync teardown for component idx=%d(%s)", cidx, name);
  for(sync_info_list_t* item=registered_sync_components; item; item = item->next) {
    if (item->pred(name)) return item->sync_teardown;
  }
  return no_action;
}

start_proc_t
sync_start_for_component(int cidx)
{
  const char* name = PAPI_get_component_info(cidx)->name;
  
  TMSG(PAPI, "looking for sync start for component idx=%d(%s)", cidx, name);
  for(sync_info_list_t* item=registered_sync_components; item; item = item->next) {
    if (item->pred(name)) return item->sync_start;
  }
<<<<<<< HEAD
  return NULL;
}

read_proc_t
sync_read_for_component(int cidx)
{
  const char* name = PAPI_get_component_info(cidx)->name;

  TMSG(PAPI, "looking for sync start for component idx=%d(%s)", cidx, name);
  for(sync_info_list_t* item=registered_sync_components; item; item = item->next) {
    if (item->pred(name)) return item->read;
  }
  return NULL;
=======
  return no_action;
>>>>>>> 87e6cf64
}

stop_proc_t
sync_stop_for_component(int cidx)
{
  const char* name = PAPI_get_component_info(cidx)->name;
  
  TMSG(PAPI, "looking for sync stop for component idx=%d(%s)", cidx, name);
  for(sync_info_list_t* item=registered_sync_components; item; item = item->next) {
    if (item->pred(name)) return item->sync_stop;
  }
  return no_action;
}<|MERGE_RESOLUTION|>--- conflicted
+++ resolved
@@ -120,23 +120,7 @@
   for(sync_info_list_t* item=registered_sync_components; item; item = item->next) {
     if (item->pred(name)) return item->sync_start;
   }
-<<<<<<< HEAD
-  return NULL;
-}
-
-read_proc_t
-sync_read_for_component(int cidx)
-{
-  const char* name = PAPI_get_component_info(cidx)->name;
-
-  TMSG(PAPI, "looking for sync start for component idx=%d(%s)", cidx, name);
-  for(sync_info_list_t* item=registered_sync_components; item; item = item->next) {
-    if (item->pred(name)) return item->read;
-  }
-  return NULL;
-=======
   return no_action;
->>>>>>> 87e6cf64
 }
 
 stop_proc_t
