--- conflicted
+++ resolved
@@ -84,12 +84,9 @@
 #include "gpu-driver-state-placeholders.h"
 #include "cuda-api.h"
 #include "cupti-api.h"
-<<<<<<< HEAD
 #include "sanitizer-api.h"
 #include "sanitizer-record.h"
-=======
 #include "cupti-trace-api.h"
->>>>>>> 03c73afa
 #include "../simple_oo.h"
 #include "../sample_source_obj.h"
 #include "../common.h"
@@ -297,7 +294,6 @@
   macro("GPU STALL",   13)  
 #endif
 
-<<<<<<< HEAD
 #if 0
 #define OMPT_MEMORY_EXPLICIT  "dev_ex_memcpy"
 #define OMPT_MEMORY_IMPLICIT  "dev_im_memcpy"
@@ -309,15 +305,10 @@
 #define CUDA_NVIDIA "nvidia-cuda" 
 #define CUDA_PC_SAMPLING "nvidia-cuda-pc-sampling" 
 #define CUDA_SANITIZER "nvidia-cuda-memory"
-=======
 
 #define COUNT_FORALL_CLAUSE(a,b) + 1
 #define NUM_CLAUSES(forall_macro) 0 forall_macro(COUNT_FORALL_CLAUSE)
 
-
-#define NVIDIA_CUDA "nvidia-cuda" 
-#define NVIDIA_CUDA_PC_SAMPLING "nvidia-cuda-pc-sampling" 
->>>>>>> 03c73afa
 
 /******************************************************************************
  * local variables 
@@ -388,21 +379,16 @@
 static int sync_metric_id[NUM_CLAUSES(FORALL_SYNC)+1];
 static int sync_time_metric_id;
 
-<<<<<<< HEAD
 static const long pc_sampling_frequency_default = 10;
 static const long block_sampling_frequency_default = 0;
 // -1: disabled, 5-31: 2^frequency
 static long pc_sampling_frequency = 0;
 static long block_sampling_frequency = 0;
-=======
 // default trace all the activities
 // -1: disabled, >0: x ms per activity
 static long trace_frequency = -1;
 static long trace_frequency_default = -1;
-// -1: disabled, 5-31: 2^frequency
-static long pc_sampling_frequency = -1;
-static long pc_sampling_frequency_default = 12;
->>>>>>> 03c73afa
+
 static int cupti_enabled_activities = 0;
 // event name, which is nvidia-cuda
 static char nvidia_name[128];
@@ -692,17 +678,17 @@
   return pc_sampling_frequency;
 }
 
-
 int
-<<<<<<< HEAD
+cupti_trace_frequency_get()
+{
+  return trace_frequency;
+}
+
+
+int
 sanitizer_block_sampling_frequency_get()
 {
   return block_sampling_frequency;
-=======
-cupti_trace_frequency_get()
-{
-  return trace_frequency;
->>>>>>> 03c73afa
 }
 
 
@@ -791,13 +777,9 @@
 METHOD_FN(supports_event, const char *ev_str)
 {
 #ifndef HPCRUN_STATIC_LINK
-<<<<<<< HEAD
   return hpcrun_ev_is(ev_str, OMPT_NVIDIA) || hpcrun_ev_is(ev_str, CUDA_NVIDIA) ||
     hpcrun_ev_is(ev_str, OMPT_PC_SAMPLING) || hpcrun_ev_is(ev_str, CUDA_PC_SAMPLING) ||
     hpcrun_ev_is(ev_str, CUDA_SANITIZER);
-=======
-  return hpcrun_ev_is(ev_str, NVIDIA_CUDA) || hpcrun_ev_is(ev_str, NVIDIA_CUDA_PC_SAMPLING);
->>>>>>> 03c73afa
 #else
   return false;
 #endif
@@ -1027,10 +1009,6 @@
 #undef cur_metrics
   }
 
-<<<<<<< HEAD
-=======
-
->>>>>>> 03c73afa
 #ifndef HPCRUN_STATIC_LINK
   if (cuda_bind()) {
     EEMSG("hpcrun: unable to bind to NVIDIA CUDA library %s\n", dlerror());
@@ -1049,7 +1027,6 @@
   }
 #endif
 
-<<<<<<< HEAD
   char* evlist = METHOD_CALL(self, get_event_str);
   char* event = start_tok(evlist);
   long sample_frequency;
@@ -1062,12 +1039,16 @@
       pc_sampling_frequency_default : sample_frequency;
     cupti_metrics_init();
     cuda_init_placeholders();
+    gpu_driver_init_placeholders();
     
     // Register hpcrun callbacks
     device_finalizer_flush.fn = cupti_device_flush;
     device_finalizer_register(device_finalizer_type_flush, &device_finalizer_flush);
     device_finalizer_shutdown.fn = cupti_device_shutdown;
     device_finalizer_register(device_finalizer_type_shutdown, &device_finalizer_shutdown);
+    // Register shutdown functions to write trace files
+    device_trace_finalizer_shutdown.fn = cupti_trace_fini;
+    device_finalizer_register(device_finalizer_type_shutdown, &device_trace_finalizer_shutdown);
 
     // Get control knobs
     int device_buffer_size = control_knob_value_get_int(HPCRUN_CUDA_DEVICE_BUFFER_SIZE);
@@ -1082,11 +1063,6 @@
     PRINT("Device buffer size %d\n", device_buffer_size);
     PRINT("Device semaphore size %d\n", device_semaphore_size);
     cupti_device_buffer_config(device_buffer_size, device_semaphore_size);
-
-    // Register cupti callbacks
-    cupti_trace_init();
-    cupti_callbacks_subscribe();
-    cupti_trace_start();
 
     // Set enabling activities
     cupti_enabled_activities |= CUPTI_DRIVER;
@@ -1095,6 +1071,11 @@
     cupti_enabled_activities |= CUPTI_KERNEL_INVOCATION;
     cupti_enabled_activities |= CUPTI_DATA_MOTION_EXPLICIT;
     cupti_enabled_activities |= CUPTI_OVERHEAD;
+
+    // Register cupti callbacks
+    cupti_trace_init();
+    cupti_callbacks_subscribe();
+    cupti_trace_start();
   } else if (hpcrun_ev_is(nvidia_name, CUDA_SANITIZER)) {
 #ifndef HPCTOOLKIT_GPU_PATCH
     monitor_real_exit(-1);
@@ -1103,6 +1084,7 @@
     block_sampling_frequency = sample_frequency == 0 ?
       block_sampling_frequency_default : sample_frequency;
     cuda_init_placeholders();
+    gpu_driver_init_placeholders();
 
     // Register hpcrun callbacks
     device_finalizer_flush.fn = sanitizer_device_flush;
@@ -1120,50 +1102,7 @@
       pc_sampling_frequency_default : sample_frequency;
 
     ompt_pc_sampling_enable();
-=======
-  cuda_init_placeholders();
-  gpu_driver_init_placeholders();
-
-  // Register hpcrun callbacks
-  device_finalizer_flush.fn = cupti_device_flush;
-  device_finalizer_register(device_finalizer_type_flush, &device_finalizer_flush);
-  device_finalizer_shutdown.fn = cupti_device_shutdown;
-  device_finalizer_register(device_finalizer_type_shutdown, &device_finalizer_shutdown);
-
-  // Get control knobs
-  int device_buffer_size = control_knob_value_get_int(HPCRUN_CUDA_DEVICE_BUFFER_SIZE);
-  int device_semaphore_size = control_knob_value_get_int(HPCRUN_CUDA_DEVICE_SEMAPHORE_SIZE);
-  if (device_buffer_size == 0) {
-    device_buffer_size = DEFAULT_DEVICE_BUFFER_SIZE;
->>>>>>> 03c73afa
   }
-  if (device_semaphore_size == 0) {
-    device_semaphore_size = DEFAULT_DEVICE_SEMAPHORE_SIZE;
-  }
-
-  PRINT("Device buffer size %d\n", device_buffer_size);
-  PRINT("Device semaphore size %d\n", device_semaphore_size);
-  cupti_device_buffer_config(device_buffer_size, device_semaphore_size);
-
-  // Register cupti callbacks
-  cupti_init();
-  cupti_callbacks_subscribe();
-  cupti_start();
-
-  // Set enabling activities
-  cupti_enabled_activities |= CUPTI_DRIVER;
-  cupti_enabled_activities |= CUPTI_RUNTIME;
-  cupti_enabled_activities |= CUPTI_KERNEL_EXECUTION;
-  cupti_enabled_activities |= CUPTI_KERNEL_INVOCATION;
-  cupti_enabled_activities |= CUPTI_DATA_MOTION_EXPLICIT;
-  cupti_enabled_activities |= CUPTI_OVERHEAD;
-
-  // Init records
-  cupti_trace_init();
-
-  // Register shutdown functions to write trace files
-  device_trace_finalizer_shutdown.fn = cupti_trace_fini;
-  device_finalizer_register(device_finalizer_type_shutdown, &device_trace_finalizer_shutdown);
 }
 
 static void
