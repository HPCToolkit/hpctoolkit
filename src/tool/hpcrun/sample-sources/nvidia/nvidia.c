--- conflicted
+++ resolved
@@ -469,16 +469,8 @@
     case CUPTI_ACTIVITY_KIND_PC_SAMPLING:
     {
       PRINT("CUPTI_ACTIVITY_KIND_PC_SAMPLING\n");
-<<<<<<< HEAD
-      int64_t frequency_factor = 1;
-      if (frequency_factor != -1) {
-        frequency_factor = (1 << pc_sampling_frequency);
-        PRINT("frequency_factor %ld\n", frequency_factor);
-      }
-=======
       int frequency_factor = (1 << pc_sampling_frequency);
 
->>>>>>> 74dde822
       if (activity->data.pc_sampling.stallReason != 0x7fffffff) {
         int index = stall_metric_id[activity->data.pc_sampling.stallReason];
         metric_data_list_t *metrics = hpcrun_reify_metric_set(cct_node, index);
