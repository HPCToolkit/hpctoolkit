#include <lib/prof-lean/stdatomic.h>
#include <hpcrun/memory/hpcrun-malloc.h>
#include <cupti_version.h>
#include <cupti_activity.h>
#include "cupti-node.h"
#include "cupti-analysis.h"

//-------------------------------------------------------------
// Read fields from a CUpti_Activity and assign to a cupti_node
// This function is only used by CUPTI thread.
// It is thread-safe as long as it does not access data structures
// shared by worker threads.
// ------------------------------------------------------------

void
cupti_activity_entry_set
(
        cupti_entry_activity_t *entry,
        CUpti_Activity *activity,
        cct_node_t *cct_node
)
{
    entry->cct_node = cct_node;
    switch (activity->kind) {
        case CUPTI_ACTIVITY_KIND_PC_SAMPLING:
        {
#if CUPTI_API_VERSION >= 10
            CUpti_ActivityPCSampling3 *activity_sample = (CUpti_ActivityPCSampling3 *)activity;
#else
            CUpti_ActivityPCSampling2 *activity_sample = (CUpti_ActivityPCSampling2 *)activity;
#endif
            entry->activity.kind = CUPTI_ACTIVITY_KIND_PC_SAMPLING;
            entry->activity.data.pc_sampling.stallReason = activity_sample->stallReason;
            entry->activity.data.pc_sampling.samples = activity_sample->samples;
            entry->activity.data.pc_sampling.latencySamples = activity_sample->latencySamples;
            break;
        }
        case CUPTI_ACTIVITY_KIND_PC_SAMPLING_RECORD_INFO:
        {
            CUpti_ActivityPCSamplingRecordInfo *activity_info =
                    (CUpti_ActivityPCSamplingRecordInfo *)activity;
            entry->activity.kind = CUPTI_ACTIVITY_KIND_PC_SAMPLING_RECORD_INFO;
            entry->activity.data.pc_sampling_record_info.totalSamples = activity_info->totalSamples;
            entry->activity.data.pc_sampling_record_info.droppedSamples = activity_info->droppedSamples;
            entry->activity.data.pc_sampling_record_info.samplingPeriodInCycles = activity_info->samplingPeriodInCycles;
            uint64_t totalSamples = 0;
            uint64_t fullSMSamples = 0;
            cupti_sm_efficiency_analyze(activity_info, &totalSamples, &fullSMSamples);
            entry->activity.data.pc_sampling_record_info.fullSMSamples = fullSMSamples;
            break;
        }
        case CUPTI_ACTIVITY_KIND_MEMCPY:
        {
            CUpti_ActivityMemcpy *activity_memcpy = (CUpti_ActivityMemcpy *)activity;
            entry->activity.kind = CUPTI_ACTIVITY_KIND_MEMCPY;
            entry->activity.data.memcpy.copyKind = activity_memcpy->copyKind;
            entry->activity.data.memcpy.bytes = activity_memcpy->bytes;
            entry->activity.data.memcpy.start = activity_memcpy->start;
            entry->activity.data.memcpy.end = activity_memcpy->end;
            break;
        }
        case CUPTI_ACTIVITY_KIND_KERNEL:
        {
            CUpti_ActivityKernel4 *activity_kernel = (CUpti_ActivityKernel4 *)activity;
            entry->activity.kind = CUPTI_ACTIVITY_KIND_KERNEL;
            entry->activity.data.kernel.dynamicSharedMemory = activity_kernel->dynamicSharedMemory;
            entry->activity.data.kernel.staticSharedMemory = activity_kernel->staticSharedMemory;
            entry->activity.data.kernel.localMemoryTotal = activity_kernel->localMemoryTotal;
            entry->activity.data.kernel.start = activity_kernel->start;
            entry->activity.data.kernel.end = activity_kernel->end;
            uint32_t activeWarpsPerSM = 0;
            uint32_t maxActiveWarpsPerSM = 0;
            uint32_t threadRegisters = 0;
            uint32_t blockThreads = 0;
            uint32_t blockSharedMemory = 0;
            cupti_occupancy_analyze(activity_kernel, &activeWarpsPerSM, &maxActiveWarpsPerSM,
                                    &threadRegisters, &blockThreads, &blockSharedMemory);
            entry->activity.data.kernel.activeWarpsPerSM = activeWarpsPerSM;
            entry->activity.data.kernel.maxActiveWarpsPerSM = maxActiveWarpsPerSM;
            entry->activity.data.kernel.threadRegisters = threadRegisters;
            entry->activity.data.kernel.blockThreads = blockThreads;
            entry->activity.data.kernel.blockSharedMemory = blockSharedMemory;
            break;
        }
        case CUPTI_ACTIVITY_KIND_GLOBAL_ACCESS:
        {
            CUpti_ActivityGlobalAccess3 *activity_global_access = (CUpti_ActivityGlobalAccess3 *)activity;
            entry->activity.kind = CUPTI_ACTIVITY_KIND_GLOBAL_ACCESS;
            entry->activity.data.global_access.l2_transactions = activity_global_access->l2_transactions;
            entry->activity.data.global_access.theoreticalL2Transactions =
                    activity_global_access->theoreticalL2Transactions;
            cupti_global_access_type_t type;
            if (activity_global_access->flags & (1<<8)) {
                if (activity_global_access->flags & (1<<9)) {
                    type = CUPTI_GLOBAL_ACCESS_LOAD_CACHED;
                } else {
                    type = CUPTI_GLOBAL_ACCESS_LOAD_UNCACHED;
                }
            } else {
                type = CUPTI_GLOBAL_ACCESS_STORE;
            }
            entry->activity.data.global_access.type = type;
            uint64_t bytes = (activity_global_access->flags & 0xFF) * activity_global_access->threadsExecuted;
            entry->activity.data.global_access.bytes = bytes;
            break;
        }
        case CUPTI_ACTIVITY_KIND_SHARED_ACCESS:
        {
            CUpti_ActivitySharedAccess *activity_shared_access = (CUpti_ActivitySharedAccess *)activity;
            entry->activity.kind = CUPTI_ACTIVITY_KIND_SHARED_ACCESS;
            entry->activity.data.shared_access.sharedTransactions = activity_shared_access->sharedTransactions;
            entry->activity.data.shared_access.theoreticalSharedTransactions =
                    activity_shared_access->theoreticalSharedTransactions;
            cupti_shared_access_type_t type;
            if (activity_shared_access->flags & (1<<8)) {
                type = CUPTI_SHARED_ACCESS_LOAD;
            } else {
                type = CUPTI_SHARED_ACCESS_STORE;
            }
            entry->activity.data.shared_access.type = type;
            uint64_t bytes = (activity_shared_access->flags & 0xFF) * activity_shared_access->threadsExecuted;
            entry->activity.data.shared_access.bytes = bytes;
            break;
        }
        case CUPTI_ACTIVITY_KIND_BRANCH:
        {
            CUpti_ActivityBranch2 *activity_branch = (CUpti_ActivityBranch2 *)activity;
            entry->activity.kind = CUPTI_ACTIVITY_KIND_BRANCH;
            entry->activity.data.branch.diverged = activity_branch->diverged;
            entry->activity.data.branch.executed = activity_branch->executed;
            break;
        }
        case CUPTI_ACTIVITY_KIND_SYNCHRONIZATION:
        {
            CUpti_ActivitySynchronization *activity_sync = (CUpti_ActivitySynchronization *)activity;
            entry->activity.kind = CUPTI_ACTIVITY_KIND_SYNCHRONIZATION;
            entry->activity.data.synchronization.syncKind = activity_sync->type;
            entry->activity.data.synchronization.start = activity_sync->start;
            entry->activity.data.synchronization.end = activity_sync->end;
            break;
        }
        case CUPTI_ACTIVITY_KIND_MEMORY:
        {
            CUpti_ActivityMemory *activity_mem = (CUpti_ActivityMemory *)activity;
            entry->activity.kind = CUPTI_ACTIVITY_KIND_MEMORY;
            entry->activity.data.memory.memKind = activity_mem->memoryKind;
            entry->activity.data.memory.bytes = activity_mem->bytes;
            entry->activity.data.memory.start = activity_mem->start;
            entry->activity.data.memory.end = activity_mem->end;
            break;
        }
        case CUPTI_ACTIVITY_KIND_MEMSET:
        {
            CUpti_ActivityMemset *activity_memset = (CUpti_ActivityMemset *)activity;
            entry->activity.kind = CUPTI_ACTIVITY_KIND_MEMORY;
            entry->activity.data.memset.memKind = activity_memset->memoryKind;
            entry->activity.data.memset.bytes = activity_memset->bytes;
            entry->activity.data.memset.start = activity_memset->start;
            entry->activity.data.memset.end = activity_memset->end;
            break;
        }
        default:
            break;
    }
}





/*
cupti_node_t *
cupti_activity_node_new
(
 CUpti_Activity *activity,
 cct_node_t *cct_node,
 cupti_node_t *next
)
{
  cupti_node_t *node = (cupti_node_t *)hpcrun_malloc_safe(sizeof(cupti_node_t));
  node->entry = (cupti_entry_activity_t *)hpcrun_malloc_safe(sizeof(cupti_entry_activity_t));
  cupti_activity_node_set(node, activity, cct_node, next);
  return node;
}
*/



void
cupti_correlation_entry_set
(
<<<<<<< HEAD
        cupti_entry_correlation_t *entry,
        uint64_t host_op_id,
        cct_node_t *cct_node,
        void *record
)
{
    entry->host_op_id = host_op_id;
    entry->cct_node = cct_node;
    entry->record = record;
=======
 cupti_node_t *cupti_node,
 uint64_t host_op_id,
 cct_node_t *api_node,
 cct_node_t *func_node,
 void *record,
 cupti_node_t *next
)
{
  cupti_entry_notification_t *entry = (cupti_entry_notification_t *)(cupti_node->entry);
  entry->host_op_id = host_op_id;
  entry->api_node = api_node;
  entry->func_node = func_node;
  entry->record = record;
  cupti_node->next = next;
  cupti_node->type = CUPTI_ENTRY_TYPE_NOTIFICATION;
>>>>>>> 99aae8ee
}


/*
cupti_node_t *
cupti_notification_node_new
(
 uint64_t host_op_id,
 cct_node_t *api_node,
 cct_node_t *func_node,
 void *record,
 cupti_node_t *next
)
{
  cupti_node_t *node = (cupti_node_t *)hpcrun_malloc_safe(sizeof(cupti_node_t));
  cupti_entry_correlation_t *entry = (cupti_entry_correlation_t *)hpcrun_malloc_safe(sizeof(cupti_entry_correlation_t));
  node->entry = entry;
  cupti_notification_node_set(node, host_op_id, api_node, func_node, record, next);
  return node;
}
*/<|MERGE_RESOLUTION|>--- conflicted
+++ resolved
@@ -15,225 +15,168 @@
 void
 cupti_activity_entry_set
 (
-        cupti_entry_activity_t *entry,
-        CUpti_Activity *activity,
-        cct_node_t *cct_node
+ cupti_entry_activity_t *entry,
+ CUpti_Activity *activity,
+ cct_node_t *cct_node
 )
 {
-    entry->cct_node = cct_node;
-    switch (activity->kind) {
-        case CUPTI_ACTIVITY_KIND_PC_SAMPLING:
-        {
+  entry->cct_node = cct_node;
+  switch (activity->kind) {
+    case CUPTI_ACTIVITY_KIND_PC_SAMPLING:
+      {
 #if CUPTI_API_VERSION >= 10
-            CUpti_ActivityPCSampling3 *activity_sample = (CUpti_ActivityPCSampling3 *)activity;
+        CUpti_ActivityPCSampling3 *activity_sample = (CUpti_ActivityPCSampling3 *)activity;
 #else
-            CUpti_ActivityPCSampling2 *activity_sample = (CUpti_ActivityPCSampling2 *)activity;
+        CUpti_ActivityPCSampling2 *activity_sample = (CUpti_ActivityPCSampling2 *)activity;
 #endif
-            entry->activity.kind = CUPTI_ACTIVITY_KIND_PC_SAMPLING;
-            entry->activity.data.pc_sampling.stallReason = activity_sample->stallReason;
-            entry->activity.data.pc_sampling.samples = activity_sample->samples;
-            entry->activity.data.pc_sampling.latencySamples = activity_sample->latencySamples;
-            break;
+        entry->activity.kind = CUPTI_ACTIVITY_KIND_PC_SAMPLING;
+        entry->activity.data.pc_sampling.stallReason = activity_sample->stallReason;
+        entry->activity.data.pc_sampling.samples = activity_sample->samples;
+        entry->activity.data.pc_sampling.latencySamples = activity_sample->latencySamples;
+        break;
+      }
+    case CUPTI_ACTIVITY_KIND_PC_SAMPLING_RECORD_INFO:
+      {
+        CUpti_ActivityPCSamplingRecordInfo *activity_info =
+          (CUpti_ActivityPCSamplingRecordInfo *)activity;
+        entry->activity.kind = CUPTI_ACTIVITY_KIND_PC_SAMPLING_RECORD_INFO;
+        entry->activity.data.pc_sampling_record_info.totalSamples = activity_info->totalSamples;
+        entry->activity.data.pc_sampling_record_info.droppedSamples = activity_info->droppedSamples;
+        entry->activity.data.pc_sampling_record_info.samplingPeriodInCycles = activity_info->samplingPeriodInCycles;
+        uint64_t totalSamples = 0;
+        uint64_t fullSMSamples = 0;
+        cupti_sm_efficiency_analyze(activity_info, &totalSamples, &fullSMSamples);
+        entry->activity.data.pc_sampling_record_info.fullSMSamples = fullSMSamples;
+        break;
+      }
+    case CUPTI_ACTIVITY_KIND_MEMCPY:
+      {
+        CUpti_ActivityMemcpy *activity_memcpy = (CUpti_ActivityMemcpy *)activity;
+        entry->activity.kind = CUPTI_ACTIVITY_KIND_MEMCPY;
+        entry->activity.data.memcpy.copyKind = activity_memcpy->copyKind;
+        entry->activity.data.memcpy.bytes = activity_memcpy->bytes;
+        entry->activity.data.memcpy.start = activity_memcpy->start;
+        entry->activity.data.memcpy.end = activity_memcpy->end;
+        break;
+      }
+    case CUPTI_ACTIVITY_KIND_KERNEL:
+      {
+        CUpti_ActivityKernel4 *activity_kernel = (CUpti_ActivityKernel4 *)activity;
+        entry->activity.kind = CUPTI_ACTIVITY_KIND_KERNEL;
+        entry->activity.data.kernel.dynamicSharedMemory = activity_kernel->dynamicSharedMemory;
+        entry->activity.data.kernel.staticSharedMemory = activity_kernel->staticSharedMemory;
+        entry->activity.data.kernel.localMemoryTotal = activity_kernel->localMemoryTotal;
+        entry->activity.data.kernel.start = activity_kernel->start;
+        entry->activity.data.kernel.end = activity_kernel->end;
+        uint32_t activeWarpsPerSM = 0;
+        uint32_t maxActiveWarpsPerSM = 0;
+        uint32_t threadRegisters = 0;
+        uint32_t blockThreads = 0;
+        uint32_t blockSharedMemory = 0;
+        cupti_occupancy_analyze(activity_kernel, &activeWarpsPerSM, &maxActiveWarpsPerSM,
+          &threadRegisters, &blockThreads, &blockSharedMemory);
+        entry->activity.data.kernel.activeWarpsPerSM = activeWarpsPerSM;
+        entry->activity.data.kernel.maxActiveWarpsPerSM = maxActiveWarpsPerSM;
+        entry->activity.data.kernel.threadRegisters = threadRegisters;
+        entry->activity.data.kernel.blockThreads = blockThreads;
+        entry->activity.data.kernel.blockSharedMemory = blockSharedMemory;
+        break;
+      }
+    case CUPTI_ACTIVITY_KIND_GLOBAL_ACCESS:
+      {
+        CUpti_ActivityGlobalAccess3 *activity_global_access = (CUpti_ActivityGlobalAccess3 *)activity;
+        entry->activity.kind = CUPTI_ACTIVITY_KIND_GLOBAL_ACCESS;
+        entry->activity.data.global_access.l2_transactions = activity_global_access->l2_transactions;
+        entry->activity.data.global_access.theoreticalL2Transactions =
+          activity_global_access->theoreticalL2Transactions;
+        cupti_global_access_type_t type;
+        if (activity_global_access->flags & (1<<8)) {
+          if (activity_global_access->flags & (1<<9)) {
+            type = CUPTI_GLOBAL_ACCESS_LOAD_CACHED;
+          } else {
+            type = CUPTI_GLOBAL_ACCESS_LOAD_UNCACHED;
+          }
+        } else {
+          type = CUPTI_GLOBAL_ACCESS_STORE;
         }
-        case CUPTI_ACTIVITY_KIND_PC_SAMPLING_RECORD_INFO:
-        {
-            CUpti_ActivityPCSamplingRecordInfo *activity_info =
-                    (CUpti_ActivityPCSamplingRecordInfo *)activity;
-            entry->activity.kind = CUPTI_ACTIVITY_KIND_PC_SAMPLING_RECORD_INFO;
-            entry->activity.data.pc_sampling_record_info.totalSamples = activity_info->totalSamples;
-            entry->activity.data.pc_sampling_record_info.droppedSamples = activity_info->droppedSamples;
-            entry->activity.data.pc_sampling_record_info.samplingPeriodInCycles = activity_info->samplingPeriodInCycles;
-            uint64_t totalSamples = 0;
-            uint64_t fullSMSamples = 0;
-            cupti_sm_efficiency_analyze(activity_info, &totalSamples, &fullSMSamples);
-            entry->activity.data.pc_sampling_record_info.fullSMSamples = fullSMSamples;
-            break;
+        entry->activity.data.global_access.type = type;
+        uint64_t bytes = (activity_global_access->flags & 0xFF) * activity_global_access->threadsExecuted;
+        entry->activity.data.global_access.bytes = bytes;
+        break;
+      }
+    case CUPTI_ACTIVITY_KIND_SHARED_ACCESS:
+      {
+        CUpti_ActivitySharedAccess *activity_shared_access = (CUpti_ActivitySharedAccess *)activity;
+        entry->activity.kind = CUPTI_ACTIVITY_KIND_SHARED_ACCESS;
+        entry->activity.data.shared_access.sharedTransactions = activity_shared_access->sharedTransactions;
+        entry->activity.data.shared_access.theoreticalSharedTransactions =
+          activity_shared_access->theoreticalSharedTransactions;
+        cupti_shared_access_type_t type;
+        if (activity_shared_access->flags & (1<<8)) {
+          type = CUPTI_SHARED_ACCESS_LOAD;
+        } else {
+          type = CUPTI_SHARED_ACCESS_STORE;
         }
-        case CUPTI_ACTIVITY_KIND_MEMCPY:
-        {
-            CUpti_ActivityMemcpy *activity_memcpy = (CUpti_ActivityMemcpy *)activity;
-            entry->activity.kind = CUPTI_ACTIVITY_KIND_MEMCPY;
-            entry->activity.data.memcpy.copyKind = activity_memcpy->copyKind;
-            entry->activity.data.memcpy.bytes = activity_memcpy->bytes;
-            entry->activity.data.memcpy.start = activity_memcpy->start;
-            entry->activity.data.memcpy.end = activity_memcpy->end;
-            break;
-        }
-        case CUPTI_ACTIVITY_KIND_KERNEL:
-        {
-            CUpti_ActivityKernel4 *activity_kernel = (CUpti_ActivityKernel4 *)activity;
-            entry->activity.kind = CUPTI_ACTIVITY_KIND_KERNEL;
-            entry->activity.data.kernel.dynamicSharedMemory = activity_kernel->dynamicSharedMemory;
-            entry->activity.data.kernel.staticSharedMemory = activity_kernel->staticSharedMemory;
-            entry->activity.data.kernel.localMemoryTotal = activity_kernel->localMemoryTotal;
-            entry->activity.data.kernel.start = activity_kernel->start;
-            entry->activity.data.kernel.end = activity_kernel->end;
-            uint32_t activeWarpsPerSM = 0;
-            uint32_t maxActiveWarpsPerSM = 0;
-            uint32_t threadRegisters = 0;
-            uint32_t blockThreads = 0;
-            uint32_t blockSharedMemory = 0;
-            cupti_occupancy_analyze(activity_kernel, &activeWarpsPerSM, &maxActiveWarpsPerSM,
-                                    &threadRegisters, &blockThreads, &blockSharedMemory);
-            entry->activity.data.kernel.activeWarpsPerSM = activeWarpsPerSM;
-            entry->activity.data.kernel.maxActiveWarpsPerSM = maxActiveWarpsPerSM;
-            entry->activity.data.kernel.threadRegisters = threadRegisters;
-            entry->activity.data.kernel.blockThreads = blockThreads;
-            entry->activity.data.kernel.blockSharedMemory = blockSharedMemory;
-            break;
-        }
-        case CUPTI_ACTIVITY_KIND_GLOBAL_ACCESS:
-        {
-            CUpti_ActivityGlobalAccess3 *activity_global_access = (CUpti_ActivityGlobalAccess3 *)activity;
-            entry->activity.kind = CUPTI_ACTIVITY_KIND_GLOBAL_ACCESS;
-            entry->activity.data.global_access.l2_transactions = activity_global_access->l2_transactions;
-            entry->activity.data.global_access.theoreticalL2Transactions =
-                    activity_global_access->theoreticalL2Transactions;
-            cupti_global_access_type_t type;
-            if (activity_global_access->flags & (1<<8)) {
-                if (activity_global_access->flags & (1<<9)) {
-                    type = CUPTI_GLOBAL_ACCESS_LOAD_CACHED;
-                } else {
-                    type = CUPTI_GLOBAL_ACCESS_LOAD_UNCACHED;
-                }
-            } else {
-                type = CUPTI_GLOBAL_ACCESS_STORE;
-            }
-            entry->activity.data.global_access.type = type;
-            uint64_t bytes = (activity_global_access->flags & 0xFF) * activity_global_access->threadsExecuted;
-            entry->activity.data.global_access.bytes = bytes;
-            break;
-        }
-        case CUPTI_ACTIVITY_KIND_SHARED_ACCESS:
-        {
-            CUpti_ActivitySharedAccess *activity_shared_access = (CUpti_ActivitySharedAccess *)activity;
-            entry->activity.kind = CUPTI_ACTIVITY_KIND_SHARED_ACCESS;
-            entry->activity.data.shared_access.sharedTransactions = activity_shared_access->sharedTransactions;
-            entry->activity.data.shared_access.theoreticalSharedTransactions =
-                    activity_shared_access->theoreticalSharedTransactions;
-            cupti_shared_access_type_t type;
-            if (activity_shared_access->flags & (1<<8)) {
-                type = CUPTI_SHARED_ACCESS_LOAD;
-            } else {
-                type = CUPTI_SHARED_ACCESS_STORE;
-            }
-            entry->activity.data.shared_access.type = type;
-            uint64_t bytes = (activity_shared_access->flags & 0xFF) * activity_shared_access->threadsExecuted;
-            entry->activity.data.shared_access.bytes = bytes;
-            break;
-        }
-        case CUPTI_ACTIVITY_KIND_BRANCH:
-        {
-            CUpti_ActivityBranch2 *activity_branch = (CUpti_ActivityBranch2 *)activity;
-            entry->activity.kind = CUPTI_ACTIVITY_KIND_BRANCH;
-            entry->activity.data.branch.diverged = activity_branch->diverged;
-            entry->activity.data.branch.executed = activity_branch->executed;
-            break;
-        }
-        case CUPTI_ACTIVITY_KIND_SYNCHRONIZATION:
-        {
-            CUpti_ActivitySynchronization *activity_sync = (CUpti_ActivitySynchronization *)activity;
-            entry->activity.kind = CUPTI_ACTIVITY_KIND_SYNCHRONIZATION;
-            entry->activity.data.synchronization.syncKind = activity_sync->type;
-            entry->activity.data.synchronization.start = activity_sync->start;
-            entry->activity.data.synchronization.end = activity_sync->end;
-            break;
-        }
-        case CUPTI_ACTIVITY_KIND_MEMORY:
-        {
-            CUpti_ActivityMemory *activity_mem = (CUpti_ActivityMemory *)activity;
-            entry->activity.kind = CUPTI_ACTIVITY_KIND_MEMORY;
-            entry->activity.data.memory.memKind = activity_mem->memoryKind;
-            entry->activity.data.memory.bytes = activity_mem->bytes;
-            entry->activity.data.memory.start = activity_mem->start;
-            entry->activity.data.memory.end = activity_mem->end;
-            break;
-        }
-        case CUPTI_ACTIVITY_KIND_MEMSET:
-        {
-            CUpti_ActivityMemset *activity_memset = (CUpti_ActivityMemset *)activity;
-            entry->activity.kind = CUPTI_ACTIVITY_KIND_MEMORY;
-            entry->activity.data.memset.memKind = activity_memset->memoryKind;
-            entry->activity.data.memset.bytes = activity_memset->bytes;
-            entry->activity.data.memset.start = activity_memset->start;
-            entry->activity.data.memset.end = activity_memset->end;
-            break;
-        }
-        default:
-            break;
-    }
+        entry->activity.data.shared_access.type = type;
+        uint64_t bytes = (activity_shared_access->flags & 0xFF) * activity_shared_access->threadsExecuted;
+        entry->activity.data.shared_access.bytes = bytes;
+        break;
+      }
+    case CUPTI_ACTIVITY_KIND_BRANCH:
+      {
+        CUpti_ActivityBranch2 *activity_branch = (CUpti_ActivityBranch2 *)activity;
+        entry->activity.kind = CUPTI_ACTIVITY_KIND_BRANCH;
+        entry->activity.data.branch.diverged = activity_branch->diverged;
+        entry->activity.data.branch.executed = activity_branch->executed;
+        break;
+      }
+    case CUPTI_ACTIVITY_KIND_SYNCHRONIZATION:
+      {
+        CUpti_ActivitySynchronization *activity_sync = (CUpti_ActivitySynchronization *)activity;
+        entry->activity.kind = CUPTI_ACTIVITY_KIND_SYNCHRONIZATION;
+        entry->activity.data.synchronization.syncKind = activity_sync->type;
+        entry->activity.data.synchronization.start = activity_sync->start;
+        entry->activity.data.synchronization.end = activity_sync->end;
+        break;
+      }
+    case CUPTI_ACTIVITY_KIND_MEMORY:
+      {
+        CUpti_ActivityMemory *activity_mem = (CUpti_ActivityMemory *)activity;
+        entry->activity.kind = CUPTI_ACTIVITY_KIND_MEMORY;
+        entry->activity.data.memory.memKind = activity_mem->memoryKind;
+        entry->activity.data.memory.bytes = activity_mem->bytes;
+        entry->activity.data.memory.start = activity_mem->start;
+        entry->activity.data.memory.end = activity_mem->end;
+        break;
+      }
+    case CUPTI_ACTIVITY_KIND_MEMSET:
+      {
+        CUpti_ActivityMemset *activity_memset = (CUpti_ActivityMemset *)activity;
+        entry->activity.kind = CUPTI_ACTIVITY_KIND_MEMORY;
+        entry->activity.data.memset.memKind = activity_memset->memoryKind;
+        entry->activity.data.memset.bytes = activity_memset->bytes;
+        entry->activity.data.memset.start = activity_memset->start;
+        entry->activity.data.memset.end = activity_memset->end;
+        break;
+      }
+    default:
+      break;
+  }
 }
-
-
-
-
-
-/*
-cupti_node_t *
-cupti_activity_node_new
-(
- CUpti_Activity *activity,
- cct_node_t *cct_node,
- cupti_node_t *next
-)
-{
-  cupti_node_t *node = (cupti_node_t *)hpcrun_malloc_safe(sizeof(cupti_node_t));
-  node->entry = (cupti_entry_activity_t *)hpcrun_malloc_safe(sizeof(cupti_entry_activity_t));
-  cupti_activity_node_set(node, activity, cct_node, next);
-  return node;
-}
-*/
-
 
 
 void
 cupti_correlation_entry_set
 (
-<<<<<<< HEAD
-        cupti_entry_correlation_t *entry,
-        uint64_t host_op_id,
-        cct_node_t *cct_node,
-        void *record
-)
-{
-    entry->host_op_id = host_op_id;
-    entry->cct_node = cct_node;
-    entry->record = record;
-=======
- cupti_node_t *cupti_node,
+ cupti_entry_correlation_t *entry,
  uint64_t host_op_id,
  cct_node_t *api_node,
  cct_node_t *func_node,
- void *record,
- cupti_node_t *next
+ void *record
 )
 {
-  cupti_entry_notification_t *entry = (cupti_entry_notification_t *)(cupti_node->entry);
   entry->host_op_id = host_op_id;
   entry->api_node = api_node;
   entry->func_node = func_node;
   entry->record = record;
-  cupti_node->next = next;
-  cupti_node->type = CUPTI_ENTRY_TYPE_NOTIFICATION;
->>>>>>> 99aae8ee
-}
-
-
-/*
-cupti_node_t *
-cupti_notification_node_new
-(
- uint64_t host_op_id,
- cct_node_t *api_node,
- cct_node_t *func_node,
- void *record,
- cupti_node_t *next
-)
-{
-  cupti_node_t *node = (cupti_node_t *)hpcrun_malloc_safe(sizeof(cupti_node_t));
-  cupti_entry_correlation_t *entry = (cupti_entry_correlation_t *)hpcrun_malloc_safe(sizeof(cupti_entry_correlation_t));
-  node->entry = entry;
-  cupti_notification_node_set(node, host_op_id, api_node, func_node, record, next);
-  return node;
-}
-*/+}