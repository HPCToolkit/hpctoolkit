--- conflicted
+++ resolved
@@ -460,9 +460,6 @@
 //******************************************************************************
 
 #ifndef HPCRUN_STATIC_LINK
-<<<<<<< HEAD
-static const char *
-=======
 int
 cuda_path
 (
@@ -492,7 +489,6 @@
 
 
 const char *
->>>>>>> 03c73afa
 cupti_path
 (
   void
@@ -629,21 +625,12 @@
 )
 {
   // Compute hash for cubin and store it into a map
-<<<<<<< HEAD
   cubin_hash_map_entry_t *entry = cubin_hash_map_lookup(cubin);
   unsigned char *hash;
   unsigned int hash_len;
   if (entry == NULL) {
     cubin_hash_map_insert(cubin, cubin_size);
     entry = cubin_hash_map_lookup(cubin);
-=======
-  cubin_hash_map_entry_t *entry = cubin_hash_map_lookup(cubin_id);
-  unsigned char *hash;
-  unsigned int hash_len;
-  if (entry == NULL) {
-    cubin_hash_map_insert(cubin_id, cubin, cubin_size);
-    entry = cubin_hash_map_lookup(cubin_id);
->>>>>>> 03c73afa
   }
   hash = cubin_hash_map_entry_hash_get(entry, &hash_len);
 
@@ -2224,41 +2211,17 @@
 
 
 void
-<<<<<<< HEAD
-cupti_notification_handle(cstack_node_t *node)
-{
-  if (node->type == CSTACK_TYPE_CUPTI_NOTIFICATION) {
-    cupti_entry_notification_t *notification_entry = 
-      (cupti_entry_notification_t *)node->entry;
-    PRINT("Insert external id %d\n", notification_entry->host_op_id);
-    cupti_host_op_map_insert
-      (notification_entry->host_op_id, notification_entry->cct_node, 
-       notification_entry->record);
-  }
-=======
 cupti_activity_handle(cupti_entry_activity_t *entry)
 {
   cupti_activity_attribute(&(entry->activity), entry->cct_node);
->>>>>>> 03c73afa
-}
-
-
-void
-<<<<<<< HEAD
-cupti_activity_handle(cstack_node_t *node)
-{
-  if (node->type == CSTACK_TYPE_CUPTI_ACTIVITY) {
-    cupti_entry_activity_t *activity_entry = 
-      (cupti_entry_activity_t *)node->entry;
-    cupti_activity_attribute(&(activity_entry->activity), 
-      activity_entry->cct_node);
-  }
-=======
+}
+
+
+void
 cupti_correlation_handle(cupti_entry_correlation_t *entry)
 {
   cupti_host_op_map_insert(entry->host_op_id,
     entry->activity_channel, entry->copy_node, entry->copyin_node,
     entry->copyout_node, entry->alloc_node, entry->delete_node,
     entry->sync_node, entry->kernel_node, entry->trace_node);
->>>>>>> 03c73afa
 }