// * BeginRiceCopyright *****************************************************
//
// $HeadURL$
// $Id$
//
// --------------------------------------------------------------------------
// Part of HPCToolkit (hpctoolkit.org)
//
// Information about sources of support for research and development of
// HPCToolkit is at 'hpctoolkit.org' and in 'README.Acknowledgments'.
// --------------------------------------------------------------------------
//
// Copyright ((c)) 2002-2017, Rice University
// All rights reserved.
//
// Redistribution and use in source and binary forms, with or without
// modification, are permitted provided that the following conditions are
// met:
//
// * Redistributions of source code must retain the above copyright
//   notice, this list of conditions and the following disclaimer.
//
// * Redistributions in binary form must reproduce the above copyright
//   notice, this list of conditions and the following disclaimer in the
//   documentation and/or other materials provided with the distribution.
//
// * Neither the name of Rice University (RICE) nor the names of its
//   contributors may be used to endorse or promote products derived from
//   this software without specific prior written permission.
//
// This software is provided by RICE and contributors "as is" and any
// express or implied warranties, including, but not limited to, the
// implied warranties of merchantability and fitness for a particular
// purpose are disclaimed. In no event shall RICE or contributors be
// liable for any direct, indirect, incidental, special, exemplary, or
// consequential damages (including, but not limited to, procurement of
// substitute goods or services; loss of use, data, or profits; or
// business interruption) however caused and on any theory of liability,
// whether in contract, strict liability, or tort (including negligence
// or otherwise) arising in any way out of the use of this software, even
// if advised of the possibility of such damage.
//
// ******************************************************* EndRiceCopyright *


//***************************************************************************
//
// File: cubin.c
//
// Purpose:
//   determine cubin symbol relocation values that will be used by hpcstruct
//
//***************************************************************************

//******************************************************************************
// system includes
//******************************************************************************

#include <assert.h>
#include <stdio.h>
#include <stdlib.h>
#include <string.h>
#include <hpcrun/memory/hpcrun-malloc.h>

#include <gelf.h>

//******************************************************************************
// local includes
//******************************************************************************

#include "cubin-symbols.h"

//******************************************************************************
// macros
//******************************************************************************

#ifndef NULL
#define NULL 0
#endif

#define section_index(n) (n-1)

#define EM_CUDA 190

#define CUDA_SYMBOL_DEBUG 0

//******************************************************************************
// type definitions
//******************************************************************************

typedef struct Elf_SectionVector {
   int nsections;
   Elf_Scn **sections;
} Elf_SectionVector;

//******************************************************************************
// private functions
//******************************************************************************

static int
countSections
(
 Elf *elf
)
{
    int count = 0;
    Elf_Scn *scn = NULL;
    while ((scn = elf_nextscn(elf, scn)) != NULL) {
      count++;
    }
    return count;
}


static Elf_SectionVector *
newSectionVector(int nsections)
{
  Elf_SectionVector *v = (Elf_SectionVector *) malloc(sizeof(Elf_SectionVector));
  v->nsections = nsections;
  v->sections = (Elf_Scn **) calloc(nsections, sizeof(Elf_Scn *));
  return v;
}


// assemble a vector of pointers to each section in an elf binary
static Elf_SectionVector *
elfGetSectionVector
(
 Elf *elf
)
{
  int nsections = countSections(elf);
  if (nsections > 0) {
	  Elf_SectionVector *v = newSectionVector(nsections);
	  if (elf) {
		  Elf_Scn *scn = NULL;
		  int i=0;
		  while ((scn = elf_nextscn(elf, scn)) != NULL) {
			  v->sections[i++] = scn;
		  }
	  }
	  return v;
  }
  return NULL;
}


static size_t
sectionOffset
(
 Elf_SectionVector *sections,
 unsigned sindex
)
{
  // if section index is out of range, return 0
  if (sections->nsections < sindex) return 0;

  GElf_Shdr shdr;
  if (!gelf_getshdr(sections->sections[sindex], &shdr)) return 0;

  return shdr.sh_offset;
}


Elf_SymbolVector *
newSymbolsVector(int nsymbols)
{
  Elf_SymbolVector *v = (Elf_SymbolVector *) hpcrun_malloc(sizeof(Elf_SymbolVector));
  v->nsymbols = nsymbols;
  v->symbols = (unsigned long *) hpcrun_malloc(nsymbols * sizeof(unsigned long));
  v->names = (char **) hpcrun_malloc(nsymbols * sizeof(char *));
  return v;
}


static Elf_SymbolVector *
relocateSymbolsHelper
(
 Elf *elf,
 GElf_Ehdr *ehdr,
 GElf_Shdr *shdr,
 Elf_SectionVector *sections,
 Elf_Scn *scn
)
{
  Elf_SymbolVector *symbol_values = NULL;
  int nsymbols;
  assert (shdr->sh_type == SHT_SYMTAB);
  if (shdr->sh_entsize > 0) { // avoid divide by 0
    nsymbols = shdr->sh_size / shdr->sh_entsize;
    if (nsymbols <= 0) return NULL;
  }
  Elf_Data *datap = elf_getdata(scn, NULL);
  if (datap) {
    symbol_values = newSymbolsVector(nsymbols);
    for (int i = 0; i < nsymbols; i++) {
      GElf_Sym sym;
      GElf_Sym *symp = gelf_getsym(datap, i, &sym);
      if (symp) { // symbol properly read
	      int symtype = GELF_ST_TYPE(sym.st_info);
	      if (sym.st_shndx == SHN_UNDEF) continue;
	      switch(symtype) {
	        case STT_FUNC:
	          {
<<<<<<< HEAD
	            int64_t s_offset = sectionOffset(sections, section_index(sym.st_shndx));
	            // update each function symbol's offset to match the new offset of the
	            // text section that contains it.
	            sym.st_value = (Elf64_Addr) s_offset;
	            //gelf_update_sym(datap, i, &sym);
	            symbol_values->symbols[i] = s_offset;
              char *s_name = elf_strptr(elf, shdr->sh_link, sym.st_name);
              int s_len = strlen(s_name);
              symbol_values->names[i] = (char *)hpcrun_malloc((s_len + 1) * sizeof(char));
              strncpy(symbol_values->names[i], s_name, s_len);
=======
	            symbol_values->symbols[i] = sectionOffset(sections, section_index(sym.st_shndx));
>>>>>>> b6e50ba0
	          }
	        default: break;
	      }
      }
    }
  }
  return symbol_values;
}


static Elf_SymbolVector *
relocateSymbols
(
  Elf *elf,
  Elf_SectionVector *sections
)
{
  Elf_SymbolVector *symbol_values = NULL;
  GElf_Ehdr ehdr_v;
  GElf_Ehdr *ehdr = gelf_getehdr(elf, &ehdr_v);
  if (ehdr) {
    for (int i = 0; i < sections->nsections; i++) {
      Elf_Scn *scn = sections->sections[i];
      GElf_Shdr shdr;
      if (!gelf_getshdr(scn, &shdr)) continue;
      if (shdr.sh_type == SHT_SYMTAB) {
	      symbol_values = relocateSymbolsHelper(elf, ehdr, &shdr, sections, scn);
	      break; // AFAIK, there can only be one symbol table
      }
    }
  }
  return symbol_values;
}


static Elf_SymbolVector *
computeSymbolOffsets
(
 char *cubin_ptr,
 Elf *cubin_elf
)
{
  Elf_SymbolVector *symbol_values = NULL;
  Elf_SectionVector *sections = elfGetSectionVector(cubin_elf);
  if (sections) {
    symbol_values = relocateSymbols(cubin_elf, sections);
  }
  return symbol_values;
}


static void
__attribute__ ((unused))
printSymbols
(
  Elf_SymbolVector *symbols
)
{
  for (int i=0; i < symbols->nsymbols; i++) {
    printf("symbol %d: 0x%lx\n", i, symbols->symbols[i]);
  }
}

//******************************************************************************
// interface functions
//******************************************************************************

Elf_SymbolVector *
computeCubinFunctionOffsets
(
 const char *cubin_ptr_const,
 size_t cubin_len
)
{
  char *cubin_ptr = (char *) cubin_ptr_const;

  Elf_SymbolVector *symbols = NULL;
  elf_version(EV_CURRENT);
  Elf *elf = elf_memory(cubin_ptr, cubin_len);
  if (elf != 0) {
	  GElf_Ehdr ehdr_v;
	  GElf_Ehdr *ehdr = gelf_getehdr(elf, &ehdr_v);
	  if (ehdr) {
		  if (ehdr->e_machine == EM_CUDA) {
			  symbols = computeSymbolOffsets(cubin_ptr, elf);
#if CUDA_SYMBOL_DEBUG
        printSymbols(symbols);
#endif
			  elf_end(elf);
		  }
	  }
  }
  return symbols;
}<|MERGE_RESOLUTION|>--- conflicted
+++ resolved
@@ -202,20 +202,16 @@
 	      switch(symtype) {
 	        case STT_FUNC:
 	          {
-<<<<<<< HEAD
 	            int64_t s_offset = sectionOffset(sections, section_index(sym.st_shndx));
 	            // update each function symbol's offset to match the new offset of the
 	            // text section that contains it.
-	            sym.st_value = (Elf64_Addr) s_offset;
-	            //gelf_update_sym(datap, i, &sym);
-	            symbol_values->symbols[i] = s_offset;
-              char *s_name = elf_strptr(elf, shdr->sh_link, sym.st_name);
-              int s_len = strlen(s_name);
-              symbol_values->names[i] = (char *)hpcrun_malloc((s_len + 1) * sizeof(char));
-              strncpy(symbol_values->names[i], s_name, s_len);
-=======
-	            symbol_values->symbols[i] = sectionOffset(sections, section_index(sym.st_shndx));
->>>>>>> b6e50ba0
+		    sym.st_value = (Elf64_Addr) s_offset;
+		    //gelf_update_sym(datap, i, &sym);
+		    symbol_values->symbols[i] = s_offset;
+		    char *s_name = elf_strptr(elf, shdr->sh_link, sym.st_name);
+		    int s_len = strlen(s_name);
+		    symbol_values->names[i] = (char *)hpcrun_malloc_safe((s_len + 1) * sizeof(char));
+		    strncpy(symbol_values->names[i], s_name, s_len);
 	          }
 	        default: break;
 	      }
