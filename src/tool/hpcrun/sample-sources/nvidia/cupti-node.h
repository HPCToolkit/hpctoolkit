--- conflicted
+++ resolved
@@ -4,9 +4,6 @@
 #include <cupti_activity.h>
 #include <hpcrun/cct2metrics.h>
 
-<<<<<<< HEAD
-#include "cstack.h"
-=======
 typedef enum {
   CUPTI_ENTRY_TYPE_ACTIVITY = 1,
   CUPTI_ENTRY_TYPE_NOTIFICATION = 2,
@@ -14,7 +11,6 @@
   CUPTI_ENTRY_TYPE_TRACE = 4,
   CUPTI_ENTRY_TYPE_COUNT = 5
 } cupti_entry_type_t;
->>>>>>> 03c73afa
 
 // pc sampling
 typedef struct cupti_pc_sampling {
@@ -132,20 +128,6 @@
 // notification entry
 typedef struct cupti_entry_correlation {
   uint64_t host_op_id;
-<<<<<<< HEAD
-  cct_node_t *cct_node;
-  void *record;
-} cupti_entry_notification_t;
-
-// activity allocator
-cstack_node_t *
-cupti_activity_node_new
-(
- CUpti_Activity *activity,
- cct_node_t *cct_node,
- cstack_node_t *next
-);
-=======
   void *activity_channel;
   cct_node_t *copy_node;
   cct_node_t *copyin_node;
@@ -163,23 +145,11 @@
   uint64_t end;
   cct_node_t *node;
 } cupti_entry_trace_t;
->>>>>>> 03c73afa
 
 
 void
 cupti_entry_activity_set
 (
-<<<<<<< HEAD
- cstack_node_t *cupti_node,
- CUpti_Activity *activity,
- cct_node_t *cct_node,
- cstack_node_t *next
-);
-
-// notification allocator
-cstack_node_t *
-cupti_notification_node_new
-=======
  cupti_entry_activity_t *entry,
  CUpti_Activity *activity,
  cct_node_t *cct_node
@@ -188,15 +158,9 @@
 
 void
 cupti_entry_correlation_set
->>>>>>> 03c73afa
 (
  cupti_entry_correlation_t *entry,
  uint64_t host_op_id,
-<<<<<<< HEAD
- cct_node_t *cct_node,
- void *record,
- cstack_node_t *next
-=======
  void *activity_channel,
  cct_node_t *copy_node,
  cct_node_t *copyin_node,
@@ -206,25 +170,16 @@
  cct_node_t *sync_node,
  cct_node_t *kernel_node,
  cct_node_t *trace_node
->>>>>>> 03c73afa
 );
 
 
 void
 cupti_entry_trace_set
 (
-<<<<<<< HEAD
- cstack_node_t *cupti_node,
- uint64_t host_op_id,
- cct_node_t *cct_node,
- void *record,
- cstack_node_t *next
-=======
  cupti_entry_trace_t *entry,
  uint64_t start,
  uint64_t end,
  cct_node_t *node
->>>>>>> 03c73afa
 );
 
 
