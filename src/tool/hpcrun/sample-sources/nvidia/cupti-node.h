--- conflicted
+++ resolved
@@ -4,23 +4,7 @@
 #include <cupti_activity.h>
 #include <hpcrun/cct2metrics.h>
 
-<<<<<<< HEAD
 #include "cstack.h"
-=======
-typedef enum {
-  CUPTI_ENTRY_TYPE_ACTIVITY = 1,
-  CUPTI_ENTRY_TYPE_NOTIFICATION = 2,
-  CUPTI_ENTRY_TYPE_BUFFER = 3,
-  CUPTI_ENTRY_TYPE_COUNT = 4
-} cupti_entry_type_t;
-
-// generic entry
-typedef struct cupti_node {
-  struct cupti_node *next;
-  void *entry;
-  cupti_entry_type_t type;
-} cupti_node_t;
->>>>>>> b6e50ba0
 
 // pc sampling
 typedef struct cupti_pc_sampling {
@@ -143,11 +127,7 @@
 } cupti_entry_notification_t;
 
 // activity allocator
-<<<<<<< HEAD
-extern cstack_node_t *
-=======
-cupti_node_t *
->>>>>>> b6e50ba0
+cstack_node_t *
 cupti_activity_node_new
 (
  CUpti_Activity *activity,
@@ -166,11 +146,7 @@
 );
 
 // notification allocator
-<<<<<<< HEAD
-extern cstack_node_t *
-=======
-cupti_node_t *
->>>>>>> b6e50ba0
+cstack_node_t *
 cupti_notification_node_new
 (
  uint64_t host_op_id,
