// -*-Mode: C++;-*- // technically C99

// * BeginRiceCopyright *****************************************************
//
// $HeadURL$
// $Id$
//
// --------------------------------------------------------------------------
// Part of HPCToolkit (hpctoolkit.org)
//
// Information about sources of support for research and development of
// HPCToolkit is at 'hpctoolkit.org' and in 'README.Acknowledgments'.
// --------------------------------------------------------------------------
//
// Copyright ((c)) 2002-2020, Rice University
// All rights reserved.
//
// Redistribution and use in source and binary forms, with or without
// modification, are permitted provided that the following conditions are
// met:
//
// * Redistributions of source code must retain the above copyright
//   notice, this list of conditions and the following disclaimer.
//
// * Redistributions in binary form must reproduce the above copyright
//   notice, this list of conditions and the following disclaimer in the
//   documentation and/or other materials provided with the distribution.
//
// * Neither the name of Rice University (RICE) nor the names of its
//   contributors may be used to endorse or promote products derived from
//   this software without specific prior written permission.
//
// This software is provided by RICE and contributors "as is" and any
// express or implied warranties, including, but not limited to, the
// implied warranties of merchantability and fitness for a particular
// purpose are disclaimed. In no event shall RICE or contributors be
// liable for any direct, indirect, incidental, special, exemplary, or
// consequential damages (including, but not limited to, procurement of
// substitute goods or services; loss of use, data, or profits; or
// business interruption) however caused and on any theory of liability,
// whether in contract, strict liability, or tort (including negligence
// or otherwise) arising in any way out of the use of this software, even
// if advised of the possibility of such damage.
//
// ******************************************************* EndRiceCopyright *

//***************************************************************************
//
// File:
//   module-ignore-map.c
//
// Purpose:
//   implementation of a map of load modules that should be omitted
//   from call paths for synchronous samples
//
//
//***************************************************************************

//***************************************************************************
// system includes
//***************************************************************************


#include <fcntl.h>   // open
#include <dlfcn.h>  // dlopen
#include <limits.h>  // PATH_MAX
#include <unistd.h>
#include <sys/mman.h>
#include <sys/stat.h>


//#include <stdlib.h>
//#include <unistd.h>

#include	<elf.h>
#include	<libelf.h>
#include	<gelf.h>


//***************************************************************************
// local includes
//***************************************************************************

#include <monitor.h>

#include <lib/prof-lean/pfq-rwlock.h>
#include <hpcrun/loadmap.h>

#include "module-ignore-map.h"



//***************************************************************************
// macros
//***************************************************************************

#define MODULE_IGNORE_DEBUG 0

#if MODULE_IGNORE_DEBUG
#define PRINT(...) fprintf(stderr, __VA_ARGS__)
#else
#define PRINT(...)
#endif

<<<<<<< HEAD
#define NUM_FNS 4
=======
// TODO:
// We will need to refactor this code to make the NUM_FNS a variable
// and the table of functions to be looked up can be a linked list,
// where any GPU can indicate that its functions should be added to
// the module ignore map when that type of GPU is being monitored.

#define NUM_FNS 7
>>>>>>> b6e979af



//***************************************************************************
// type declarations
//***************************************************************************

typedef struct module_ignore_entry {
  bool empty;
  load_module_t *module;
} module_ignore_entry_t;



//***************************************************************************
// static data
//***************************************************************************

<<<<<<< HEAD
static const char *NVIDIA_FNS[NUM_FNS] = {
  "cuLaunchKernel", "cudaLaunchKernel", "cuptiActivityEnable",
  "roctracer_start"
=======
static const char *IGNORE_FNS[NUM_FNS] = {
  "cuLaunchKernel",
  "cudaLaunchKernel",
  "cuptiActivityEnable",
  "roctracer_set_properties",  // amd roctracer library
  "amd_dbgapi_initialize",     // amd debug library
  "hipKernelNameRefByPtr",     // amd hip runtime
  "hsa_queue_create"           // amd hsa runtime
>>>>>>> b6e979af
};
static module_ignore_entry_t modules[NUM_FNS];
static pfq_rwlock_t modules_lock;

int
pseudo_module_p
(
  char *name
)
{
    // last character in the name
    char lastchar = 0;  // get the empty string case right

    while (*name) {
      lastchar = *name;
      name++;
    }

    // pseudo modules have [name] in /proc/self/maps
    // because we store [vdso] in hpctooolkit's measurement directory,
    // it actually has the name /path/to/measurement/directory/[vdso].
    // checking the last character tells us it is a virtual shared library.
    return lastchar == ']';
}



//***************************************************************************
// interface operations
//***************************************************************************

void
module_ignore_map_init
(
 void
)
{
  size_t i;
  for (i = 0; i < NUM_FNS; ++i) {
    modules[i].empty = true;
    modules[i].module = NULL;
  }
  pfq_rwlock_init(&modules_lock);
}


bool
module_ignore_map_module_id_lookup
(
 uint16_t module_id
)
{
  // Read path
  size_t i;
  bool result = false;
  pfq_rwlock_read_lock(&modules_lock);
  for (i = 0; i < NUM_FNS; ++i) {
    if (modules[i].empty == false && modules[i].module->id == module_id) {
      /* current module should be ignored */
      result = true;
      break;
    }
  }
  pfq_rwlock_read_unlock(&modules_lock);
  return result;
}


bool
module_ignore_map_module_lookup
(
 load_module_t *module
)
{
  return module_ignore_map_lookup(module->dso_info->start_addr,
				  module->dso_info->end_addr);
}


bool
module_ignore_map_inrange_lookup
(
 void *addr
)
{
  return module_ignore_map_lookup(addr, addr);
}


bool
module_ignore_map_lookup
(
 void *start,
 void *end
)
{
  // Read path
  size_t i;
  bool result = false;
  pfq_rwlock_read_lock(&modules_lock);
  for (i = 0; i < NUM_FNS; ++i) {
    if (modules[i].empty == false &&
      modules[i].module->dso_info->start_addr <= start &&
      modules[i].module->dso_info->end_addr >= end) {
      /* current module should be ignored */
      result = true;
      break;
    }
  }
  pfq_rwlock_read_unlock(&modules_lock);
  return result;
}

int
serach_functions_in_module(Elf *e, GElf_Shdr* secHead, Elf_Scn *section)
{
  Elf_Data *data;
  char *symName;
  uint64_t count;
  GElf_Sym curSym;
  uint64_t i, ii,symType, symBind;
  // char *marmite;

  data = elf_getdata(section, NULL);           // use it to get the data
  if (data == NULL || secHead->sh_entsize == 0) return -1;
  count = (secHead->sh_size)/(secHead->sh_entsize);
  for (ii=0; ii<count; ii++) {
    gelf_getsym(data, ii, &curSym);
    symName = elf_strptr(e, secHead->sh_link, curSym.st_name);
    symType = GELF_ST_TYPE(curSym.st_info);
    symBind = GELF_ST_BIND(curSym.st_info);

    // the .dynsym section can contain undefined symbols that represent imported symbols.
    // We need to find functions defined in the module.
    if ( (symType == STT_FUNC) && (symBind == STB_GLOBAL) && (curSym.st_value != 0)) {
      for (i = 0; i < NUM_FNS; ++i) {
        if (modules[i].empty && (strcmp(symName, IGNORE_FNS[i]) == 0)) {
          return i;
        }
      }
    }
	}
  return -1;
}

bool
module_ignore_map_ignore
(
  load_module_t* lm
)
{
  // Update path
  // Only one thread could update the flag,
  // Guarantee dlopen modules before notification are updated.
  bool result = false;
  pfq_rwlock_node_t me;
  pfq_rwlock_write_lock(&modules_lock, &me);


  load_module_t *module = lm;

  if (!pseudo_module_p(module->name)) {
    // Ignore the module if cannot resolve the path
    char resolved_path[PATH_MAX];
    if (realpath(module->name, resolved_path) == NULL) {
      pfq_rwlock_write_unlock(&modules_lock, &me);
      return result;
    }

    int fd = open (resolved_path, O_RDONLY);
    if (fd < 0) {
      pfq_rwlock_write_unlock(&modules_lock, &me);
      return false;
    }
    struct stat stat;
    if (fstat (fd, &stat) < 0) {
      close(fd);
      pfq_rwlock_write_unlock(&modules_lock, &me);
      return false;
    }

    char* buffer = (char*) mmap (NULL, stat.st_size, PROT_READ | PROT_WRITE, MAP_PRIVATE, fd, 0);
    if (buffer == NULL) {
      close(fd);
      pfq_rwlock_write_unlock(&modules_lock, &me);
      return false;
    }
    elf_version(EV_CURRENT);
    Elf *elf = elf_memory(buffer, stat.st_size);
    Elf_Scn *scn = NULL;
    GElf_Shdr secHead;

    while ((scn = elf_nextscn(elf, scn)) != NULL) {
      gelf_getshdr(scn, &secHead);
      // Only search .dynsym section
      if (secHead.sh_type != SHT_DYNSYM) continue;
      int module_ignore_index = serach_functions_in_module(elf, &secHead, scn);
      if (module_ignore_index != -1) {
        modules[module_ignore_index].module = module;
        modules[module_ignore_index].empty = false;
        result = true;
        break;
      }
    }
    munmap(buffer, stat.st_size);
    close(fd);
  }
  pfq_rwlock_write_unlock(&modules_lock, &me);
  return result;
}


bool
module_ignore_map_delete
(
 load_module_t* lm
)
{
  size_t i;
  bool result = false;
  pfq_rwlock_node_t me;
  pfq_rwlock_write_lock(&modules_lock, &me);
  for (i = 0; i < NUM_FNS; ++i) {
    if (modules[i].empty == false && modules[i].module == lm) {
      modules[i].empty = true;
      modules[i].module = NULL;
      result = true;
      break;
    }
  }
  pfq_rwlock_write_unlock(&modules_lock, &me);
  return result;
}<|MERGE_RESOLUTION|>--- conflicted
+++ resolved
@@ -102,9 +102,6 @@
 #define PRINT(...)
 #endif
 
-<<<<<<< HEAD
-#define NUM_FNS 4
-=======
 // TODO:
 // We will need to refactor this code to make the NUM_FNS a variable
 // and the table of functions to be looked up can be a linked list,
@@ -112,7 +109,6 @@
 // the module ignore map when that type of GPU is being monitored.
 
 #define NUM_FNS 7
->>>>>>> b6e979af
 
 
 
@@ -131,11 +127,7 @@
 // static data
 //***************************************************************************
 
-<<<<<<< HEAD
-static const char *NVIDIA_FNS[NUM_FNS] = {
-  "cuLaunchKernel", "cudaLaunchKernel", "cuptiActivityEnable",
-  "roctracer_start"
-=======
+
 static const char *IGNORE_FNS[NUM_FNS] = {
   "cuLaunchKernel",
   "cudaLaunchKernel",
@@ -144,7 +136,6 @@
   "amd_dbgapi_initialize",     // amd debug library
   "hipKernelNameRefByPtr",     // amd hip runtime
   "hsa_queue_create"           // amd hsa runtime
->>>>>>> b6e979af
 };
 static module_ignore_entry_t modules[NUM_FNS];
 static pfq_rwlock_t modules_lock;
