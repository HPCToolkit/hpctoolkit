--- conflicted
+++ resolved
@@ -108,11 +108,7 @@
 // where any GPU can indicate that its functions should be added to
 // the module ignore map when that type of GPU is being monitored.
 
-<<<<<<< HEAD
 #define NUM_FNS 10
-=======
-#define NUM_FNS 9
->>>>>>> 4a9864ff
 
 
 
@@ -140,15 +136,10 @@
   "roctracer_set_properties",  // amd roctracer library
   "amd_dbgapi_initialize",     // amd debug library
   "hipKernelNameRefByPtr",     // amd hip runtime
-<<<<<<< HEAD
-  "hsa_queue_create",          // amd hsa runtime
-  "hpcrun_malloc",             // hpcrun library
+  "hsa_init",                  // amd hsa runtime
+  "hpcrun_malloc"              // hpcrun library
   "clIcdGetPlatformIDsKHR",    // libigdrcl.so(intel opencl)
   "zeKernelCreate"             // libze_intel_gpu.so (intel L0) ISSUE: not getting ignored
-=======
-  "hsa_init",                  // amd hsa runtime
-  "hpcrun_malloc"              // hpcrun library
->>>>>>> 4a9864ff
 };
 
 static module_ignore_entry_t modules[NUM_FNS];
