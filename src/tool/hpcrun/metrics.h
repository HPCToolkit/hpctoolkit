// -*-Mode: C++;-*- // technically C99

// * BeginRiceCopyright *****************************************************
//
// $HeadURL$
// $Id$
//
// --------------------------------------------------------------------------
// Part of HPCToolkit (hpctoolkit.org)
//
// Information about sources of support for research and development of
// HPCToolkit is at 'hpctoolkit.org' and in 'README.Acknowledgments'.
// --------------------------------------------------------------------------
//
// Copyright ((c)) 2002-2019, Rice University
// All rights reserved.
//
// Redistribution and use in source and binary forms, with or without
// modification, are permitted provided that the following conditions are
// met:
//
// * Redistributions of source code must retain the above copyright
//   notice, this list of conditions and the following disclaimer.
//
// * Redistributions in binary form must reproduce the above copyright
//   notice, this list of conditions and the following disclaimer in the
//   documentation and/or other materials provided with the distribution.
//
// * Neither the name of Rice University (RICE) nor the names of its
//   contributors may be used to endorse or promote products derived from
//   this software without specific prior written permission.
//
// This software is provided by RICE and contributors "as is" and any
// express or implied warranties, including, but not limited to, the
// implied warranties of merchantability and fitness for a particular
// purpose are disclaimed. In no event shall RICE or contributors be
// liable for any direct, indirect, incidental, special, exemplary, or
// consequential damages (including, but not limited to, procurement of
// substitute goods or services; loss of use, data, or profits; or
// business interruption) however caused and on any theory of liability,
// whether in contract, strict liability, or tort (including negligence
// or otherwise) arising in any way out of the use of this software, even
// if advised of the possibility of such damage.
//
// ******************************************************* EndRiceCopyright *

#ifndef METRICS_H
#define METRICS_H

#include <sys/types.h>
#include <stdbool.h>

#include <lib/prof-lean/hpcio.h>
#include <lib/prof-lean/hpcfmt.h>
#include <lib/prof-lean/hpcrun-fmt.h>

// tallent: I have moved flags into hpcfile_csprof.h.  The flags don't
// really belong there but:
// 1) metrics.c uses hpcfile_hpcrun_data_t to implement metrics
//    info, which already confuses boundaries
// 2) metric info needs to exist in a library so csprof (hpcrun),
//    xcsprof (hpcprof) and hpcfile can use it.  hpcfile at least
//    satisfies this.

#include <stdbool.h>
#include <stdlib.h>
#include <assert.h>

#include <lib/prof-lean/hpcio.h>
#include <lib/prof-lean/hpcfmt.h>
#include <lib/prof-lean/hpcrun-fmt.h>

typedef hpcrun_metricVal_t cct_metric_data_t;

// abstract the metric set
//
typedef struct metric_set_t metric_set_t;
typedef struct metric_data_list_t metric_data_list_t;

typedef void metric_upd_proc_t(int metric_id, metric_data_list_t* set, cct_metric_data_t datum);

typedef cct_metric_data_t (*metric_bin_fn)(cct_metric_data_t v1, cct_metric_data_t v2);

//
// To accomodate block sparse representation,
// use 'kinds' == dense subarrays of metrics
//
// Sample use:
// Std metrics = 1 class,
// CUDA metrics = another class
//
// To use the mechanism, call hpcrun_metrics_new_kind.
// Then each call to hpcrun_new_metric will yield a slot in the
// new metric kind subarray.
//
// For complicated metric assignment, hpcrun_switch_metric_kind(kind),
// and hpcrun_get_new_metric_of_kind(kind) enable fine-grain control
// of metric sloc allocation
//
// Default case is 1 kind ("STD")
//
// Future expansion to permit different strategies is possible, but
// unimplemented at this time

typedef struct kind_info_t kind_info_t;

kind_info_t* hpcrun_metrics_new_kind();

void hpcrun_close_kind(kind_info_t *kind);

void hpcrun_pre_allocate_metrics(size_t num);

int hpcrun_get_num_metrics(kind_info_t *kind);

void hpcrun_metrics_data_finalize();

int hpcrun_get_num_kind_metrics(void);

metric_desc_t* hpcrun_id2metric(int id);

void hpcrun_metrics_data_dump();

// non finalizing
metric_desc_t* hpcrun_id2metric_linked(int metric_id);

// non finalizing
void hpcrun_set_display(int metric_id, uint8_t show, uint8_t show_percent);

metric_desc_p_tbl_t* hpcrun_get_metric_tbl(kind_info_t**);

metric_upd_proc_t* hpcrun_get_metric_proc(int metric_id);

int hpcrun_set_new_metric_info_w_fn(kind_info_t *kind, const char* name,
				    MetricFlags_ValFmt_t valFmt, size_t period,
				    metric_upd_proc_t upd_fn, metric_desc_properties_t prop);

<<<<<<< HEAD
int hpcrun_set_new_metric_info_and_period(kind_info_t *kind, const char* name,
					  MetricFlags_ValFmt_t valFmt, size_t period, metric_desc_properties_t prop);
int hpcrun_set_new_metric_info(kind_info_t *kind, const char* name);
=======
void hpcrun_set_metric_showPercent(int metric_id, uint8_t showPercent);

void hpcrun_set_metric_name(int metric_id, char* name);
>>>>>>> fb6f75e1

// metric set operations

extern cct_metric_data_t* hpcrun_metric_set_loc(metric_data_list_t* rv, int id);
extern void hpcrun_metric_std_set(int metric_id, metric_data_list_t* set,
				  hpcrun_metricVal_t value);
extern void hpcrun_metric_std_inc(int metric_id, metric_data_list_t* set,
				  hpcrun_metricVal_t incr);
extern metric_data_list_t* hpcrun_new_metric_data_list(int metric_id);
extern metric_data_list_t* hpcrun_new_metric_data_list_kind(kind_info_t *kind);
extern metric_data_list_t* hpcrun_new_metric_data_list_kind_final(kind_info_t *kind);

//
// copy a metric set
//
extern void hpcrun_metric_set_dense_copy(cct_metric_data_t* dest,
					 metric_data_list_t* list,
					 int num_metrics);

extern metric_data_list_t *hpcrun_merge_cct_metrics(metric_data_list_t *dest, metric_data_list_t *source);

#endif // METRICS_H<|MERGE_RESOLUTION|>--- conflicted
+++ resolved
@@ -134,15 +134,12 @@
 				    MetricFlags_ValFmt_t valFmt, size_t period,
 				    metric_upd_proc_t upd_fn, metric_desc_properties_t prop);
 
-<<<<<<< HEAD
 int hpcrun_set_new_metric_info_and_period(kind_info_t *kind, const char* name,
 					  MetricFlags_ValFmt_t valFmt, size_t period, metric_desc_properties_t prop);
+
 int hpcrun_set_new_metric_info(kind_info_t *kind, const char* name);
-=======
-void hpcrun_set_metric_showPercent(int metric_id, uint8_t showPercent);
 
 void hpcrun_set_metric_name(int metric_id, char* name);
->>>>>>> fb6f75e1
 
 // metric set operations
 
