// -*-Mode: C++;-*- // technically C99

// * BeginRiceCopyright *****************************************************
//
// $HeadURL$
// $Id$
//
// --------------------------------------------------------------------------
// Part of HPCToolkit (hpctoolkit.org)
//
// Information about sources of support for research and development of
// HPCToolkit is at 'hpctoolkit.org' and in 'README.Acknowledgments'.
// --------------------------------------------------------------------------
//
// Copyright ((c)) 2002-2019, Rice University
// All rights reserved.
//
// Redistribution and use in source and binary forms, with or without
// modification, are permitted provided that the following conditions are
// met:
//
// * Redistributions of source code must retain the above copyright
//   notice, this list of conditions and the following disclaimer.
//
// * Redistributions in binary form must reproduce the above copyright
//   notice, this list of conditions and the following disclaimer in the
//   documentation and/or other materials provided with the distribution.
//
// * Neither the name of Rice University (RICE) nor the names of its
//   contributors may be used to endorse or promote products derived from
//   this software without specific prior written permission.
//
// This software is provided by RICE and contributors "as is" and any
// express or implied warranties, including, but not limited to, the
// implied warranties of merchantability and fitness for a particular
// purpose are disclaimed. In no event shall RICE or contributors be
// liable for any direct, indirect, incidental, special, exemplary, or
// consequential damages (including, but not limited to, procurement of
// substitute goods or services; loss of use, data, or profits; or
// business interruption) however caused and on any theory of liability,
// whether in contract, strict liability, or tort (including negligence
// or otherwise) arising in any way out of the use of this software, even
// if advised of the possibility of such damage.
//
// ******************************************************* EndRiceCopyright *

#ifndef METRICS_H
#define METRICS_H

#include <sys/types.h>
#include <stdbool.h>

#include <lib/prof-lean/hpcio.h>
#include <lib/prof-lean/hpcfmt.h>
#include <lib/prof-lean/hpcrun-fmt.h>

// tallent: I have moved flags into hpcfile_csprof.h.  The flags don't
// really belong there but:
// 1) metrics.c uses hpcfile_hpcrun_data_t to implement metrics
//    info, which already confuses boundaries
// 2) metric info needs to exist in a library so csprof (hpcrun),
//    xcsprof (hpcprof) and hpcfile can use it.  hpcfile at least
//    satisfies this.

#include <stdbool.h>
#include <stdlib.h>
#include <assert.h>

#include <lib/prof-lean/hpcio.h>
#include <lib/prof-lean/hpcfmt.h>
#include <lib/prof-lean/hpcrun-fmt.h>

typedef hpcrun_metricVal_t cct_metric_data_t;

// abstract the metric set
//
typedef struct metric_set_t metric_set_t;
typedef struct metric_data_list_t metric_data_list_t;

typedef void metric_upd_proc_t(int metric_id, metric_data_list_t* set, cct_metric_data_t datum);

typedef cct_metric_data_t (*metric_bin_fn)(cct_metric_data_t v1, cct_metric_data_t v2);

//
// To accomodate block sparse representation,
// use 'kinds' == dense subarrays of metrics
//
// Sample use:
// Std metrics = 1 class,
// CUDA metrics = another class
//
// To use the mechanism, call hpcrun_metrics_new_kind.
// Then each call to hpcrun_new_metric will yield a slot in the
// new metric kind subarray.
//
// For complicated metric assignment, hpcrun_switch_metric_kind(kind),
// and hpcrun_get_new_metric_of_kind(kind) enable fine-grain control
// of metric sloc allocation
//
// Default case is 1 kind ("STD")
//
// Future expansion to permit different strategies is possible, but
// unimplemented at this time

typedef struct kind_info_t kind_info_t;

kind_info_t* hpcrun_metrics_new_kind();

void hpcrun_close_kind(kind_info_t *kind);

void hpcrun_pre_allocate_metrics(size_t num);

int hpcrun_get_num_metrics(kind_info_t *kind);
<<<<<<< HEAD
=======

void hpcrun_metrics_data_finalize();

int hpcrun_get_num_kind_metrics(void);
>>>>>>> a7e2b8e8

void hpcrun_metrics_data_finalize();

<<<<<<< HEAD
int hpcrun_get_num_kind_metrics(void);

metric_desc_t* hpcrun_id2metric(int id);

// non finalizing
metric_desc_t* hpcrun_id2metric_linked(int metric_id);

// non finalizing
void hpcrun_set_display(int metric_id, uint8_t show, uint8_t show_percent);
=======
void hpcrun_metrics_data_dump();

// non finalizing
metric_desc_t* hpcrun_id2metric_linked(int metric_id);

// non finalizing
void hpcrun_set_display(int metric_id, uint8_t show);

void hpcrun_set_percent(int metric_id, uint8_t show_percent);
>>>>>>> a7e2b8e8

metric_desc_p_tbl_t* hpcrun_get_metric_tbl(kind_info_t**);

metric_upd_proc_t* hpcrun_get_metric_proc(int metric_id);
<<<<<<< HEAD

int hpcrun_set_new_metric_info_w_fn(kind_info_t *kind, const char* name,
				    MetricFlags_ValFmt_t valFmt, size_t period,
				    metric_upd_proc_t upd_fn, metric_desc_properties_t prop);
=======

int hpcrun_set_new_metric_info_w_fn(kind_info_t *kind, const char* name,
				    MetricFlags_ValFmt_t valFmt, size_t period,
				    metric_upd_proc_t upd_fn, metric_desc_properties_t prop);

int hpcrun_set_new_metric_info_and_period(kind_info_t *kind, const char* name,
					  MetricFlags_ValFmt_t valFmt, size_t period, metric_desc_properties_t prop);

int hpcrun_set_new_metric_info(kind_info_t *kind, const char* name);
>>>>>>> a7e2b8e8

int hpcrun_set_new_metric_info_and_period(kind_info_t *kind, const char* name,
					  MetricFlags_ValFmt_t valFmt, size_t period, metric_desc_properties_t prop);
int hpcrun_set_new_metric_info(kind_info_t *kind, const char* name);

// metric set operations

extern cct_metric_data_t* hpcrun_metric_set_loc(metric_data_list_t* rv, int id);
extern void hpcrun_metric_std_set(int metric_id, metric_data_list_t* set,
				  hpcrun_metricVal_t value);
extern void hpcrun_metric_std_inc(int metric_id, metric_data_list_t* set,
				  hpcrun_metricVal_t incr);
extern metric_data_list_t* hpcrun_new_metric_data_list(int metric_id);
extern metric_data_list_t* hpcrun_new_metric_data_list_kind(kind_info_t *kind);
extern metric_data_list_t* hpcrun_new_metric_data_list_kind_final(kind_info_t *kind);

//
// copy a metric set
//
extern void hpcrun_metric_set_dense_copy(cct_metric_data_t* dest,
					 metric_data_list_t* list,
					 int num_metrics);

extern metric_data_list_t *hpcrun_merge_cct_metrics(metric_data_list_t *dest, metric_data_list_t *source);

#endif // METRICS_H<|MERGE_RESOLUTION|>--- conflicted
+++ resolved
@@ -111,27 +111,13 @@
 void hpcrun_pre_allocate_metrics(size_t num);
 
 int hpcrun_get_num_metrics(kind_info_t *kind);
-<<<<<<< HEAD
-=======
 
 void hpcrun_metrics_data_finalize();
 
 int hpcrun_get_num_kind_metrics(void);
->>>>>>> a7e2b8e8
-
-void hpcrun_metrics_data_finalize();
-
-<<<<<<< HEAD
-int hpcrun_get_num_kind_metrics(void);
 
 metric_desc_t* hpcrun_id2metric(int id);
 
-// non finalizing
-metric_desc_t* hpcrun_id2metric_linked(int metric_id);
-
-// non finalizing
-void hpcrun_set_display(int metric_id, uint8_t show, uint8_t show_percent);
-=======
 void hpcrun_metrics_data_dump();
 
 // non finalizing
@@ -141,17 +127,10 @@
 void hpcrun_set_display(int metric_id, uint8_t show);
 
 void hpcrun_set_percent(int metric_id, uint8_t show_percent);
->>>>>>> a7e2b8e8
 
 metric_desc_p_tbl_t* hpcrun_get_metric_tbl(kind_info_t**);
 
 metric_upd_proc_t* hpcrun_get_metric_proc(int metric_id);
-<<<<<<< HEAD
-
-int hpcrun_set_new_metric_info_w_fn(kind_info_t *kind, const char* name,
-				    MetricFlags_ValFmt_t valFmt, size_t period,
-				    metric_upd_proc_t upd_fn, metric_desc_properties_t prop);
-=======
 
 int hpcrun_set_new_metric_info_w_fn(kind_info_t *kind, const char* name,
 				    MetricFlags_ValFmt_t valFmt, size_t period,
@@ -161,11 +140,8 @@
 					  MetricFlags_ValFmt_t valFmt, size_t period, metric_desc_properties_t prop);
 
 int hpcrun_set_new_metric_info(kind_info_t *kind, const char* name);
->>>>>>> a7e2b8e8
 
-int hpcrun_set_new_metric_info_and_period(kind_info_t *kind, const char* name,
-					  MetricFlags_ValFmt_t valFmt, size_t period, metric_desc_properties_t prop);
-int hpcrun_set_new_metric_info(kind_info_t *kind, const char* name);
+void hpcrun_set_metric_name(int metric_id, char* name);
 
 // metric set operations
 
