--- conflicted
+++ resolved
@@ -178,11 +178,7 @@
 
 
 void
-<<<<<<< HEAD
-hpcrun_trace_append(core_profile_trace_data_t *cptd, uint call_path_id, uint metric_id, uint32_t dLCA)
-=======
 hpcrun_trace_append(core_profile_trace_data_t *cptd, cct_node_t* node, uint metric_id, uint32_t dLCA)
->>>>>>> 47daeae6
 {
   if (tracing && hpcrun_sample_prob_active()) {
     struct timeval tv;
@@ -191,11 +187,11 @@
     uint64_t microtime = ((uint64_t)tv.tv_usec
 			  + (((uint64_t)tv.tv_sec) * 1000000));
 
-    //// mark the leaf of a call path recorded in a trace record for retention
-    //// so that the call path associated with the trace record can be recovered.
-    //hpcrun_cct_retain(node);
-
-    //int32_t call_path_id = hpcrun_cct_persistent_id(node);
+    // mark the leaf of a call path recorded in a trace record for retention
+    // so that the call path associated with the trace record can be recovered.
+    hpcrun_cct_retain(node);
+
+    int32_t call_path_id = hpcrun_cct_persistent_id(node);
 
     hpcrun_trace_append_with_time_real(cptd, call_path_id, metric_id, dLCA, microtime);
   }
@@ -243,11 +239,8 @@
     trace_datum.cpId = (uint32_t)call_path_id;
     //TODO: was not in GPU version
     trace_datum.metricId = (uint32_t)metric_id;
-<<<<<<< HEAD
-=======
     if (dLCA > HPCTRACE_FMT_DLCA_NULL)
       dLCA = HPCTRACE_FMT_DLCA_NULL;
->>>>>>> 47daeae6
     HPCTRACE_FMT_SET_DLCA(trace_datum.comp, dLCA);
     
     hpctrace_hdr_flags_t flags = hpctrace_hdr_flags_NULL;
