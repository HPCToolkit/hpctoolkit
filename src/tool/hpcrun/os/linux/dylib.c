--- conflicted
+++ resolved
@@ -149,13 +149,10 @@
 }
 
 
-<<<<<<< HEAD
 //------------------------------------------------------------------
 // ensure bounds information computed for the executable
 //------------------------------------------------------------------
 
-=======
->>>>>>> 80d576be
 int 
 dylib_addr_is_mapped(void *addr) 
 {
@@ -325,26 +322,15 @@
 dylib_map_open_dsos_callback(struct dl_phdr_info *info, size_t size, 
 			     void *vdso_start)
 {
-<<<<<<< HEAD
   struct dylib_seg_bounds_s bounds;
   dylib_get_segment_bounds(info, &bounds);
+
   // the file name provided by dl_iterate_phdr for the vdso segment 
   // is a pseudo-file, so we can't process it directly below, which 
   // expects a real file
   if (bounds.start != vdso_start) {
     fnbounds_ensure_mapped_dso(info->dlpi_name, bounds.start, bounds.end, info);
-=======
-  if (strcmp(info->dlpi_name,"") != 0) {
-    struct dylib_seg_bounds_s bounds;
-    dylib_get_segment_bounds(info, &bounds);
-
-    // the file name provided by dl_iterate_phdr for the vdso segment 
-    // is a pseudo-file, so we can't process it directly below, which 
-    // expects a real file
-    if (bounds.start != vdso_start) {
-      fnbounds_ensure_mapped_dso(info->dlpi_name, bounds.start, bounds.end);
-    }
-  } 
+  }
 
   return 0;
 }
@@ -359,8 +345,8 @@
   if (strcmp(info->dlpi_name, fargs->module_name) == 0) {
     dylib_get_segment_bounds(info, &fargs->bounds);
     return 1;
->>>>>>> 80d576be
-  }
+  }
+
   return 0;
 }
 
