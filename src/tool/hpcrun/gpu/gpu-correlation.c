// -*-Mode: C++;-*- // technically C99

// * BeginRiceCopyright *****************************************************
//
// --------------------------------------------------------------------------
// Part of HPCToolkit (hpctoolkit.org)
//
// Information about sources of support for research and development of
// HPCToolkit is at 'hpctoolkit.org' and in 'README.Acknowledgments'.
// --------------------------------------------------------------------------
//
// Copyright ((c)) 2002-2020, Rice University
// All rights reserved.
//
// Redistribution and use in source and binary forms, with or without
// modification, are permitted provided that the following conditions are
// met:
//
// * Redistributions of source code must retain the above copyright
//   notice, this list of conditions and the following disclaimer.
//
// * Redistributions in binary form must reproduce the above copyright
//   notice, this list of conditions and the following disclaimer in the
//   documentation and/or other materials provided with the distribution.
//
// * Neither the name of Rice University (RICE) nor the names of its
//   contributors may be used to endorse or promote products derived from
//   this software without specific prior written permission.
//
// This software is provided by RICE and contributors "as is" and any
// express or implied warranties, including, but not limited to, the
// implied warranties of merchantability and fitness for a particular
// purpose are disclaimed. In no event shall RICE or contributors be
// liable for any direct, indirect, incidental, special, exemplary, or
// consequential damages (including, but not limited to, procurement of
// substitute goods or services; loss of use, data, or profits; or
// business interruption) however caused and on any theory of liability,
// whether in contract, strict liability, or tort (including negligence
// or otherwise) arising in any way out of the use of this software, even
// if advised of the possibility of such damage.
//
// ******************************************************* EndRiceCopyright *

//******************************************************************************
// macros
//******************************************************************************

#define UNIT_TEST 0

#define DEBUG 0

#include "gpu-print.h"



//******************************************************************************
// local includes
//******************************************************************************

#include "gpu-correlation.h"
#include "gpu-correlation-channel.h"
#include "gpu-op-placeholders.h"
#include "gpu-channel-item-allocator.h"

#if UNIT_TEST == 0
#include "gpu-host-correlation-map.h"
#endif



//******************************************************************************
// type declarations
//******************************************************************************

typedef struct gpu_correlation_t {
  s_element_t next;

  // correlation info
  uint64_t host_correlation_id;
  gpu_op_ccts_t gpu_op_ccts; 

  uint64_t cpu_submit_time;

  // where to report the activity
  gpu_activity_channel_t *activity_channel;
} gpu_correlation_t;



//******************************************************************************
// interface operations 
//******************************************************************************

void
gpu_correlation_produce
(
 gpu_correlation_t *c,
 uint64_t host_correlation_id,
 gpu_op_ccts_t *gpu_op_ccts,
 uint64_t cpu_submit_time,
 gpu_activity_channel_t *activity_channel
)
{
  PRINT("Produce correlation id %lu\n", host_correlation_id);
  c->host_correlation_id = host_correlation_id;
  if (gpu_op_ccts) c->gpu_op_ccts = *gpu_op_ccts;
  c->activity_channel = activity_channel;
  c->cpu_submit_time = cpu_submit_time;
}


void
gpu_correlation_consume
(
 gpu_correlation_t *c
)
{
#if UNIT_TEST 
    printf("gpu_correlation_consume(%ld, %ld,%ld)\n", c->host_correlation_id); 
#else
<<<<<<< HEAD
    PRINT("Insert correlation id %ld\n", c->host_correlation_id);
    if (c->host_correlation_id == PAPI_CORR_ID) return;

=======
    PRINT("Consume correlation id %lu\n", c->host_correlation_id);
>>>>>>> b6e979af
    gpu_host_correlation_map_insert(c->host_correlation_id, &(c->gpu_op_ccts), 
				    c->cpu_submit_time, c->activity_channel);
#endif
}


gpu_correlation_t *
gpu_correlation_alloc
(
 gpu_correlation_channel_t *channel
)
{
  return channel_item_alloc(channel, gpu_correlation_t);
}


void
gpu_correlation_free
(
 gpu_correlation_channel_t *channel, 
 gpu_correlation_t *c
)
{
  channel_item_free(channel, c);
}
<|MERGE_RESOLUTION|>--- conflicted
+++ resolved
@@ -118,14 +118,9 @@
 #if UNIT_TEST 
     printf("gpu_correlation_consume(%ld, %ld,%ld)\n", c->host_correlation_id); 
 #else
-<<<<<<< HEAD
-    PRINT("Insert correlation id %ld\n", c->host_correlation_id);
-    if (c->host_correlation_id == PAPI_CORR_ID) return;
 
-=======
     PRINT("Consume correlation id %lu\n", c->host_correlation_id);
->>>>>>> b6e979af
-    gpu_host_correlation_map_insert(c->host_correlation_id, &(c->gpu_op_ccts), 
+    gpu_host_correlation_map_insert(c->host_correlation_id, &(c->gpu_op_ccts),
 				    c->cpu_submit_time, c->activity_channel);
 #endif
 }
