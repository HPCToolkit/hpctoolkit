--- conflicted
+++ resolved
@@ -229,7 +229,7 @@
   return hpcrun_clCreateBuffer(context, flags, size, host_ptr, errcode_ret);
 }
 
-<<<<<<< HEAD
+
 // comment if opencl blame-shifting is disabled
 cl_int
 clWaitForEvents
@@ -239,7 +239,8 @@
 )
 {
 	return hpcrun_clWaitForEvents(num_events, event_list);
-=======
+}
+
 
 cl_int
 clSetKernelArg
@@ -261,41 +262,34 @@
 )
 {
   return hpcrun_clReleaseMemObject(mem);
->>>>>>> a5e24c29
-}
-
-
-cl_int
-<<<<<<< HEAD
+}
+
+
+cl_int
 clFinish
 (
 	cl_command_queue command_queue
 )
 {
 	return hpcrun_clFinish(command_queue);
-=======
+}
+
+
+cl_int
 clReleaseKernel
 (
  cl_kernel kernel
 )
 {
   return hpcrun_clReleaseKernel(kernel);
->>>>>>> a5e24c29
 }
 
 
 cl_int
 clReleaseCommandQueue
 (
-<<<<<<< HEAD
-	cl_command_queue command_queue
-)
-{
-	return hpcrun_clReleaseCommandQueue(command_queue);
-=======
  cl_command_queue command_queue
 )
 {
   return hpcrun_clReleaseCommandQueue(command_queue);
->>>>>>> a5e24c29
-}
+}
