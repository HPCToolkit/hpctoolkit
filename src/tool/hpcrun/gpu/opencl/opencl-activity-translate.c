--- conflicted
+++ resolved
@@ -74,12 +74,6 @@
 )
 {
   memset(&ga->details.kernel, 0, sizeof(gpu_kernel_t));
-<<<<<<< HEAD
-  opencl_timing_info_get(&ga->details.interval, event);
-  ga->kind = GPU_ACTIVITY_KERNEL;
-  ga->details.kernel.correlation_id = kernel_cb_data->correlation_id;
-=======
-
   opencl_timing_info_get(&ga->details.interval, event);
 
   ga->kind     = cb_data->kind;
@@ -87,7 +81,6 @@
 
   ga->details.kernel.correlation_id = cb_data->details.ker_cb.correlation_id;
   ga->details.kernel.submit_time    = cb_data->details.submit_time;
->>>>>>> 13e9b862
 }
 
 
@@ -100,12 +93,6 @@
 )
 {
   memset(&ga->details.memcpy, 0, sizeof(gpu_memcpy_t));
-<<<<<<< HEAD
-  opencl_timing_info_get(&ga->details.interval, event);
-  getMemoryProfileInfo(&ga->details.memcpy, memory_cb_data);
-  ga->kind = GPU_ACTIVITY_MEMCPY;
-=======
-
   opencl_timing_info_get(&ga->details.interval, event);
 
   ga->kind     = cb_data->kind;
@@ -115,7 +102,6 @@
   ga->details.memcpy.submit_time     = cb_data->details.submit_time;
   ga->details.memcpy.bytes           = cb_data->details.mem_cb.size;
   ga->details.memcpy.copyKind        = cb_data->details.mem_cb.type;
->>>>>>> 13e9b862
 }
 
 
