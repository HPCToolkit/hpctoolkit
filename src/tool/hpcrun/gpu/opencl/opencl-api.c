// -*-Mode: C++;-*- // technically C99

// * BeginRiceCopyright *****************************************************
//
// --------------------------------------------------------------------------
// Part of HPCToolkit (hpctoolkit.org)
//
// Information about sources of support for research and development of
// HPCToolkit is at 'hpctoolkit.org' and in 'README.Acknowledgments'.
// --------------------------------------------------------------------------
//
// Copyright ((c)) 2002-2020, Rice University
// All rights reserved.
//
// Redistribution and use in source and binary forms, with or without
// modification, are permitted provided that the following conditions are
// met:
//
// * Redistributions of source code must retain the above copyright
//   notice, this list of conditions and the following disclaimer.
//
// * Redistributions in binary form must reproduce the above copyright
//   notice, this list of conditions and the following disclaimer in the
//   documentation and/or other materials provided with the distribution.
//
// * Neither the name of Rice University (RICE) nor the names of its
//   contributors may be used to endorse or promote products derived from
//   this software without specific prior written permission.
//
// This software is provided by RICE and contributors "as is" and any
// express or implied warranties, including, but not limited to, the
// implied warranties of merchantability and fitness for a particular
// purpose are disclaimed. In no event shall RICE or contributors be
// liable for any direct, indirect, incidental, special, exemplary, or
// consequential damages (including, but not limited to, procurement of
// substitute goods or services; loss of use, data, or profits; or
// business interruption) however caused and on any theory of liability,
// whether in contract, strict liability, or tort (including negligence
// or otherwise) arising in any way out of the use of this software, even
// if advised of the possibility of such damage.
//
// ******************************************************* EndRiceCopyright *

//******************************************************************************
// system includes
//******************************************************************************

#include <assert.h>
#include <inttypes.h>
#include <errno.h>     // errno
#include <fcntl.h>     // open
#include <sys/stat.h>  // mkdir
#include <sys/types.h>
#include <unistd.h>

//******************************************************************************
// local includes
//******************************************************************************

#include <hpcrun/safe-sampling.h>
#include <hpcrun/gpu/gpu-activity.h>
#include <hpcrun/gpu/gpu-activity-channel.h>
#include <hpcrun/gpu/gpu-activity-process.h>
#include <hpcrun/gpu/gpu-correlation-channel.h>
#include <hpcrun/gpu/gpu-correlation-id-map.h>
#include <hpcrun/gpu/gpu-application-thread-api.h>
#include <hpcrun/gpu/gpu-metrics.h>
#include <hpcrun/gpu/gpu-monitoring-thread-api.h>
#include <hpcrun/gpu/gpu-op-placeholders.h>
#include <hpcrun/gpu/instrumentation/gtpin-instrumentation.h>
#include <hpcrun/messages/messages.h>
#include <hpcrun/sample-sources/libdl.h>
#include <hpcrun/files.h>
#include <lib/prof-lean/hpcrun-opencl.h>
#include <lib/prof-lean/stdatomic.h>
#include <lib/prof-lean/usec_time.h>

#include "opencl-api.h"
#include "opencl-activity-translate.h"
#include "opencl-memory-manager.h"



//******************************************************************************
// macros
//******************************************************************************

#define CPU_NANOTIME() (usec_time() * 1000)

#define FORALL_OPENCL_ERRORS(macro)          \
  macro(CL_SUCCESS)              \
  macro(CL_DEVICE_NOT_FOUND)            \
  macro(CL_DEVICE_NOT_AVAILABLE)          \
  macro(CL_COMPILER_NOT_AVAILABLE)          \
  macro(CL_MEM_OBJECT_ALLOCATION_FAILURE)        \
  macro(CL_OUT_OF_RESOURCES)            \
  macro(CL_OUT_OF_HOST_MEMORY)            \
  macro(CL_PROFILING_INFO_NOT_AVAILABLE)        \
  macro(CL_MEM_COPY_OVERLAP)            \
  macro(CL_IMAGE_FORMAT_MISMATCH)          \
  macro(CL_IMAGE_FORMAT_NOT_SUPPORTED)          \
  macro(CL_BUILD_PROGRAM_FAILURE)          \
  macro(CL_MAP_FAILURE)              \
  macro(CL_MISALIGNED_SUB_BUFFER_OFFSET)        \
  macro(CL_EXEC_STATUS_ERROR_FOR_EVENTS_IN_WAIT_LIST)      \
  macro(CL_COMPILE_PROGRAM_FAILURE)          \
  macro(CL_LINKER_NOT_AVAILABLE)          \
  macro(CL_LINK_PROGRAM_FAILURE)          \
  macro(CL_DEVICE_PARTITION_FAILED)          \
  macro(CL_KERNEL_ARG_INFO_NOT_AVAILABLE)        \
  macro(CL_INVALID_VALUE)            \
  macro(CL_INVALID_DEVICE_TYPE)            \
  macro(CL_INVALID_PLATFORM)            \
  macro(CL_INVALID_DEVICE)            \
  macro(CL_INVALID_CONTEXT)            \
  macro(CL_INVALID_QUEUE_PROPERTIES)          \
  macro(CL_INVALID_COMMAND_QUEUE)          \
  macro(CL_INVALID_HOST_PTR)            \
  macro(CL_INVALID_MEM_OBJECT)            \
  macro(CL_INVALID_IMAGE_FORMAT_DESCRIPTOR)        \
  macro(CL_INVALID_IMAGE_SIZE)            \
  macro(CL_INVALID_SAMPLER)            \
  macro(CL_INVALID_BINARY)            \
  macro(CL_INVALID_BUILD_OPTIONS)          \
  macro(CL_INVALID_PROGRAM)            \
  macro(CL_INVALID_PROGRAM_EXECUTABLE)          \
  macro(CL_INVALID_KERNEL_NAME)            \
  macro(CL_INVALID_KERNEL_DEFINITION)          \
  macro(CL_INVALID_KERNEL)            \
  macro(CL_INVALID_ARG_INDEX)            \
  macro(CL_INVALID_ARG_VALUE)            \
  macro(CL_INVALID_ARG_SIZE)            \
  macro(CL_INVALID_KERNEL_ARGS)            \
  macro(CL_INVALID_WORK_DIMENSION)          \
  macro(CL_INVALID_WORK_GROUP_SIZE)          \
  macro(CL_INVALID_WORK_ITEM_SIZE)          \
  macro(CL_INVALID_GLOBAL_OFFSET)          \
  macro(CL_INVALID_EVENT_WAIT_LIST)          \
  macro(CL_INVALID_EVENT)            \
  macro(CL_INVALID_OPERATION)            \
  macro(CL_INVALID_GL_OBJECT)            \
  macro(CL_INVALID_BUFFER_SIZE)            \
  macro(CL_INVALID_MIP_LEVEL)            \
  macro(CL_INVALID_GLOBAL_WORK_SIZE)          \
  macro(CL_INVALID_PROPERTY)            \
  macro(CL_INVALID_IMAGE_DESCRIPTOR)          \
  macro(CL_INVALID_COMPILER_OPTIONS)          \
  macro(CL_INVALID_LINKER_OPTIONS)          \
  macro(CL_INVALID_DEVICE_PARTITION_COUNT)

#define FORALL_OPENCL_CALLS(macro)          \
  macro(memcpy_H2D)              \
  macro(memcpy_D2H)              \
  macro(kernel)

#define CODE_TO_STRING(e) case e: return #e;

#define opencl_path() "libOpenCL.so"

#define FORALL_OPENCL_ROUTINES(macro)  \
  macro(clBuildProgram)  \
  macro(clCreateProgramWithSource)  \
  macro(clCreateCommandQueue)  \
  macro(clCreateCommandQueueWithProperties)  \
  macro(clEnqueueNDRangeKernel)  \
  macro(clEnqueueReadBuffer)  \
  macro(clEnqueueWriteBuffer)  \
  macro(clGetEventProfilingInfo)  \
  macro(clReleaseEvent)  \
  macro(clSetEventCallback)

#define OPENCL_FN_NAME(f) DYN_FN_NAME(f)

#define OPENCL_FN(fn, args)      \
  static cl_int (*OPENCL_FN_NAME(fn)) args

#define OPENCL_PROGRAM_FN(fn, args)      \
  static cl_program (*OPENCL_FN_NAME(fn)) args

#define OPENCL_QUEUE_FN(fn, args)      \
  static cl_command_queue (*OPENCL_FN_NAME(fn)) args

#define HPCRUN_OPENCL_CALL(fn, args) (OPENCL_FN_NAME(fn) args)

#define LINE_TABLE_FLAG " -gline-tables-only "

//******************************************************************************
// local data
//******************************************************************************

//----------------------------------------------------------
// opencl function pointers for late binding
//----------------------------------------------------------

OPENCL_FN
(
  clBuildProgram, 
  (
   cl_program program,
   cl_uint num_devices,
   const cl_device_id* device_list,
   const char* options,
   void (CL_CALLBACK* pfn_notify)(cl_program program, void* user_data),
   void* user_data
  )
);


OPENCL_PROGRAM_FN
(
  clCreateProgramWithSource, 
  (
   cl_context context,
   cl_uint count,
   const char** strings,
   const size_t* lengths,
   cl_int* errcode_ret
  )
);


OPENCL_QUEUE_FN
(
  clCreateCommandQueue, 
  (
   cl_context,
   cl_device_id,
   cl_command_queue_properties,
   cl_int*
  )
);


OPENCL_QUEUE_FN
(
  clCreateCommandQueueWithProperties, 
  (
   cl_context,
   cl_device_id,
   const cl_queue_properties *,
   cl_int*
  )
);


OPENCL_FN
(
  clEnqueueNDRangeKernel, 
  (
   cl_command_queue,
   cl_kernel,
   cl_uint,
   const size_t *, 
   const size_t *,
   const size_t *,
   cl_uint,
   const cl_event *,
   cl_event *
  )
);


OPENCL_FN
(
  clEnqueueReadBuffer, 
  (
   cl_command_queue,
   cl_mem,
   cl_bool,
   size_t,
   size_t,
   void *,
   cl_uint,
   const cl_event *,
   cl_event *
  )
);


OPENCL_FN
(
  clEnqueueWriteBuffer, 
  (
   cl_command_queue,
   cl_mem,
   cl_bool,
   size_t,
   size_t,
   const void *,
   cl_uint,
   const cl_event *,
   cl_event *
  )
);


OPENCL_FN
(
  clGetEventProfilingInfo,
  (
   cl_event event,
   cl_profiling_info param_name,
   size_t param_value_size,
   void *param_value,
   size_t *param_value_size_ret
  )
);


OPENCL_FN
(
  clReleaseEvent, 
  (
   cl_event event
  )
);


OPENCL_FN
(
  clSetEventCallback,
  (
   cl_event event,
   cl_int command_exec_callback_type,
   void (CL_CALLBACK *pfn_notify)
   (cl_event event, cl_int event_command_status, void *user_data),
   void *user_data
  )
);


static atomic_ullong opencl_pending_operations;
static atomic_long correlation_id;
static bool instrumentation = false;

#define CL_PROGRAM_DEBUG_INFO_SIZES_INTEL 0x4101
#define CL_PROGRAM_DEBUG_INFO_INTEL       0x4100



//******************************************************************************
// private operations
//******************************************************************************

static uint64_t
getCorrelationId
(
 void
)
{
  return atomic_fetch_add(&correlation_id, 1);
}


static void
initializeKernelCallBackInfo
(
 cl_kernel_callback_t *kernel_cb,
 uint64_t correlation_id
)
{
  kernel_cb->correlation_id = correlation_id;
  kernel_cb->type = kernel; 
}


static void
initializeMemoryCallBackInfo
(
 cl_memory_callback_t *mem_transfer_cb,
 uint64_t correlation_id,
 size_t size,
 bool fromHostToDevice
)
{
  mem_transfer_cb->correlation_id = correlation_id;
  mem_transfer_cb->type = (fromHostToDevice) ? memcpy_H2D: memcpy_D2H; 
  mem_transfer_cb->size = size;
  mem_transfer_cb->fromHostToDevice = fromHostToDevice;
  mem_transfer_cb->fromDeviceToHost = !fromHostToDevice;
}


// we are dumping the debuginfo since the binary does not have debugsection
static void
clBuildProgramCallback
(
 cl_program program,
 void* user_data
)
{
}


static void
opencl_pending_operations_adjust
(
 int value
)
{
  atomic_fetch_add(&opencl_pending_operations, value);
}


static void
opencl_activity_completion_notify
(
 void
)
{
  gpu_monitoring_thread_activities_ready();
}


static void
opencl_activity_process
(
 cl_event event,
 void *user_data
)
{
  gpu_activity_t gpu_activity;
  opencl_activity_translate(&gpu_activity, event, user_data);
  gpu_activity_process(&gpu_activity);
}


static void
opencl_wait_for_pending_operations
(
  void
)
{
  ETMSG(OPENCL, "pending operations: %lu", 
  atomic_load(&opencl_pending_operations));
  while (atomic_load(&opencl_pending_operations) != 0);
}


static const char*
opencl_call_to_string
(
  opencl_call_t type
)
{
  switch (type)
  {
    FORALL_OPENCL_CALLS(CODE_TO_STRING)
    default: return "CL_unknown_call";
  }
}


__attribute__((unused))
static const char*
opencl_error_report
(
  cl_int error_status
)
{
  switch(error_status) {
    FORALL_OPENCL_ERRORS(CODE_TO_STRING)
    default: return "Unknown OpenCL error";
  }
}



//******************************************************************************
// interface operations
//******************************************************************************

void
opencl_subscriber_callback
(
 opencl_call_t type,
 uint64_t correlation_id
)
{
  opencl_pending_operations_adjust(1);
  gpu_op_placeholder_flags_t gpu_op_placeholder_flags = 0;
  gpu_op_ccts_t gpu_op_ccts;
  gpu_correlation_id_map_insert(correlation_id, correlation_id);
  cct_node_t *api_node = 
    gpu_application_thread_correlation_callback(correlation_id);

  switch (type) {
    case memcpy_H2D:
      gpu_op_placeholder_flags_set(&gpu_op_placeholder_flags, 
           gpu_placeholder_type_copyin);
      break;
    case memcpy_D2H:
      gpu_op_placeholder_flags_set(&gpu_op_placeholder_flags, 
           gpu_placeholder_type_copyout);
      break;
    case kernel:
      gpu_op_placeholder_flags_set(&gpu_op_placeholder_flags, 
           gpu_placeholder_type_kernel);

      gpu_op_placeholder_flags_set(&gpu_op_placeholder_flags, 
           gpu_placeholder_type_trace);
      break;
    default:
      assert(0);
  }

  hpcrun_safe_enter();
  gpu_op_ccts_insert(api_node, &gpu_op_ccts, gpu_op_placeholder_flags);
  hpcrun_safe_exit();

  if (instrumentation && type == kernel) {
    // Callback to produce gtpin correlation
    gtpin_produce_runtime_callstack(&gpu_op_ccts);
  }

  gpu_activity_channel_consume(gpu_metrics_attribute);  
  uint64_t cpu_submit_time = CPU_NANOTIME();
  gpu_correlation_channel_produce(correlation_id, &gpu_op_ccts, 
          cpu_submit_time);
}


void
opencl_activity_completion_callback
(
 cl_event event,
 cl_int event_command_exec_status,
 void *user_data
)
{
  cl_int complete_flag = CL_COMPLETE;
  opencl_object_t *o = (opencl_object_t*)user_data;
  cl_generic_callback_t *act_data;
  if (o->kind == OPENCL_KERNEL_CALLBACK) {
    act_data = (cl_generic_callback_t*) &(o->details.ker_cb);
  } else if (o->kind == OPENCL_MEMORY_CALLBACK) {
    act_data = (cl_generic_callback_t*) &(o->details.mem_cb);
  }
  uint64_t correlation_id = act_data->correlation_id;
  opencl_call_t type = act_data->type;

  if (event_command_exec_status == complete_flag) {
    gpu_correlation_id_map_entry_t *cid_map_entry = 
      gpu_correlation_id_map_lookup(correlation_id);
    if (cid_map_entry == NULL) {
      ETMSG(OPENCL, "completion callback was called before registration " 
      "callback. type: %d, correlation: %"PRIu64 "", type, 
      correlation_id);
    }
    ETMSG(OPENCL, "completion type: %s, Correlation id: %"PRIu64 "", 
    opencl_call_to_string(type), correlation_id);
    opencl_activity_completion_notify();
    opencl_activity_process(event, act_data);
  }
  if (o->isInternalClEvent) {
    HPCRUN_OPENCL_CALL(clReleaseEvent, (event));
  }
  opencl_free(o);
  opencl_pending_operations_adjust(-1);
}


void
opencl_timing_info_get
(
 gpu_interval_t *interval,
 cl_event event
)
{
  cl_ulong commandStart = 0;
  cl_ulong commandEnd = 0;

  HPCRUN_OPENCL_CALL(clGetEventProfilingInfo, 
         (event, CL_PROFILING_COMMAND_START, 
          sizeof(commandStart), &commandStart, NULL));

  HPCRUN_OPENCL_CALL(clGetEventProfilingInfo, 
         (event, CL_PROFILING_COMMAND_END, 
          sizeof(commandEnd), &commandEnd, NULL));

  ETMSG(OPENCL, "duration [%lu, %lu]", commandStart, commandEnd);

  set_gpu_interval(interval, (uint64_t)commandStart, (uint64_t)commandEnd);
}


void
clSetEventCallback_wrapper
(
 cl_event event,
 cl_int event_command_status,
 void (CL_CALLBACK *pfn_notify)
 (cl_event event, cl_int event_command_status, void *user_data),
 void *user_data
)
{
  HPCRUN_OPENCL_CALL(clSetEventCallback, 
         (event, event_command_status, pfn_notify, user_data));
}


void
opencl_api_initialize
(
 void
)
{
<<<<<<< HEAD
  ETMSG(OPENCL, "CL_TARGET_OPENCL_VERSION: %d", CL_TARGET_OPENCL_VERSION);
  if (instrumentation) {
	gpu_metrics_GPU_INST_enable();
	gtpin_enable_profiling();
=======
  if (instrumentation) {
    gtpin_enable_profiling();
>>>>>>> 4a494b79
  }
  atomic_store(&correlation_id, 0);
  atomic_store(&opencl_pending_operations, 0);
}


int
opencl_bind
(
  void
)
{
#ifndef HPCRUN_STATIC_LINK  
  // dynamic libraries only availabile in non-static case
  hpcrun_force_dlopen(true);
  CHK_DLOPEN(opencl, opencl_path(), RTLD_NOW | RTLD_GLOBAL);
  hpcrun_force_dlopen(false);
  
#define OPENCL_BIND(fn)        \
  CHK_DLSYM(opencl, fn);
  
  FORALL_OPENCL_ROUTINES(OPENCL_BIND)
    
#undef OPENCL_BIND
    
    return 0;
#else
  return -1;
#endif // ! HPCRUN_STATIC_LINK  
}


cl_program
clCreateProgramWithSource
(
 cl_context context,
 cl_uint count,
 const char** strings,
 const size_t* lengths,
 cl_int* errcode_ret
)
{
  ETMSG(OPENCL, "inside clCreateProgramWithSource_wrapper");

  FILE *f_ptr;
  for (int i = 0; i < (int)count; i++) {
    // what if a single file has multiple kernels?
    // we need to add logic to get filenames by reading the strings contents
    char fileno = '0' + (i + 1); // right now we are naming the files as index numbers
    // using malloc instead of hpcrun_malloc gives extra garbage characters in file name
    char *filename = (char*)hpcrun_malloc(sizeof(fileno) + 1);
    *filename = fileno + '\0';
    f_ptr = fopen(filename, "w");
    fwrite(strings[i], lengths[i], 1, f_ptr);
  }
  fclose(f_ptr);
  
  return HPCRUN_OPENCL_CALL(clCreateProgramWithSource, (context, count, strings, lengths, errcode_ret));
}


// one downside of this appproach is that we may override the callback provided by user
cl_int
clBuildProgram
(
 cl_program program,
 cl_uint num_devices,
 const cl_device_id* device_list,
 const char* options,
 void (CL_CALLBACK* pfn_notify)(cl_program program, void* user_data),
 void* user_data
)
{
  ETMSG(OPENCL, "inside clBuildProgram_wrapper");
  // XXX(Aaron): Caution, what's the maximum length of options?
  int len_options = options == NULL ? 0 : strlen(options);
  int len_flag = strlen(LINE_TABLE_FLAG);
  char *options_with_debug_flags = (char *)malloc((len_options + len_flag + 1) * sizeof(char));
  memset(options_with_debug_flags, 0, (len_options + len_flag + 1));
  if (len_options != 0) {
    strncat(options_with_debug_flags, options, len_options);
  }
  strcat(options_with_debug_flags, LINE_TABLE_FLAG);
  cl_int ret = HPCRUN_OPENCL_CALL(clBuildProgram, (program, num_devices, device_list, options_with_debug_flags, clBuildProgramCallback, user_data));
  free(options_with_debug_flags);
  return ret;
}


cl_command_queue
clCreateCommandQueue
(
 cl_context context,
 cl_device_id device,
 cl_command_queue_properties properties,
 cl_int *errcode_ret
)
{
  // enabling profiling
  properties |= (cl_command_queue_properties)CL_QUEUE_PROFILING_ENABLE; 

  return HPCRUN_OPENCL_CALL(clCreateCommandQueue, (context, device,
        properties,errcode_ret));  
}


cl_command_queue
clCreateCommandQueueWithProperties
(
 cl_context context,
 cl_device_id device,
 const cl_queue_properties* properties,
 cl_int* errcode_ret
)
{
  cl_queue_properties *queue_properties = (cl_queue_properties *)properties;
  if (properties == NULL) {
    queue_properties = (cl_queue_properties *)malloc(sizeof(cl_queue_properties) * 3);
    queue_properties[0] = CL_QUEUE_PROPERTIES;
    queue_properties[1] = CL_QUEUE_PROFILING_ENABLE;
    queue_properties[2] = 0;
  } else {
    int queue_props_id = -1;
    int props_count = 0;
    while (properties[props_count] != 0) {
      if (properties[props_count] == CL_QUEUE_PROPERTIES) {
        queue_props_id = props_count;
        ++props_count;
      } else if (properties[props_count] == CL_QUEUE_SIZE) {
        // TODO(Keren): A temporay hack
        ++props_count;
      }
      ++props_count;
    }

    if (queue_props_id >= 0 && queue_props_id + 1 < props_count) {
      queue_properties = (cl_queue_properties *)malloc(sizeof(cl_queue_properties) * (props_count + 1));
      for (int i = 0; i < props_count; ++i) {
        queue_properties[i] = properties[i];
      }
      // We do have a queue property entry, just enable profiling
      queue_properties[queue_props_id + 1] |= CL_QUEUE_PROFILING_ENABLE;
      queue_properties[props_count] = 0;
    } else {
      // We do not have a queue property entry, need to allocate a queue property entry and set up
      queue_properties = (cl_queue_properties *)malloc(sizeof(cl_queue_properties) * (props_count + 3));
      for (int i = 0; i < props_count; ++i) {
        queue_properties[i] = properties[i];
      }
      queue_properties[props_count] = CL_QUEUE_PROPERTIES;
      queue_properties[props_count + 1] = CL_QUEUE_PROFILING_ENABLE;
      queue_properties[props_count + 2] = 0;
    }
  }
  cl_command_queue queue = HPCRUN_OPENCL_CALL(clCreateCommandQueueWithProperties, (context, device, queue_properties, errcode_ret));
  if (queue_properties != NULL) {
    // The property is created by us
    free(queue_properties);
  }
  return queue;
}


cl_int
clEnqueueNDRangeKernel
(
 cl_command_queue command_queue,
 cl_kernel ocl_kernel,
 cl_uint work_dim,
 const size_t *global_work_offset, 
 const size_t *global_work_size,
 const size_t *local_work_size,
 cl_uint num_events_in_wait_list,
 const cl_event *event_wait_list,
 cl_event *event
)
{
  uint64_t correlation_id = getCorrelationId();
  opencl_object_t *kernel_info = opencl_malloc();
  kernel_info->kind = OPENCL_KERNEL_CALLBACK;
  cl_kernel_callback_t *kernel_cb = &(kernel_info->details.ker_cb);
  initializeKernelCallBackInfo(kernel_cb, correlation_id);
  cl_event my_event;
  cl_event *eventp;
  if (!event) {
    kernel_info->isInternalClEvent = true;
    eventp = &my_event;
  } else {
    eventp = event;
    kernel_info->isInternalClEvent = false;
  }
  cl_int return_status = 
    HPCRUN_OPENCL_CALL(clEnqueueNDRangeKernel, (command_queue, ocl_kernel, work_dim, 
           global_work_offset, global_work_size, 
           local_work_size, num_events_in_wait_list, 
           event_wait_list, eventp));

  ETMSG(OPENCL, "registering callback for type: kernel. " 
  "Correlation id: %"PRIu64 "", correlation_id);

  opencl_subscriber_callback(kernel_cb->type, kernel_cb->correlation_id);
  clSetEventCallback_wrapper(*eventp, CL_COMPLETE, 
           &opencl_activity_completion_callback, kernel_info);
  return return_status;
}


cl_int
clEnqueueReadBuffer
(
 cl_command_queue command_queue,
 cl_mem buffer,
 cl_bool blocking_read,
 size_t offset,
 size_t cb,
 void *ptr,
 cl_uint num_events_in_wait_list,
 const cl_event *event_wait_list,
 cl_event *event
)
{
  uint64_t correlation_id = getCorrelationId();
  opencl_object_t *mem_info = opencl_malloc();
  mem_info->kind = OPENCL_MEMORY_CALLBACK;
  cl_memory_callback_t *mem_transfer_cb = &(mem_info->details.mem_cb);
  initializeMemoryCallBackInfo(mem_transfer_cb, correlation_id, cb, false);
  cl_event my_event;
  cl_event *eventp;
  if (!event) {
    mem_info->isInternalClEvent = true;
    eventp = &my_event;
  } else {
    eventp = event;
    mem_info->isInternalClEvent = false;
  }
  cl_int return_status = 
    HPCRUN_OPENCL_CALL(clEnqueueReadBuffer, (command_queue, buffer, blocking_read, offset, 
        cb, ptr, num_events_in_wait_list, 
        event_wait_list, eventp));

  ETMSG(OPENCL, "registering callback for type: D2H. " 
  "Correlation id: %"PRIu64 "", correlation_id);
  ETMSG(OPENCL, "%d(bytes) of data being transferred from device to host", 
  (long)cb);

  opencl_subscriber_callback(mem_transfer_cb->type, 
           mem_transfer_cb->correlation_id);

  clSetEventCallback_wrapper(*eventp, CL_COMPLETE, 
           &opencl_activity_completion_callback, mem_info);

  return return_status;
}


cl_int
clEnqueueWriteBuffer
(
 cl_command_queue command_queue,
 cl_mem buffer,
 cl_bool blocking_write,
 size_t offset,
 size_t cb,
 const void *ptr,
 cl_uint num_events_in_wait_list,
 const cl_event *event_wait_list,
 cl_event *event
)
{
  uint64_t correlation_id = getCorrelationId();
  opencl_object_t *mem_info = opencl_malloc();
  mem_info->kind = OPENCL_MEMORY_CALLBACK;
  cl_memory_callback_t *mem_transfer_cb = &(mem_info->details.mem_cb);
  initializeMemoryCallBackInfo(mem_transfer_cb, correlation_id, cb, true);
  cl_event my_event;
  cl_event *eventp;
  if (!event) {
    mem_info->isInternalClEvent = true;
    eventp = &my_event;
  } else {
    eventp = event;
    mem_info->isInternalClEvent = false;
  }
  cl_int return_status = 
    HPCRUN_OPENCL_CALL(clEnqueueWriteBuffer, (command_queue, buffer, blocking_write, offset,
         cb, ptr, num_events_in_wait_list, 
         event_wait_list, eventp));

  ETMSG(OPENCL, "registering callback for type: H2D. " 
  "Correlation id: %"PRIu64 "", correlation_id);

  ETMSG(OPENCL, "%d(bytes) of data being transferred from host to device", 
  (long)cb);

  opencl_subscriber_callback(mem_transfer_cb->type, 
           mem_transfer_cb->correlation_id);

  clSetEventCallback_wrapper(*eventp, CL_COMPLETE, &opencl_activity_completion_callback, (void *)mem_info);

  return return_status;
}


void
opencl_enable_instrumentation
(
 void
)
{
  instrumentation = true;
}


void
opencl_api_finalize
(
 void *args
)
{
  opencl_wait_for_pending_operations();
  gpu_application_thread_process_activities();
}<|MERGE_RESOLUTION|>--- conflicted
+++ resolved
@@ -605,15 +605,10 @@
  void
 )
 {
-<<<<<<< HEAD
   ETMSG(OPENCL, "CL_TARGET_OPENCL_VERSION: %d", CL_TARGET_OPENCL_VERSION);
   if (instrumentation) {
 	gpu_metrics_GPU_INST_enable();
 	gtpin_enable_profiling();
-=======
-  if (instrumentation) {
-    gtpin_enable_profiling();
->>>>>>> 4a494b79
   }
   atomic_store(&correlation_id, 0);
   atomic_store(&opencl_pending_operations, 0);
