--- conflicted
+++ resolved
@@ -353,7 +353,7 @@
   macro("GKER:COUNT",             GPU_KINFO_COUNT,  			\
 	"GPU kernel: launch count")					\
   macro("GKER:OCC_THR",               GPU_KINFO_OCCUPANCY_THR,		\
-	"GPU kernel: theoretical occupancy (FGP_ACT / FGP_MAX)")          \
+	"GPU kernel: theoretical occupancy (FGP_ACT / FGP_MAX)")
 
 // gpu implicit copy
 #define FORALL_GICOPY(macro)					\
@@ -411,7 +411,22 @@
   FORALL_GSAMP_REAL(macro)				
 
 
-<<<<<<< HEAD
+// gpu transfer information
+#define FORALL_GXFER(macro)			\
+	macro("GXFER:XMIT (B)",          			GPU_XFER_XMIT,		\
+	"GPU link total data transmited")			\
+	macro("GXFER:XRCV (B)",          			GPU_XFER_XRCV,		\
+	"GPU link total data received")		\
+	macro("GXFER:XMIT_TP (GB)",          	GPU_XFER_XMIT_TP,		\
+	"GPU link total transmit throughput")		\
+	macro("GXFER:XRCV_TP (GB)",          	GPU_XFER_XRCV_TP,		\
+	"GPU link total received throughput")		\
+	macro("GXFER:XMIT_COUNT",             GPU_XFER_XMIT_COUNT,  			\
+	"GPU link launch count transmited")					\
+	macro("GXFER:XRCV_COUNT",             GPU_XFER_XRCV_COUNT,  			\
+	"GPU kernel: launch count received")
+
+
 // intel optimization metrics
 #define FORALL_INTEL_OPTIMIZATION(macro)					\
     macro("INORDER_QUEUE:COUNT",                INORDER_QUEUE,		\
@@ -455,22 +470,6 @@
   macro("GPU_IDLE (%)",              GPU_IDLE_PERCENT,		\
 	"The percentage of time in which the Execution Units were idle")
 
-=======
-// gpu transfer information
-#define FORALL_GXFER(macro)			\
-	macro("GXFER:XMIT (B)",          			GPU_XFER_XMIT,		\
-	"GPU link total data transmited")			\
-	macro("GXFER:XRCV (B)",          			GPU_XFER_XRCV,		\
-	"GPU link total data received")		\
-	macro("GXFER:XMIT_TP (GB)",          	GPU_XFER_XMIT_TP,		\
-	"GPU link total transmit throughput")		\
-	macro("GXFER:XRCV_TP (GB)",          	GPU_XFER_XRCV_TP,		\
-	"GPU link total received throughput")		\
-	macro("GXFER:XMIT_COUNT",             GPU_XFER_XMIT_COUNT,  			\
-	"GPU link launch count transmited")					\
-	macro("GXFER:XRCV_COUNT",             GPU_XFER_XRCV_COUNT,  			\
-	"GPU kernel: launch count received")
->>>>>>> 4a9864ff
 
 
 //******************************************************************************
@@ -593,18 +592,6 @@
 
 
 //--------------------------------------------------
-<<<<<<< HEAD
-// intel optimization metrics
-//--------------------------------------------------
-
-void
-gpu_metrics_INTEL_OPTIMIZATION_enable
-(
- void
-);
-
-
-=======
 // record GPU hardware counters
 //--------------------------------------------------
 
@@ -620,9 +607,17 @@
   const char**
 );
 
-
-
->>>>>>> 4a9864ff
+//--------------------------------------------------
+// intel optimization metrics
+//--------------------------------------------------
+
+void
+gpu_metrics_INTEL_OPTIMIZATION_enable
+(
+ void
+);
+
+
 //--------------------------------------------------
 // attribute GPU measurements to an application 
 // thread's calling context tree
