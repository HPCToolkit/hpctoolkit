// -*-Mode: C++;-*- // technically C99

// * BeginRiceCopyright *****************************************************
//
// --------------------------------------------------------------------------
// Part of HPCToolkit (hpctoolkit.org)
//
// Information about sources of support for research and development of
// HPCToolkit is at 'hpctoolkit.org' and in 'README.Acknowledgments'.
// --------------------------------------------------------------------------
//
// Copyright ((c)) 2002-2022, Rice University
// All rights reserved.
//
// Redistribution and use in source and binary forms, with or without
// modification, are permitted provided that the following conditions are
// met:
//
// * Redistributions of source code must retain the above copyright
//   notice, this list of conditions and the following disclaimer.
//
// * Redistributions in binary form must reproduce the above copyright
//   notice, this list of conditions and the following disclaimer in the
//   documentation and/or other materials provided with the distribution.
//
// * Neither the name of Rice University (RICE) nor the names of its
//   contributors may be used to endorse or promote products derived from
//   this software without specific prior written permission.
//
// This software is provided by RICE and contributors "as is" and any
// express or implied warranties, including, but not limited to, the
// implied warranties of merchantability and fitness for a particular
// purpose are disclaimed. In no event shall RICE or contributors be
// liable for any direct, indirect, incidental, special, exemplary, or
// consequential damages (including, but not limited to, procurement of
// substitute goods or services; loss of use, data, or profits; or
// business interruption) however caused and on any theory of liability,
// whether in contract, strict liability, or tort (including negligence
// or otherwise) arising in any way out of the use of this software, even
// if advised of the possibility of such damage.
//
// ******************************************************* EndRiceCopyright *

//******************************************************************************
// system includes
//******************************************************************************

#include <assert.h>
#include <pthread.h>
#include <unistd.h>



//******************************************************************************
// libmonitor 
//******************************************************************************

#include <monitor.h>



//******************************************************************************
// local includes
//******************************************************************************

#include <lib/prof-lean/stdatomic.h>
#include <lib/support-lean/OSUtil.h>

#include <hpcrun/cct/cct.h>
#include <hpcrun/utilities/hpcrun-nanotime.h>
#include <hpcrun/control-knob.h>
#include <hpcrun/rank.h>
#include <hpcrun/thread_data.h>
#include <hpcrun/threadmgr.h>
#include <hpcrun/trace.h>
#include <hpcrun/write_data.h>

#include "gpu-context-id-map.h"
#include "gpu-monitoring.h"
#include "gpu-trace.h"
#include "gpu-trace-channel.h"
#include "gpu-trace-demultiplexer.h"
#include "gpu-trace-item.h"
#include "gpu-trace-channel-set.h"




//******************************************************************************
// macros
//******************************************************************************

#define DEBUG 0
#include "gpu-print.h"

#define TRACE_CHANNEL_SLEEP 50000000 // 50ms in ns


//******************************************************************************
// type declarations
//******************************************************************************

typedef struct gpu_trace_t {
  pthread_t thread;
  gpu_trace_channel_t *trace_channel;
  gpu_tag_t tag;
} gpu_trace_t;

typedef struct gpu_stream_set_t {
  void *ptr;
  int thread_id;
} gpu_stream_set_t;



typedef void *(*pthread_start_routine_t)(void *);


//******************************************************************************
// local variables
//******************************************************************************

static _Atomic(bool) stop_trace_flag;

static atomic_ullong active_streams_counter;

static atomic_ullong num_streams;

static __thread uint64_t stream_start = 0;


//******************************************************************************
// private operations
//******************************************************************************

static void
stream_start_set
(
 uint64_t start_time
)
{
  if (!stream_start) stream_start = start_time;
}


static uint64_t
stream_start_get
(
 void
)
{
  return stream_start;
}


static gpu_trace_t *
gpu_trace_alloc
(
 uint32_t device_id,
 uint32_t context_id,
 uint32_t stream_id
)
{
  gpu_trace_t *trace = hpcrun_malloc_safe(sizeof(gpu_trace_t));
  trace->tag.device_id = device_id;
  trace->tag.context_id = context_id;
  trace->tag.stream_id = stream_id;

  trace->trace_channel = gpu_trace_channel_alloc(trace->tag);
  return trace;
}


static cct_node_t *
gpu_trace_cct_root
(
 thread_data_t* td
)
{
  return td->core_profile_trace_data.epoch->csdata.tree_root;
}


static cct_node_t *
gpu_trace_cct_insert_context
(
 thread_data_t* td,
 cct_node_t *path
)
{
  cct_node_t *leaf =
    hpcrun_cct_insert_path_return_leaf(gpu_trace_cct_root(td), path);

  return leaf;
}


static void
gpu_trace_stream_append
(
 thread_data_t* td,
 cct_node_t *leaf,
 uint64_t time
)
{
  hpcrun_trace_append_stream(&td->core_profile_trace_data, leaf, 0,
                           td->prev_dLCA, time);
}

static uint64_t
gpu_trace_start_adjust
(
 thread_data_t* td,
 uint64_t start,
 uint64_t end
)
{
  uint64_t last_end = td->gpu_trace_prev_time;

  if(start < last_end) {    // If we have a hardware measurement error (Power9),
    // set the offset as the end of the last activity
    start = last_end + 1;
  }

  td->gpu_trace_prev_time = end;

  return start;
}


static int
gpu_trace_stream_id
(
 void
)
{
  // FIXME: this is a bad way to compute a stream id
  int id = 500 + atomic_fetch_add(&num_streams, 1);

  return id;
}


cct_node_t *
gpu_trace_cct_no_activity
(
 thread_data_t* td
)
{
  cct_node_t *no_activity =
    hpcrun_cct_bundle_get_no_activity_node(&(td->core_profile_trace_data.epoch->csdata));

  return no_activity;
}

static void
gpu_compute_profile_name
(
 gpu_tag_t tag,
 core_profile_trace_data_t * cptd
)
{
  pms_id_t ids[IDTUPLE_MAXTYPES];
  id_tuple_t id_tuple;

  id_tuple_constructor(&id_tuple, ids, IDTUPLE_MAXTYPES);

  id_tuple_push_back(&id_tuple, IDTUPLE_COMPOSE(IDTUPLE_NODE, IDTUPLE_IDS_LOGIC_LOCAL), OSUtil_hostid(), 0);

#if 0
  if (tag.device_id != IDTUPLE_INVALID) {
    id_tuple_push_back(&id_tuple, IDTUPLE_GPUDEVICE, tag.device_id);
  }
#endif

  int rank = hpcrun_get_rank();
  if (rank >= 0) id_tuple_push_back(&id_tuple, IDTUPLE_COMPOSE(IDTUPLE_RANK, IDTUPLE_IDS_LOGIC_ONLY), rank, rank);

  id_tuple_push_back(&id_tuple, IDTUPLE_COMPOSE(IDTUPLE_GPUCONTEXT, IDTUPLE_IDS_LOGIC_ONLY), tag.context_id, tag.context_id);

  id_tuple_push_back(&id_tuple, IDTUPLE_COMPOSE(IDTUPLE_GPUSTREAM, IDTUPLE_IDS_LOGIC_ONLY), tag.stream_id, tag.stream_id);

  id_tuple_copy(&cptd->id_tuple, &id_tuple, hpcrun_malloc);
}


thread_data_t *
gpu_trace_stream_acquire
(
 gpu_tag_t tag
)
{
  bool demand_new_thread = true;
  bool has_trace = true;

  thread_data_t *td = NULL;

  int id = gpu_trace_stream_id();

  // XXX(Keren): This API calls allocate_and_init_thread_data to bind td with the current thread

  hpcrun_threadMgr_data_get_safe(id, NULL, &td, has_trace, demand_new_thread);

  gpu_compute_profile_name(tag, &td->core_profile_trace_data);

  td->core_profile_trace_data.trace_expected_disorder = 30;

  return td;
}


void
gpu_trace_stream_release
(
 gpu_trace_channel_t *channel
)
{
  thread_data_t *td = gpu_trace_channel_get_td(channel);

  hpcrun_write_profile_data(&td->core_profile_trace_data);
  hpcrun_trace_close(&td->core_profile_trace_data);
  atomic_fetch_add(&active_streams_counter, -1);

}



//******************************************************************************
// interface operations
//******************************************************************************

void
gpu_trace_init
(
 void
)
{
  atomic_store(&stop_trace_flag, false);
  atomic_store(&active_streams_counter, 0);
  atomic_store(&num_streams, 0);
}


void
gpu_trace_fini
(
 void *arg,
 int how
)
{
  PRINT("gpu_trace_fini called\n");

  atomic_store(&stop_trace_flag, true);

  gpu_trace_demultiplexer_notify();

  while (atomic_load(&active_streams_counter));
}


// Tracing thread
void *
gpu_trace_record
(
 void * args
)
{
  gpu_trace_channel_set_t *channel_set = (gpu_trace_channel_set_t *) args;

<<<<<<< HEAD
  hpcrun_thread_init_mem_pool_once(0, NULL, false, true);
=======
  hpcrun_thread_init_mem_pool_once();
  atomic_fetch_add(&active_streams_counter, 1);
>>>>>>> 6d4149af

  while (!atomic_load(&stop_trace_flag)) {
    //getting data from a trace channel
    gpu_trace_channel_set_process(channel_set);
    hpcrun_nanosleep(TRACE_CHANNEL_SLEEP);
  }
  gpu_trace_channel_set_process(channel_set);
  gpu_trace_channel_set_release(channel_set);

  return NULL;
}


gpu_trace_t *
gpu_trace_create
(
 uint32_t device_id,
 uint32_t context_id,
 uint32_t stream_id
)
{
  // Init variables
<<<<<<< HEAD
  gpu_trace_t *trace = gpu_trace_alloc(device_id, context_id, stream_id);

  // Create a new thread for the stream without libmonitor watching
  monitor_disable_new_threads();

=======
  gpu_trace_t *trace = gpu_trace_alloc();
>>>>>>> 6d4149af
  trace->thread = gpu_trace_demultiplexer_push(trace->trace_channel);

  return trace;
}


void
gpu_trace_produce
(
 gpu_trace_t *t,
 gpu_trace_item_t *ti
)
{
  gpu_trace_channel_produce(t->trace_channel, ti);
}


void
gpu_trace_signal_consumer
(
 gpu_trace_t *t
)
{
  gpu_trace_channel_signal_consumer(t->trace_channel);
}


void
consume_one_trace_item
(
 thread_data_t* td,
 cct_node_t *call_path,
 uint64_t start_time,
 uint64_t end_time,
 cct_node_t *no_activity
)
{

  cct_node_t *leaf = gpu_trace_cct_insert_context(td, call_path);

<<<<<<< HEAD
  uint64_t start = gpu_trace_time(start_time);
  uint64_t end   = gpu_trace_time(end_time);
=======
  cct_node_t *no_activity = gpu_trace_cct_no_activity(td);

  uint64_t start = start_time;
  uint64_t end   = end_time;
>>>>>>> 6d4149af

  stream_start_set(start_time);

  start = gpu_trace_start_adjust(td, start, end);

  int frequency = gpu_monitoring_trace_sample_frequency_get();

  bool append = false;

  if (frequency != -1) {
    uint64_t cur_start = start_time;
    uint64_t cur_end = end_time;
    uint64_t intervals = (cur_start - stream_start_get() - 1) / frequency + 1;
    uint64_t pivot = intervals * frequency + stream_start;

    if (pivot <= cur_end && pivot >= cur_start) {
      // only trace when the pivot is within the range
      PRINT("pivot %" PRIu64 " not in <%" PRIu64 ", %" PRIu64
            "> with intervals %" PRIu64 ", frequency %" PRIu64 "\n",
            pivot, cur_start, cur_end, intervals, frequency);
      append = true;
    }
  } else {
    append = true;
  }

  if (append) {
    gpu_trace_stream_append(td, leaf, start);

    // note: adding 1 to end makes sense. however, with AMD OMPT, this
    // causes adjacent events to share a timestamp. so, don't add 1.
    gpu_trace_stream_append(td, no_activity, end);

    PRINT("%p Append trace activity [%lu, %lu)\n", td, start, end);
  }
}<|MERGE_RESOLUTION|>--- conflicted
+++ resolved
@@ -367,12 +367,8 @@
 {
   gpu_trace_channel_set_t *channel_set = (gpu_trace_channel_set_t *) args;
 
-<<<<<<< HEAD
   hpcrun_thread_init_mem_pool_once(0, NULL, false, true);
-=======
-  hpcrun_thread_init_mem_pool_once();
   atomic_fetch_add(&active_streams_counter, 1);
->>>>>>> 6d4149af
 
   while (!atomic_load(&stop_trace_flag)) {
     //getting data from a trace channel
@@ -395,15 +391,11 @@
 )
 {
   // Init variables
-<<<<<<< HEAD
   gpu_trace_t *trace = gpu_trace_alloc(device_id, context_id, stream_id);
 
   // Create a new thread for the stream without libmonitor watching
   monitor_disable_new_threads();
 
-=======
-  gpu_trace_t *trace = gpu_trace_alloc();
->>>>>>> 6d4149af
   trace->thread = gpu_trace_demultiplexer_push(trace->trace_channel);
 
   return trace;
@@ -444,15 +436,8 @@
 
   cct_node_t *leaf = gpu_trace_cct_insert_context(td, call_path);
 
-<<<<<<< HEAD
-  uint64_t start = gpu_trace_time(start_time);
-  uint64_t end   = gpu_trace_time(end_time);
-=======
-  cct_node_t *no_activity = gpu_trace_cct_no_activity(td);
-
   uint64_t start = start_time;
   uint64_t end   = end_time;
->>>>>>> 6d4149af
 
   stream_start_set(start_time);
 
