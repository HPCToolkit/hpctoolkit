--- conflicted
+++ resolved
@@ -260,8 +260,6 @@
 }
 
 
-<<<<<<< HEAD
-=======
 cct_node_t *
 gpu_trace_cct_no_activity
 (
@@ -274,7 +272,6 @@
   return no_activity;
 }
 
->>>>>>> f421c7a8
 static void
 gpu_compute_profile_name
 (
@@ -287,11 +284,7 @@
 
   id_tuple_constructor(&id_tuple, ids, IDTUPLE_MAXTYPES);
 
-<<<<<<< HEAD
-  id_tuple_push_back(&id_tuple, IDTUPLE_NODE, gethostid());
-=======
   id_tuple_push_back(&id_tuple, IDTUPLE_COMPOSE(IDTUPLE_NODE, IDTUPLE_IDS_LOGIC_LOCAL), gethostid(), 0);
->>>>>>> f421c7a8
 
 #if 0
   if (tag.device_id != IDTUPLE_INVALID) {
@@ -300,19 +293,11 @@
 #endif
 
   int rank = hpcrun_get_rank();
-<<<<<<< HEAD
-  if (rank >= 0) id_tuple_push_back(&id_tuple, IDTUPLE_RANK, rank);
-
-  id_tuple_push_back(&id_tuple, IDTUPLE_GPUCONTEXT, tag.context_id);
-
-  id_tuple_push_back(&id_tuple, IDTUPLE_GPUSTREAM, tag.stream_id);
-=======
   if (rank >= 0) id_tuple_push_back(&id_tuple, IDTUPLE_COMPOSE(IDTUPLE_RANK, IDTUPLE_IDS_LOGIC_ONLY), rank, rank);
 
   id_tuple_push_back(&id_tuple, IDTUPLE_COMPOSE(IDTUPLE_GPUCONTEXT, IDTUPLE_IDS_LOGIC_ONLY), tag.context_id, tag.context_id);
 
   id_tuple_push_back(&id_tuple, IDTUPLE_COMPOSE(IDTUPLE_GPUSTREAM, IDTUPLE_IDS_LOGIC_ONLY), tag.stream_id, tag.stream_id);
->>>>>>> f421c7a8
 
   id_tuple_copy(&cptd->id_tuple, &id_tuple, hpcrun_malloc);
 }
