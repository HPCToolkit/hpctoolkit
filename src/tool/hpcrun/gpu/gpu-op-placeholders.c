// -*-Mode: C++;-*- // technically C99

// * BeginRiceCopyright *****************************************************
//
// --------------------------------------------------------------------------
// Part of HPCToolkit (hpctoolkit.org)
//
// Information about sources of support for research and development of
// HPCToolkit is at 'hpctoolkit.org' and in 'README.Acknowledgments'.
// --------------------------------------------------------------------------
//
// Copyright ((c)) 2002-2021, Rice University
// All rights reserved.
//
// Redistribution and use in source and binary forms, with or without
// modification, are permitted provided that the following conditions are
// met:
//
// * Redistributions of source code must retain the above copyright
//   notice, this list of conditions and the following disclaimer.
//
// * Redistributions in binary form must reproduce the above copyright
//   notice, this list of conditions and the following disclaimer in the
//   documentation and/or other materials provided with the distribution.
//
// * Neither the name of Rice University (RICE) nor the names of its
//   contributors may be used to endorse or promote products derived from
//   this software without specific prior written permission.
//
// This software is provided by RICE and contributors "as is" and any
// express or implied warranties, including, but not limited to, the
// implied warranties of merchantability and fitness for a particular
// purpose are disclaimed. In no event shall RICE or contributors be
// liable for any direct, indirect, incidental, special, exemplary, or
// consequential damages (including, but not limited to, procurement of
// substitute goods or services; loss of use, data, or profits; or
// business interruption) however caused and on any theory of liability,
// whether in contract, strict liability, or tort (including negligence
// or otherwise) arising in any way out of the use of this software, even
// if advised of the possibility of such damage.
//
// ******************************************************* EndRiceCopyright *

//******************************************************************************
// system includes
//******************************************************************************

#include <assert.h>
#include <pthread.h>
#include <string.h>



//******************************************************************************
// local includes
//******************************************************************************

#include <hpcrun/cct/cct.h>

#include "lib/prof-lean/placeholders.h"
#include "gpu-op-placeholders.h"



//******************************************************************************
// macros
//******************************************************************************

#define SET_LOW_N_BITS(n, type) (~(((type) ~0) << n))


//******************************************************************************
// public data
//******************************************************************************

gpu_op_placeholder_flags_t gpu_op_placeholder_flags_none = 0; 

gpu_op_placeholder_flags_t gpu_op_placeholder_flags_all =
  SET_LOW_N_BITS(gpu_placeholder_type_count, gpu_op_placeholder_flags_t);


//******************************************************************************
// private operations
//******************************************************************************

// debugging support
bool
gpu_op_ccts_empty
(
 gpu_op_ccts_t *gpu_op_ccts
)
{
  int i;
  for (i = 0; i < gpu_placeholder_type_count; i++) {
    if (gpu_op_ccts->ccts[i] != NULL) return false;
  }
  return true;
}



//******************************************************************************
// interface operations
//******************************************************************************

ip_normalized_t
gpu_op_placeholder_ip
(
 gpu_placeholder_type_t type
)
{
  switch(type) {
  #define CASE(N) case gpu_placeholder_type_##N: return get_placeholder_norm(hpcrun_placeholder_gpu_##N);
  CASE(copy)
  CASE(copyin)
  CASE(copyout)
  CASE(alloc)
  CASE(delete)
  CASE(kernel)
  CASE(memset)
  CASE(sync)
  CASE(trace)
  #undef CASE
  case gpu_placeholder_type_count:
    break;
  }
  assert(false && "Invalid GPU placeholder type!");
  abort();
}


cct_node_t *
gpu_op_ccts_get
(
 gpu_op_ccts_t *gpu_op_ccts,
 gpu_placeholder_type_t type
)
{
  return gpu_op_ccts->ccts[type];
}


void
gpu_op_ccts_update
(
 gpu_op_ccts_t *gpu_op_ccts,
 gpu_placeholder_type_t type,
 cct_node_t *node
)
{
  gpu_op_ccts->ccts[type] = node;
}


void
gpu_op_ccts_insert
(
 cct_node_t *api_node,
 gpu_op_ccts_t *gpu_op_ccts,
 gpu_op_placeholder_flags_t flags
)
{
  int i;
  for (i = 0; i < gpu_placeholder_type_count; i++) {
    cct_node_t *node = NULL;

    if (flags & (1 << i)) {
<<<<<<< HEAD
      node = hpcrun_cct_insert_ip_norm(api_node, gpu_op_placeholder_ip(i), false);
=======
      node = hpcrun_cct_insert_ip_norm(api_node, gpu_op_placeholder_ip(i), true);
>>>>>>> d453063c
    }

    gpu_op_ccts->ccts[i] = node;
  }
}


void
gpu_op_placeholder_flags_set
(
 gpu_op_placeholder_flags_t *flags,
 gpu_placeholder_type_t type
)
{
  *flags |= (1 << type);
}


bool
gpu_op_placeholder_flags_is_set
(
 gpu_op_placeholder_flags_t flags,
 gpu_placeholder_type_t type
)
{
  return (flags & (1 << type)) ? true : false;
}<|MERGE_RESOLUTION|>--- conflicted
+++ resolved
@@ -165,11 +165,7 @@
     cct_node_t *node = NULL;
 
     if (flags & (1 << i)) {
-<<<<<<< HEAD
-      node = hpcrun_cct_insert_ip_norm(api_node, gpu_op_placeholder_ip(i), false);
-=======
       node = hpcrun_cct_insert_ip_norm(api_node, gpu_op_placeholder_ip(i), true);
->>>>>>> d453063c
     }
 
     gpu_op_ccts->ccts[i] = node;
