--- conflicted
+++ resolved
@@ -96,13 +96,10 @@
   GPU_ACTIVITY_EVENT                   = 15,
   GPU_ACTIVITY_FUNCTION                = 16,
   GPU_ACTIVITY_FLUSH                   = 17,
-<<<<<<< HEAD
-  GPU_ACTIVITY_INTEL_OPTIMIZATION      = 18,
-  GPU_ACTIVITY_BLAME_SHIFT             = 19,
-  GPU_ACTIVITY_INTEL_GPU_UTILIZATION   = 20
-=======
-  GPU_ACTIVITY_COUNTER                 = 18
->>>>>>> 4a9864ff
+  GPU_ACTIVITY_COUNTER                 = 18,
+  GPU_ACTIVITY_INTEL_OPTIMIZATION      = 19,
+  GPU_ACTIVITY_BLAME_SHIFT             = 20,
+  GPU_ACTIVITY_INTEL_GPU_UTILIZATION   = 21
 } gpu_activity_kind_t;
 
 
@@ -187,7 +184,6 @@
 
 
 typedef enum {
-<<<<<<< HEAD
   INORDER_QUEUE                                   = 0,
   KERNEL_TO_MULTIPLE_QUEUES_MULTIPLE_CONTEXTS     = 1,
   KERNEL_PARAMS_NOT_ALIASED                       = 2,
@@ -196,12 +192,13 @@
   OUTPUT_OF_KERNEL_INPUT_TO_ANOTHER_KERNEL        = 5,
   ALL_DEVICES_NOT_USED                            = 6
 } intel_optimization_type_t;
-=======
+
+
+typedef enum {
   GPU_MEM_OP_ALLOC        = 0,
   GPU_MEM_OP_DELETE       = 1,
   GPU_MEM_OP_UNKNOWN      = 2
 } gpu_mem_op_t;
->>>>>>> 4a9864ff
 
 
 // pc sampling
@@ -445,13 +442,10 @@
     gpu_synchronization_t synchronization;
     gpu_host_correlation_t correlation;
     gpu_flush_t flush;
-<<<<<<< HEAD
+    gpu_counter_t counters;
     intel_optimization_t intel_optimization;
     gpu_blame_shift_t blame_shift;
     gpu_utlization_t gpu_utilization_info;
-=======
-    gpu_counter_t counters;
->>>>>>> 4a9864ff
 
     /* Access short cut for activitiy fields shared by multiple kinds */
 
