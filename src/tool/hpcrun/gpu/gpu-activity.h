--- conflicted
+++ resolved
@@ -230,11 +230,7 @@
   uint64_t start;
   uint64_t end;
   uint64_t bytes;
-<<<<<<< HEAD
-  uint32_t correlation_id;
-=======
-  uint64_t correlation_id;
->>>>>>> 2f762385
+  uint64_t correlation_id;
   uint32_t context_id;
   uint32_t stream_id;
   gpu_mem_type_t memKind;
