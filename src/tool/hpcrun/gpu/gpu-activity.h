--- conflicted
+++ resolved
@@ -80,24 +80,7 @@
 typedef enum {    
   GPU_ACTIVITY_UNKNOWN                 = 0,
   GPU_ACTIVITY_KERNEL                  = 1,
-<<<<<<< HEAD
-  GPU_ACTIVITY_MEMCPY                  = 2,
-  GPU_ACTIVITY_MEMCPY2                 = 3,
-  GPU_ACTIVITY_MEMSET                  = 4,
-  GPU_ACTIVITY_MEMORY                  = 5,    
-  GPU_ACTIVITY_SYNCHRONIZATION         = 6,
-  GPU_ACTIVITY_GLOBAL_ACCESS           = 7,
-  GPU_ACTIVITY_LOCAL_ACCESS            = 8,
-  GPU_ACTIVITY_BRANCH                  = 9,
-  GPU_ACTIVITY_CDP_KERNEL              = 10,
-  GPU_ACTIVITY_PC_SAMPLING             = 11,
-  GPU_ACTIVITY_PC_SAMPLING_INFO        = 12, 
-  GPU_ACTIVITY_EXTERNAL_CORRELATION    = 13,
-  GPU_ACTIVITY_EVENT                   = 14,
-  GPU_ACTIVITY_FUNCTION                = 15,
-	GPU_ACTIVITY_LINK
-=======
-  GPU_ACTIVITY_KERNEL_BLOCK             = 2,  
+  GPU_ACTIVITY_KERNEL_BLOCK            = 2,
   GPU_ACTIVITY_MEMCPY                  = 3,
   GPU_ACTIVITY_MEMCPY2                 = 4,
   GPU_ACTIVITY_MEMSET                  = 5,
@@ -113,7 +96,6 @@
   GPU_ACTIVITY_EVENT                   = 15,
   GPU_ACTIVITY_FUNCTION                = 16,
   GPU_ACTIVITY_FLUSH                   = 17
->>>>>>> 8a2511e7
 } gpu_activity_kind_t;
 
 
