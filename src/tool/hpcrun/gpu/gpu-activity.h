--- conflicted
+++ resolved
@@ -96,11 +96,8 @@
   GPU_ACTIVITY_EVENT                   = 15,
   GPU_ACTIVITY_FUNCTION                = 16,
   GPU_ACTIVITY_FLUSH                   = 17,
-<<<<<<< HEAD
-  GPU_ACTIVITY_BLAME_SHIFT             = 18
-=======
-  GPU_ACTIVITY_INTEL_OPTIMIZATION      = 18
->>>>>>> a5e24c29
+  GPU_ACTIVITY_BLAME_SHIFT             = 18,
+  GPU_ACTIVITY_INTEL_OPTIMIZATION      = 19
 } gpu_activity_kind_t;
 
 
@@ -407,11 +404,8 @@
     gpu_synchronization_t synchronization;
     gpu_host_correlation_t correlation;
     gpu_flush_t flush;
-<<<<<<< HEAD
     gpu_blame_shift_t blame_shift;
-=======
     intel_optimization_t intel_optimization;
->>>>>>> a5e24c29
 
     /* Access short cut for activitiy fields shared by multiple kinds */
 
