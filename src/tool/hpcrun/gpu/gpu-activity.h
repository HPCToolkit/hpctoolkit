--- conflicted
+++ resolved
@@ -80,11 +80,7 @@
 typedef enum {    
   GPU_ACTIVITY_UNKNOWN                 = 0,
   GPU_ACTIVITY_KERNEL                  = 1,
-<<<<<<< HEAD
-  GPU_ACTIVITY_KERNEL_BLOCK            = 2,
-=======
   GPU_ACTIVITY_KERNEL_BLOCK             = 2,  
->>>>>>> 44139fe0
   GPU_ACTIVITY_MEMCPY                  = 3,
   GPU_ACTIVITY_MEMCPY2                 = 4,
   GPU_ACTIVITY_MEMSET                  = 5,
