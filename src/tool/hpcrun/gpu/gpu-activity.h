// -*-Mode: C++;-*- // technically C99

// * BeginRiceCopyright *****************************************************
//
// --------------------------------------------------------------------------
// Part of HPCToolkit (hpctoolkit.org)
//
// Information about sources of support for research and development of
// HPCToolkit is at 'hpctoolkit.org' and in 'README.Acknowledgments'.
// --------------------------------------------------------------------------
//
// Copyright ((c)) 2002-2022, Rice University
// All rights reserved.
//
// Redistribution and use in source and binary forms, with or without
// modification, are permitted provided that the following conditions are
// met:
//
// * Redistributions of source code must retain the above copyright
//   notice, this list of conditions and the following disclaimer.
//
// * Redistributions in binary form must reproduce the above copyright
//   notice, this list of conditions and the following disclaimer in the
//   documentation and/or other materials provided with the distribution.
//
// * Neither the name of Rice University (RICE) nor the names of its
//   contributors may be used to endorse or promote products derived from
//   this software without specific prior written permission.
//
// This software is provided by RICE and contributors "as is" and any
// express or implied warranties, including, but not limited to, the
// implied warranties of merchantability and fitness for a particular
// purpose are disclaimed. In no event shall RICE or contributors be
// liable for any direct, indirect, incidental, special, exemplary, or
// consequential damages (including, but not limited to, procurement of
// substitute goods or services; loss of use, data, or profits; or
// business interruption) however caused and on any theory of liability,
// whether in contract, strict liability, or tort (including negligence
// or otherwise) arising in any way out of the use of this software, even
// if advised of the possibility of such damage.
//
// ******************************************************* EndRiceCopyright *

#ifndef gpu_activity_h
#define gpu_activity_h



//******************************************************************************
// system includes
//******************************************************************************

#include <stdint.h>



//******************************************************************************
// local includes
//******************************************************************************

#include <lib/prof-lean/stacks.h>
#include <hpcrun/utilities/ip-normalized.h>



//******************************************************************************
// forward declarations
//******************************************************************************

typedef struct cct_node_t cct_node_t;

typedef struct gpu_activity_channel_t gpu_activity_channel_t;



//******************************************************************************
// type declarations
//******************************************************************************

typedef enum {    
  GPU_ACTIVITY_UNKNOWN                 = 0,
  GPU_ACTIVITY_KERNEL                  = 1,
  GPU_ACTIVITY_KERNEL_BLOCK             = 2,  
  GPU_ACTIVITY_MEMCPY                  = 3,
  GPU_ACTIVITY_MEMCPY2                 = 4,
  GPU_ACTIVITY_MEMSET                  = 5,
  GPU_ACTIVITY_MEMORY                  = 6,    
  GPU_ACTIVITY_SYNCHRONIZATION         = 7,
  GPU_ACTIVITY_GLOBAL_ACCESS           = 8,
  GPU_ACTIVITY_LOCAL_ACCESS            = 9,
  GPU_ACTIVITY_BRANCH                  = 10,
  GPU_ACTIVITY_CDP_KERNEL              = 11,
  GPU_ACTIVITY_PC_SAMPLING             = 12,
  GPU_ACTIVITY_PC_SAMPLING_INFO        = 13, 
  GPU_ACTIVITY_EXTERNAL_CORRELATION    = 14,
  GPU_ACTIVITY_EVENT                   = 15,
  GPU_ACTIVITY_FUNCTION                = 16,
  GPU_ACTIVITY_FLUSH                   = 17,
  GPU_ACTIVITY_COUNTER                 = 18
} gpu_activity_kind_t;


typedef enum {
  GPU_ENTRY_TYPE_ACTIVITY     = 1,
  GPU_ENTRY_TYPE_NOTIFICATION = 2,
  GPU_ENTRY_TYPE_BUFFER       = 3,
  GPU_ENTRY_TYPE_COUNT        = 4
} gpu_entry_type_t;


// values are used to index within GMEM metric kinds
typedef enum {
  GPU_GLOBAL_ACCESS_LOAD_CACHED = 0,
  GPU_GLOBAL_ACCESS_LOAD_UNCACHED = 1,
  GPU_GLOBAL_ACCESS_STORE = 2,
  GPU_GLOBAL_ACCESS_COUNT = 3
} gpu_global_access_type_t;


typedef enum {
  GPU_LOCAL_ACCESS_LOAD,
  GPU_LOCAL_ACCESS_STORE,
  GPU_LOCAL_ACCESS_COUNT
} gpu_local_access_type_t;


typedef enum {    
  GPU_SYNC_UNKNOWN               = 0,
  GPU_SYNC_EVENT                 = 1,
  GPU_SYNC_STREAM_EVENT_WAIT     = 2,
  GPU_SYNC_STREAM                = 3,
  GPU_SYNC_CONTEXT               = 4,
  GPU_SYNC_COUNT                 = 5
} gpu_sync_type_t;


typedef enum {
  GPU_MEMCPY_UNK = 0,  // unknown
  GPU_MEMCPY_H2D = 1,  // host to device 
  GPU_MEMCPY_D2H = 2,  // device to host 
  GPU_MEMCPY_H2A = 3,  // host to device array 
  GPU_MEMCPY_A2H = 4,  // device array to host
  GPU_MEMCPY_A2A = 5,  // device array to device array
  GPU_MEMCPY_A2D = 6,  // device array to device 
  GPU_MEMCPY_D2A = 7,  // device to device array
  GPU_MEMCPY_D2D = 8,  // device to device
  GPU_MEMCPY_H2H = 9,  // host to host
  GPU_MEMCPY_P2P = 10, // device peer to device peer
  GPU_MEMCPY_COUNT = 11
} gpu_memcpy_type_t;


typedef enum {    
  GPU_INST_STALL_NONE         = 1,
  GPU_INST_STALL_IFETCH       = 2,
  GPU_INST_STALL_IDEPEND      = 3,
  GPU_INST_STALL_GMEM         = 4,
  GPU_INST_STALL_TMEM         = 5,
  GPU_INST_STALL_SYNC         = 6,
  GPU_INST_STALL_CMEM         = 7,
  GPU_INST_STALL_PIPE_BUSY    = 8,
  GPU_INST_STALL_MEM_THROTTLE = 9,
  GPU_INST_STALL_NOT_SELECTED = 10,
  GPU_INST_STALL_OTHER        = 11,
  GPU_INST_STALL_SLEEP        = 12,
  GPU_INST_STALL_INVALID      = 13
} gpu_inst_stall_t;


typedef enum {
  GPU_MEM_ARRAY           = 0,
  GPU_MEM_DEVICE          = 1,
  GPU_MEM_MANAGED         = 2,
  GPU_MEM_PAGEABLE        = 3,
  GPU_MEM_PINNED          = 4,
  GPU_MEM_DEVICE_STATIC   = 5,
  GPU_MEM_MANAGED_STATIC  = 6,
  GPU_MEM_UNKNOWN         = 7,
  GPU_MEM_COUNT           = 8
} gpu_mem_type_t;


typedef enum {
  GPU_MEM_OP_ALLOC        = 0,
  GPU_MEM_OP_DELETE       = 1,
  GPU_MEM_OP_UNKNOWN      = 2
} gpu_mem_op_t;


// pc sampling
typedef struct gpu_pc_sampling_t {
  uint64_t correlation_id;
  ip_normalized_t pc;
  uint32_t samples;
  uint32_t latencySamples;
  gpu_inst_stall_t stallReason;    
} gpu_pc_sampling_t;


typedef struct gpu_pc_sampling_info_t {
  uint64_t correlation_id;
  uint64_t droppedSamples;
  uint64_t samplingPeriodInCycles;
  uint64_t totalSamples;
  uint64_t fullSMSamples;
} gpu_pc_sampling_info_t;

// a special flush record to notify all operations have been consumed
typedef struct gpu_flush_t {
  atomic_bool *wait;
} gpu_flush_t;

// this type is prefix of all memory structures
// gpu_interval_t is a prefix 
typedef struct gpu_mem_t {
  uint64_t start;
  uint64_t end;
  uint64_t bytes;
} gpu_mem_t;


// gpu_mem_t is a prefix 
typedef struct gpu_memcpy_t {
  uint64_t start;
  uint64_t end;
  uint64_t bytes;
  uint64_t submit_time;
<<<<<<< HEAD
  uint32_t correlation_id;
  uint32_t device_id;
=======
  uint64_t correlation_id;
>>>>>>> 12d188ef
  uint32_t context_id;
  uint32_t stream_id;
  gpu_memcpy_type_t copyKind;
} gpu_memcpy_t;


// memory allocation or free operation
// gpu_mem_t is a prefix 
typedef struct gpu_memory_t {
  uint64_t start;
  uint64_t end;
  uint64_t bytes;
<<<<<<< HEAD
  uint32_t correlation_id;
  uint32_t device_id;
  uint32_t context_id;
=======
  uint64_t correlation_id;
  uint32_t context_id;
  uint32_t stream_id;
>>>>>>> 12d188ef
  gpu_mem_type_t memKind;
  gpu_mem_op_t mem_op;
} gpu_memory_t;


// gpu_mem_t is a prefix 
typedef struct gpu_memset_t {
  uint64_t start;
  uint64_t end;
  uint64_t bytes;
<<<<<<< HEAD
  uint32_t correlation_id;
  uint32_t device_id;
=======
  uint64_t correlation_id;
>>>>>>> 12d188ef
  uint32_t context_id;
  uint32_t stream_id;
  gpu_mem_type_t memKind;
} gpu_memset_t;


// gpu kernel execution
typedef struct gpu_kernel_t {
  uint64_t start;
  uint64_t end;
  uint64_t submit_time;
  uint64_t correlation_id;
  uint32_t device_id;
  uint32_t context_id;
  uint32_t stream_id;
  int32_t dynamicSharedMemory;
  int32_t staticSharedMemory;
  int32_t localMemoryTotal;
  uint32_t activeWarpsPerSM;
  uint32_t maxActiveWarpsPerSM;
  uint32_t threadRegisters;
  uint32_t blocks;
  uint32_t blockThreads;
  uint32_t blockSharedMemory;
} gpu_kernel_t;


typedef struct gpu_kernel_block_t {
  uint64_t external_id;
  uint64_t execution_count;
  ip_normalized_t pc;
} gpu_kernel_block_t;


typedef struct gpu_cdpkernel_t {
  uint64_t start;
  uint64_t end;
<<<<<<< HEAD
  uint32_t correlation_id;
  uint32_t device_id;
=======
  uint64_t correlation_id;
>>>>>>> 12d188ef
  uint32_t context_id;
  uint32_t stream_id;
} gpu_cdpkernel_t;


typedef struct gpu_function_t {
  uint32_t function_id;
  ip_normalized_t pc;
} gpu_function_t;


typedef struct gpu_event_t {
  uint32_t event_id;
  uint32_t context_id;
  uint32_t stream_id;
} gpu_event_t;


typedef struct gpu_global_access_t {
  uint64_t correlation_id;
  ip_normalized_t pc;
  uint64_t l2_transactions;
  uint64_t theoreticalL2Transactions;
  uint64_t bytes;
  gpu_global_access_type_t type;  
} gpu_global_access_t;


typedef struct gpu_local_access_t {
  uint64_t correlation_id;
  ip_normalized_t pc;
  uint64_t sharedTransactions;
  uint64_t theoreticalSharedTransactions;
  uint64_t bytes;
  gpu_local_access_type_t type;
} gpu_local_access_t;


typedef struct gpu_branch_t {
  uint64_t correlation_id;
  ip_normalized_t pc;
  uint32_t diverged;
  uint32_t executed;
} gpu_branch_t;


typedef struct gpu_synchronization_t {
  uint64_t start;
  uint64_t end;
  uint64_t correlation_id;
  uint32_t context_id;
  uint32_t stream_id;
  uint32_t event_id;
  gpu_sync_type_t syncKind;
} gpu_synchronization_t;


typedef struct gpu_host_correlation_t {
  uint64_t correlation_id;
  uint64_t host_correlation_id;
} gpu_host_correlation_t;

typedef struct gpu_counter_t {
  uint32_t correlation_id;
  int total_counters;
  // The function that creates the structure should
  // be responsible for allocating memory.
  // The function that attributes the structure should
  // be responsible for deallocating the memory.
  uint64_t* values;
} gpu_counter_t;

// a type that can be used to access start and end times
// for a subset of activity kinds including kernel execution,
// memcpy, memset, 
typedef struct gpu_interval_t {
  uint64_t start;
  uint64_t end;
} gpu_interval_t;


typedef struct gpu_instruction_t {
  uint64_t correlation_id;
  ip_normalized_t pc;
} gpu_instruction_t;


typedef struct gpu_activity_details_t { 
  union {
    /* Each field stores the complete information needed
       for processing each activity kind.
     */
    gpu_pc_sampling_t pc_sampling;
    gpu_pc_sampling_info_t pc_sampling_info;
    gpu_memcpy_t memcpy;
    gpu_memory_t memory;
    gpu_memset_t memset;
    gpu_kernel_t kernel;
    gpu_kernel_block_t kernel_block;
    gpu_function_t function;
    gpu_cdpkernel_t cdpkernel;
    gpu_event_t event;
    gpu_global_access_t global_access;
    gpu_local_access_t local_access;
    gpu_branch_t branch;
    gpu_synchronization_t synchronization;
    gpu_host_correlation_t correlation;
    gpu_flush_t flush;
    gpu_counter_t counters;

    /* Access short cut for activitiy fields shared by multiple kinds */

    /* Activity interval is used to access start time and end time of 
       an coarse grained activity.
     */
    gpu_interval_t interval;

    /* Fine grained measurement contains information about specific instructions */
    gpu_instruction_t instruction;
  };
} gpu_activity_details_t;


typedef struct gpu_activity_t {
  s_element_ptr_t next;
  gpu_activity_kind_t kind;
  gpu_activity_details_t details;
  cct_node_t *cct_node;
} gpu_activity_t;


typedef void (*gpu_activity_attribute_fn_t)
(
 gpu_activity_t *a
);



//******************************************************************************
// interface functions
//******************************************************************************

void
gpu_activity_consume
(
 gpu_activity_t *activity,
 gpu_activity_attribute_fn_t aa_fn
);


gpu_activity_t *
gpu_activity_alloc
(
 gpu_activity_channel_t *channel
);


void
gpu_activity_free
(
 gpu_activity_channel_t *channel, 
 gpu_activity_t *a
);


void
gpu_interval_set
(
 gpu_interval_t* interval,
 uint64_t start,
 uint64_t end
);


void
gpu_context_activity_dump
(
 gpu_activity_t *activity,
 const char *context
);


const char*
gpu_kind_to_string
(
gpu_activity_kind_t kind
);


const char*
gpu_type_to_string
(
gpu_memcpy_type_t type
);

#endif<|MERGE_RESOLUTION|>--- conflicted
+++ resolved
@@ -225,12 +225,8 @@
   uint64_t end;
   uint64_t bytes;
   uint64_t submit_time;
-<<<<<<< HEAD
-  uint32_t correlation_id;
+  uint64_t correlation_id;
   uint32_t device_id;
-=======
-  uint64_t correlation_id;
->>>>>>> 12d188ef
   uint32_t context_id;
   uint32_t stream_id;
   gpu_memcpy_type_t copyKind;
@@ -243,15 +239,10 @@
   uint64_t start;
   uint64_t end;
   uint64_t bytes;
-<<<<<<< HEAD
-  uint32_t correlation_id;
+  uint64_t correlation_id;
   uint32_t device_id;
   uint32_t context_id;
-=======
-  uint64_t correlation_id;
-  uint32_t context_id;
-  uint32_t stream_id;
->>>>>>> 12d188ef
+  uint32_t stream_id;
   gpu_mem_type_t memKind;
   gpu_mem_op_t mem_op;
 } gpu_memory_t;
@@ -262,12 +253,8 @@
   uint64_t start;
   uint64_t end;
   uint64_t bytes;
-<<<<<<< HEAD
-  uint32_t correlation_id;
+  uint64_t correlation_id;
   uint32_t device_id;
-=======
-  uint64_t correlation_id;
->>>>>>> 12d188ef
   uint32_t context_id;
   uint32_t stream_id;
   gpu_mem_type_t memKind;
@@ -305,12 +292,8 @@
 typedef struct gpu_cdpkernel_t {
   uint64_t start;
   uint64_t end;
-<<<<<<< HEAD
-  uint32_t correlation_id;
+  uint64_t correlation_id;
   uint32_t device_id;
-=======
-  uint64_t correlation_id;
->>>>>>> 12d188ef
   uint32_t context_id;
   uint32_t stream_id;
 } gpu_cdpkernel_t;
