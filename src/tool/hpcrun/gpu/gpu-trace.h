// -*-Mode: C++;-*- // technically C99

// * BeginRiceCopyright *****************************************************
//
// --------------------------------------------------------------------------
// Part of HPCToolkit (hpctoolkit.org)
//
// Information about sources of support for research and development of
// HPCToolkit is at 'hpctoolkit.org' and in 'README.Acknowledgments'.
// --------------------------------------------------------------------------
//
// Copyright ((c)) 2002-2021, Rice University
// All rights reserved.
//
// Redistribution and use in source and binary forms, with or without
// modification, are permitted provided that the following conditions are
// met:
//
// * Redistributions of source code must retain the above copyright
//   notice, this list of conditions and the following disclaimer.
//
// * Redistributions in binary form must reproduce the above copyright
//   notice, this list of conditions and the following disclaimer in the
//   documentation and/or other materials provided with the distribution.
//
// * Neither the name of Rice University (RICE) nor the names of its
//   contributors may be used to endorse or promote products derived from
//   this software without specific prior written permission.
//
// This software is provided by RICE and contributors "as is" and any
// express or implied warranties, including, but not limited to, the
// implied warranties of merchantability and fitness for a particular
// purpose are disclaimed. In no event shall RICE or contributors be
// liable for any direct, indirect, incidental, special, exemplary, or
// consequential damages (including, but not limited to, procurement of
// substitute goods or services; loss of use, data, or profits; or
// business interruption) however caused and on any theory of liability,
// whether in contract, strict liability, or tort (including negligence
// or otherwise) arising in any way out of the use of this software, even
// if advised of the possibility of such damage.
//
// ******************************************************* EndRiceCopyright *

#ifndef gpu_trace_h
#define gpu_trace_h

#include <stdbool.h>


//******************************************************************************
// system includes
//******************************************************************************

#include <stdint.h>



//******************************************************************************
// forward declarations
//******************************************************************************

typedef struct cct_node_t cct_node_t;

typedef struct thread_data_t thread_data_t;

typedef struct gpu_trace_channel_t gpu_trace_channel_t;

typedef struct gpu_trace_t gpu_trace_t;

typedef struct gpu_trace_item_t gpu_trace_item_t;



//******************************************************************************
// type declarations
//******************************************************************************

typedef void (*gpu_trace_fn_t)
(
 gpu_trace_t *trace,
 gpu_trace_item_t *ti
);



//******************************************************************************
// interface operations
//******************************************************************************

void
gpu_trace_init
(
 void
);


void
gpu_trace_fini
(
<<<<<<< HEAD
void *arg,
int how
=======
 void *arg,
 int how
>>>>>>> 6d4e81d2
);


void *
gpu_trace_record
(
 void *args
);


gpu_trace_t *
gpu_trace_create
(
 void
);


void
gpu_trace_produce
(
 gpu_trace_t *t,
 gpu_trace_item_t *ti
);


void
gpu_trace_signal_consumer
(
 gpu_trace_t *t
);


void
consume_one_trace_item
(
thread_data_t* td,
cct_node_t *call_path,
uint64_t start_time,
uint64_t end_time
);


thread_data_t *
gpu_trace_stream_acquire
(
 void
);


void
gpu_trace_stream_release
(
 gpu_trace_channel_t *channel
);




#endif <|MERGE_RESOLUTION|>--- conflicted
+++ resolved
@@ -97,13 +97,8 @@
 void
 gpu_trace_fini
 (
-<<<<<<< HEAD
-void *arg,
-int how
-=======
  void *arg,
  int how
->>>>>>> 6d4e81d2
 );
 
 
