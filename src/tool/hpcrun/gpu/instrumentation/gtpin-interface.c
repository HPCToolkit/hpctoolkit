--- conflicted
+++ resolved
@@ -165,8 +165,6 @@
 #ifdef GTPIN_KNOB_AVAILABLE
 GTPIN_FN
 (
-<<<<<<< HEAD
-=======
  GTPinKnob, 
  KNOB_FindArg,
  (
@@ -189,7 +187,6 @@
 
 GTPIN_FN
 (
->>>>>>> db3b27e7
  GTPinBBL, 
  GTPin_BBLHead,
  (
