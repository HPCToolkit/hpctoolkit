// -*-Mode: C++;-*- // technically C99

// * BeginRiceCopyright *****************************************************
//
// --------------------------------------------------------------------------
// Part of HPCToolkit (hpctoolkit.org)
//
// Information about sources of support for research and development of
// HPCToolkit is at 'hpctoolkit.org' and in 'README.Acknowledgments'.
// --------------------------------------------------------------------------
//
// Copyright ((c)) 2002-2022, Rice University
// All rights reserved.
//
// Redistribution and use in source and binary forms, with or without
// modification, are permitted provided that the following conditions are
// met:
//
// * Redistributions of source code must retain the above copyright
//   notice, this list of conditions and the following disclaimer.
//
// * Redistributions in binary form must reproduce the above copyright
//   notice, this list of conditions and the following disclaimer in the
//   documentation and/or other materials provided with the distribution.
//
// * Neither the name of Rice University (RICE) nor the names of its
//   contributors may be used to endorse or promote products derived from
//   this software without specific prior written permission.
//
// This software is provided by RICE and contributors "as is" and any
// express or implied warranties, including, but not limited to, the
// implied warranties of merchantability and fitness for a particular
// purpose are disclaimed. In no event shall RICE or contributors be
// liable for any direct, indirect, incidental, special, exemplary, or
// consequential damages (including, but not limited to, procurement of
// substitute goods or services; loss of use, data, or profits; or
// business interruption) however caused and on any theory of liability,
// whether in contract, strict liability, or tort (including negligence
// or otherwise) arising in any way out of the use of this software, even
// if advised of the possibility of such damage.
//
// ******************************************************* EndRiceCopyright *

//******************************************************************************
// system includes
//******************************************************************************

#include <fcntl.h>
#include <gelf.h>
#include <sys/stat.h>
#include <sys/types.h>
#include <unistd.h>

//******************************************************************************
// local includes
//******************************************************************************

#include <include/gpu-binary.h>
#include <lib/prof-lean/spinlock.h>
#include "rocm-binary-processing.h"
#include <hpcrun/files.h>
#include <hpcrun/memory/hpcrun-malloc.h>
#include <hpcrun/messages/messages.h>
#include "lib/prof-lean/elf-helper.h"

#include <monitor.h> // enable and disable threads

//******************************************************************************
// type declarations
//******************************************************************************

typedef struct amd_function_table {
  size_t size;
  char** names;
  uint64_t* addrs;
} amd_function_table_t;

typedef struct amd_gpu_binary {
  int size;
  amd_function_table_t function_table;
  uint32_t amd_gpu_module_id;
  bool load_module_unused;
  char* buf;
  char* uri;
  struct amd_gpu_binary* next;
} amd_gpu_binary_t;

#define DEBUG 0

#include "hpcrun/gpu/gpu-print.h"

//******************************************************************************
// local variables
//******************************************************************************

amd_gpu_binary_t* binary_list = NULL;

// A spin lock to serialize two AMD GPU binary opertionas:
// 1. parse and add a code object to the binary list
// 2. look up a function name from the the binary list
static spinlock_t rocm_binary_list_lock;


//******************************************************************************
// private operations
//******************************************************************************

// TODO:
// construct_amd_gpu_symbols parses the ELF symbol and extract
// the string names of functions.
//
// We have similar code in different places that iterate over
// the ELF symbol table, and doing slightly different things.
// At least, NVIDIA support code iterates over symbol table
// to relocate functions, and hpcfnbounds code iterates over
// symbol table to find function starts.
// It would be good to refactor these ELF operations into commond
// code.

static void
construct_amd_gpu_symbols
(
  Elf *elf,
  amd_function_table_t * ft
)
{
  // Initialize elf_help_t to handle extended numbering
  elf_helper_t eh;
  elf_helper_initialize(elf, &eh);

  // Get section name section index to find ".strtab"
  size_t shstrndx;
  if (elf_getshdrstrndx(elf, &shstrndx) != 0) return;

  // Find .symtab and .strtab sections
  Elf_Scn *scn = NULL;
  Elf_Scn *symtab_scn = NULL;
  Elf_Scn *strtab_scn = NULL;
  while ((scn = elf_nextscn(elf, scn)) != NULL) {
    GElf_Shdr shdr;
    if (!gelf_getshdr(scn, &shdr)) continue;
    if (shdr.sh_type == SHT_SYMTAB) {
      symtab_scn = scn;
      continue;
    }
    char *name = elf_strptr(elf, shstrndx , shdr.sh_name);
    if (name == NULL) continue;
    if (strcmp(name, ".strtab") == 0) {
      strtab_scn = scn;
    }
  }

  // Get total number of symbols in .symtab
  GElf_Shdr symtab;
  gelf_getshdr(symtab_scn, &symtab);

  int nsymbols = 0;
  if (symtab.sh_entsize > 0) { // avoid divide by 0
    nsymbols = symtab.sh_size / symtab.sh_entsize;
    if (nsymbols <= 0) return;
  } else {
    return;
  }

  Elf_Data *symtab_data = elf_getdata(symtab_scn, NULL);
  if (symtab_data == NULL) return;

  // Get total number of function symbols in .symtab
  size_t nfuncs = 0;
  for (int i = 0; i < nsymbols; i++) {
    GElf_Sym sym;
    GElf_Sym *symp = NULL;
    int section_index;
    symp = elf_helper_get_symbol(&eh, i, &sym, &section_index);
    if (symp) { // symbol properly read
      int symtype = GELF_ST_TYPE(sym.st_info);
      if (sym.st_shndx == SHN_UNDEF) continue;
      if (symtype != STT_FUNC) continue;
      nfuncs++;
    }
  }

  // Get symbol name string table
  Elf_Data *strtab_data = elf_getdata(strtab_scn, NULL);
  if (strtab_data == NULL) return;
  char* symbol_name_buf = (char*)(strtab_data->d_buf);

  // Initialize our function table
  ft->size = nfuncs;
  ft->names = (char**)malloc(sizeof(char*) * ft->size);
  ft->addrs = (uint64_t*)malloc(sizeof(uint64_t) * ft->size);
  int index = 0;

  // Put each function symbol into our function table
  for (int i = 0; i < nsymbols; i++) {
    GElf_Sym sym;
    GElf_Sym *symp = NULL;
    int section_index;
    symp = elf_helper_get_symbol(&eh, i, &sym, &section_index);
    if (symp) { // symbol properly read
      int symtype = GELF_ST_TYPE(sym.st_info);
      if (sym.st_shndx == SHN_UNDEF) continue;
      if (symtype != STT_FUNC) continue;
      ft->names[index] = symbol_name_buf + sym.st_name;
      ft->addrs[index] = sym.st_value;
      ++index;
    }
  }
#if DEBUG != 0
  fprintf(stderr, "Dump AMD GPU functions\n");
  for (size_t i = 0; i < ft->size; ++i) {
    fprintf(stderr, "Function %s, at address %lx\n", ft->names[i], ft->addrs[i]);
  }
#endif
}

// TODO:
// Eventually, we want to write the URI into our load map rather than copying the binary into a file.
// To handle this long-term goal, the URI parsing would have to be code shared by hpcrun, hpcprof,
// and hpcstruct. We can move function parse_amd_gpu_binary_uri to prof-lean direcotry and refactor
// the function to return something that can help identifies the GPU binary specified by the URI.

static void
parse_amd_gpu_binary_uri
(
  const char *uri,
  amd_gpu_binary_t *bin
)
{
  char *mutable_uri = strdup(uri);
  // File URI example: file:///home/users/coe0173/HIP-Examples/HIP-Examples-Applications/FloydWarshall/FloydWarshall#offset=26589&size=31088
<<<<<<< HEAD
  char* filepath = (char*)uri + strlen("file://");
=======
  char* filepath = mutable_uri + strlen("file://");
>>>>>>> fb34066f
  char* filepath_end = filepath;

  // filepath is seperated by either # or ?
  while (*filepath_end != '#' && *filepath_end != '?')
    ++filepath_end;
  *filepath_end = 0;

  // Get the offset field in the uri
  char* uri_suffix = filepath_end + 1;
  char* index = strstr(uri_suffix, "offset=") + strlen("offset=");
  char* endptr;
  unsigned long long offset = strtoull(index, &endptr, 10);

  // Get the size field in the uri
  index = strstr(uri_suffix, "size=") + strlen("size=");
  unsigned long int size = strtoul(index, &endptr, 10);

  PRINT("Parsing URI, filepath %s\n", filepath);
  PRINT("\toffset %lx, size %lx\n", offset, size);

  char* filename = strrchr(filepath, '/') + 1;

  // Create file name
  char gpu_file_path[PATH_MAX];
  char amd_gpu_file_name[PATH_MAX];
  // We use the host CPU binary name and the GPU binary starting offset
  // as the file name to store an AMD GPU binary
  sprintf(amd_gpu_file_name, "%s.%llx", filename, offset);
  gpu_binary_path_generate(amd_gpu_file_name, gpu_file_path);

  // Read the AMD GPU binary from disk
  int rfd = open(filepath, O_RDONLY);
  if (rfd < 0) {
    PRINT("\tcannot open the file specified in the file URI\n");
    goto finish;
  }

  if (lseek(rfd, offset, SEEK_SET) < 0) {
    PRINT("\tcannot seek to the offset\n");
    goto finish;
  }

  bin->size = size;
  bin->buf = (char*)malloc(size);
  ssize_t read_bytes = read(rfd, bin->buf, size);
  if (read_bytes != size) {
    PRINT("\tfail to read file, read %d\n", read_bytes);
    perror(NULL);
    if (bin->buf) free(bin->buf);
    goto finish;
  }

  // We write down this GPU binary if necessary.
  // We may not need to create this GPU binary when reusing a measurement directory.
  gpu_binary_store(gpu_file_path, (const void*)(bin->buf), bin->size);

  bin->amd_gpu_module_id = hpcrun_loadModule_add(gpu_file_path);
  bin->load_module_unused = true;

finish: 
  free(mutable_uri);
}


static int
file_uri_exists
(
  const char* uri
)
{
  for (amd_gpu_binary_t * bin = binary_list; bin != NULL; bin = bin->next) {
    if (strcmp(uri, bin->uri) == 0) {
      return 1;
    }
  }
  return 0;
}

static void
parse_amd_gpu_binary
(
  const char* uri
)
{
  // Handle file URIs
  if (strncmp(uri, "file://", strlen("file://")) == 0) {
    if (file_uri_exists(uri)) return;

    // Handle a new AMD GPU binary
    amd_gpu_binary_t* bin = (amd_gpu_binary_t*) malloc(sizeof(amd_gpu_binary_t));
    bin->uri = strdup(uri);
    bin->next = binary_list;
    binary_list = bin;

    // Parse URI to extract the binary
    parse_amd_gpu_binary_uri(uri, bin);

    // Parse the ELF symbol table
    elf_version(EV_CURRENT);
    Elf *elf = elf_memory(bin->buf, bin->size);
    if (elf != 0) {
      construct_amd_gpu_symbols(elf, &(bin->function_table));
      elf_end(elf);
    }
  }
}

// TODO:
// lookup_amd_function is currently implemented as a linear search.
// We would hope to get help from AMD that roctracer will directly
// tell us the offset of a launched kernel, so that we do not have
// to do name matching.
//
// If we got no help, then we would need to refactor the code to
// to handle large GPU binaries. We will need to use more efficient
// lookup data structure, a splay tree or a trie.

static ip_normalized_t
lookup_amd_function
(
  const char *kernel_name
)
{
  ip_normalized_t nip;
  nip.lm_id = 0;
  nip.lm_ip = 0;

  for (amd_gpu_binary_t* bin = binary_list; bin != NULL; bin = bin->next) {
    amd_function_table_t* ft = &(bin->function_table);
    for (size_t i = 0; i < ft->size; ++i) {
      if (strcmp(kernel_name, ft->names[i]) == 0) {
        nip.lm_id = bin->amd_gpu_module_id;
        nip.lm_ip = (uintptr_t)(ft->addrs[i]);
	if (bin->load_module_unused) {
	  hpcrun_loadmap_lock();
	  load_module_t *lm = hpcrun_loadmap_findById(nip.lm_id);
	  if (lm) {
	    hpcrun_loadModule_flags_set(lm, LOADMAP_ENTRY_ANALYZE);
	    bin->load_module_unused = false;
	  }
	  hpcrun_loadmap_unlock();
	}
        return nip;
      }
    }
  }
  return nip;
}

//******************************************************************************
// interface operations
//******************************************************************************

ip_normalized_t
rocm_binary_function_lookup
(
  const char* kernel_name
)
{
  // TODO:
  // 1. Currently we support multiple GPU binaries, but assume that kernel is unique
  //    across GPU binaries.
  spinlock_lock(&rocm_binary_list_lock);
  ip_normalized_t nip = lookup_amd_function(kernel_name);
  PRINT("HIP launch kernel %s, lm_ip %lx\n", kernel_name, nip.lm_ip);
  spinlock_unlock(&rocm_binary_list_lock);
  return nip;
}

void
rocm_binary_uri_add
(
  const char *uri
)
{
  spinlock_lock(&rocm_binary_list_lock);
  parse_amd_gpu_binary(uri);
  spinlock_unlock(&rocm_binary_list_lock);
}

void
rocm_binary_uri_list_init
(
  void
)
{
  spinlock_init(&rocm_binary_list_lock);
}<|MERGE_RESOLUTION|>--- conflicted
+++ resolved
@@ -229,11 +229,7 @@
 {
   char *mutable_uri = strdup(uri);
   // File URI example: file:///home/users/coe0173/HIP-Examples/HIP-Examples-Applications/FloydWarshall/FloydWarshall#offset=26589&size=31088
-<<<<<<< HEAD
-  char* filepath = (char*)uri + strlen("file://");
-=======
   char* filepath = mutable_uri + strlen("file://");
->>>>>>> fb34066f
   char* filepath_end = filepath;
 
   // filepath is seperated by either # or ?
@@ -293,7 +289,7 @@
   bin->amd_gpu_module_id = hpcrun_loadModule_add(gpu_file_path);
   bin->load_module_unused = true;
 
-finish: 
+finish:
   free(mutable_uri);
 }
 
