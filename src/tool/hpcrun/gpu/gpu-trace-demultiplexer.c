
// * BeginRiceCopyright *****************************************************
// -*-Mode: C++;-*- // technically C99
//
// --------------------------------------------------------------------------
// Part of HPCToolkit (hpctoolkit.org)
//
// Information about sources of support for research and development of
// HPCToolkit is at 'hpctoolkit.org' and in 'README.Acknowledgments'.
// --------------------------------------------------------------------------
//
// Copyright ((c)) 2002-2022, Rice University
// All rights reserved.
//
// Redistribution and use in source and binary forms, with or without
// modification, are permitted provided that the following conditions are
// met:
//
// * Redistributions of source code must retain the above copyright
//   notice, this list of conditions and the following disclaimer.
//
// * Redistributions in binary form must reproduce the above copyright
//   notice, this list of conditions and the following disclaimer in the
//   documentation and/or other materials provided with the distribution.
//
// * Neither the name of Rice University (RICE) nor the names of its
//   contributors may be used to endorse or promote products derived from
//   this software without specific prior written permission.
//
// This software is provided by RICE and contributors "as is" and any
// express or implied warranties, including, but not limited to, the
// implied warranties of merchantability and fitness for a particular
// purpose are disclaimed. In no event shall RICE or contributors be
// liable for any direct, indirect, incidental, special, exemplary, or
// consequential damages (including, but not limited to, procurement of
// substitute goods or services; loss of use, data, or profits; or
// business interruption) however caused and on any theory of liability,
// whether in contract, strict liability, or tort (including negligence
// or otherwise) arising in any way out of the use of this software, even
// if advised of the possibility of such damage.
//
// ******************************************************* EndRiceCopyright *

#include <hpcrun/control-knob.h>
#include <lib/prof-lean/stdatomic.h>
#include <memory/hpcrun-malloc.h>
#include <pthread.h>


#define DEBUG 0

#include "gpu-trace-channel-set.h"
#include "gpu-trace.h"
#include "gpu-trace-demultiplexer.h"
#include "gpu-print.h"

#include <monitor.h>
<<<<<<< HEAD
=======

>>>>>>> 4a9864ff

//******************************************************************************
// type declarations
//******************************************************************************

typedef void *(*pthread_start_routine_t)(void *);

typedef struct gpu_trace_channel_set_t{
  void *channel_set_ptr;
  gpu_trace_channel_set_t *next;
  pthread_t thread;
  atomic_uint channel_index;
}gpu_trace_channel_set_t;



//******************************************************************************
// local variables
//******************************************************************************

static gpu_trace_channel_set_t *trace_channel_set_list_head = NULL;
static gpu_trace_channel_set_t *trace_channel_set_list_tail = NULL;

static int streams_per_thread;



//******************************************************************************
// private operations
//******************************************************************************

static gpu_trace_channel_set_t *
gpu_trace_channel_set_create
(
 void
)
{
  gpu_trace_channel_set_t *new_channel_set= hpcrun_malloc(sizeof(gpu_trace_channel_set_t));
  new_channel_set->next = NULL;
  new_channel_set->channel_set_ptr = gpu_trace_channel_set_alloc(streams_per_thread);
  atomic_store(&new_channel_set->channel_index, 0);
<<<<<<< HEAD
  
=======

>>>>>>> 4a9864ff
  monitor_disable_new_threads();
  // Create tracing thread
  pthread_create(&new_channel_set->thread, NULL, (pthread_start_routine_t) gpu_trace_record,
                 new_channel_set);
  monitor_enable_new_threads();
<<<<<<< HEAD
  
=======

>>>>>>> 4a9864ff
  return new_channel_set;
}


static void
gpu_trace_demultiplexer_init
(
 void
)
{
  control_knob_value_get_int("STREAMS_PER_TRACING_THREAD", &streams_per_thread);
  trace_channel_set_list_head = gpu_trace_channel_set_create();
  trace_channel_set_list_tail = trace_channel_set_list_head;

  PRINT("streams_per_thread = %d \n", streams_per_thread);
}



//******************************************************************************
// interface operations
//******************************************************************************

void *
gpu_trace_channel_set_get_ptr
(
 gpu_trace_channel_set_t *channel_set
)
{
  return channel_set->channel_set_ptr;
}


uint32_t
gpu_trace_channel_set_get_channel_num
(
 gpu_trace_channel_set_t *channel_set
)
{
  return atomic_load(&channel_set->channel_index);
}


pthread_t
gpu_trace_channel_set_get_thread
(
gpu_trace_channel_set_t *channel_set
)
{
  return channel_set->thread;
}


pthread_t
gpu_trace_demultiplexer_push
(
 gpu_trace_channel_t *trace_channel
)
{

  if (trace_channel_set_list_head == NULL){
    gpu_trace_demultiplexer_init();
  }

  if (atomic_load(&trace_channel_set_list_tail->channel_index) == streams_per_thread){
    // Create new channel_set
    trace_channel_set_list_tail->next = gpu_trace_channel_set_create();
    trace_channel_set_list_tail = trace_channel_set_list_tail->next;
  }

  gpu_trace_channel_set_insert(trace_channel,
                               trace_channel_set_list_tail->channel_set_ptr,
                               atomic_fetch_add(&trace_channel_set_list_tail->channel_index,1));

  PRINT("gpu_trace_demultiplexer_push: channel_set_ptr = %p | channel = %p\n",
        trace_channel_set_list_tail->channel_set_ptr,
        trace_channel);

  return trace_channel_set_list_tail->thread;
}


void
gpu_trace_demultiplexer_notify
(
 void
)
{
  gpu_trace_channel_set_t *iter;

  for (iter = trace_channel_set_list_head; iter != trace_channel_set_list_tail; iter = iter->next){
    gpu_trace_channel_set_notify(iter);
  }
}


void
gpu_trace_demultiplexer_release
(
 void
)
{
  PRINT("gpu_trace_demultiplexer_release: NOT IMPLEMENTED\n");
}






















<|MERGE_RESOLUTION|>--- conflicted
+++ resolved
@@ -55,10 +55,6 @@
 #include "gpu-print.h"
 
 #include <monitor.h>
-<<<<<<< HEAD
-=======
-
->>>>>>> 4a9864ff
 
 //******************************************************************************
 // type declarations
@@ -100,21 +96,11 @@
   new_channel_set->next = NULL;
   new_channel_set->channel_set_ptr = gpu_trace_channel_set_alloc(streams_per_thread);
   atomic_store(&new_channel_set->channel_index, 0);
-<<<<<<< HEAD
-  
-=======
-
->>>>>>> 4a9864ff
   monitor_disable_new_threads();
   // Create tracing thread
   pthread_create(&new_channel_set->thread, NULL, (pthread_start_routine_t) gpu_trace_record,
                  new_channel_set);
   monitor_enable_new_threads();
-<<<<<<< HEAD
-  
-=======
-
->>>>>>> 4a9864ff
   return new_channel_set;
 }
 
