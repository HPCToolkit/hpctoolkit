// -*-Mode: C++;-*- // technically C99

// * BeginRiceCopyright *****************************************************
//
// --------------------------------------------------------------------------
// Part of HPCToolkit (hpctoolkit.org)
//
// Information about sources of support for research and development of
// HPCToolkit is at 'hpctoolkit.org' and in 'README.Acknowledgments'.
// --------------------------------------------------------------------------
//
// Copyright ((c)) 2002-2020, Rice University
// All rights reserved.
//
// Redistribution and use in source and binary forms, with or without
// modification, are permitted provided that the following conditions are
// met:
//
// * Redistributions of source code must retain the above copyright
//   notice, this list of conditions and the following disclaimer.
//
// * Redistributions in binary form must reproduce the above copyright
//   notice, this list of conditions and the following disclaimer in the
//   documentation and/or other materials provided with the distribution.
//
// * Neither the name of Rice University (RICE) nor the names of its
//   contributors may be used to endorse or promote products derived from
//   this software without specific prior written permission.
//
// This software is provided by RICE and contributors "as is" and any
// express or implied warranties, including, but not limited to, the
// implied warranties of merchantability and fitness for a particular
// purpose are disclaimed. In no event shall RICE or contributors be
// liable for any direct, indirect, incidental, special, exemplary, or
// consequential damages (including, but not limited to, procurement of
// substitute goods or services; loss of use, data, or profits; or
// business interruption) however caused and on any theory of liability,
// whether in contract, strict liability, or tort (including negligence
// or otherwise) arising in any way out of the use of this software, even
// if advised of the possibility of such damage.
//
// ******************************************************* EndRiceCopyright *

//
// attribute GPU performance metrics
//

//******************************************************************************
// local includes
//******************************************************************************

#include <hpcrun/cct2metrics.h>
#include <hpcrun/memory/hpcrun-malloc.h>
#include <hpcrun/metrics.h>
#include <hpcrun/safe-sampling.h>
#include <hpcrun/thread_data.h>

#include "gpu-activity.h"
#include "gpu-metrics.h"
#include "gpu-monitoring.h"



//*****************************************************************************
// macros
//*****************************************************************************

#define FORMAT_DISPLAY_PERCENTAGE     "%6.2f %%"
#define FORMAT_DISPLAY_INT            "%6.0f"

#define FORALL_INDEXED_METRIC_KINDS(macro)  \
  macro(GMEM, 0)  \
  macro(GMSET, 1)  \
  macro(GPU_INST_STALL, 2)  \
  macro(GXCOPY, 3)  \
  macro(GSYNC, 4)  \
  macro(GGMEM, 5)  \
  macro(GLMEM, 6)


<<<<<<< HEAD
#define FORALL_SCALAR_METRIC_KINDS(macro)	\
  macro(GBR, 7)					\
  macro(GICOPY, 8)				\
  macro(GPU_INST, 9)				\
  macro(GTIMES, 10)				\
  macro(KINFO, 12)				\
  macro(GSAMP, 13)			\
  macro(GXFER, 14)
=======
#define FORALL_SCALAR_METRIC_KINDS(macro)  \
  macro(GBR, 7)  \
  macro(GICOPY, 8)  \
  macro(GPU_INST, 9)  \
  macro(GTIMES, 10)  \
  macro(KINFO, 12)  \
  macro(GSAMP, 13)
>>>>>>> 8a2511e7


#define FORALL_METRIC_KINDS(macro)  \
  FORALL_INDEXED_METRIC_KINDS(macro)  \
  FORALL_SCALAR_METRIC_KINDS(macro)


//------------------------------------------------------------------------------
// macros for declaring metrics and kinds
//------------------------------------------------------------------------------

// macros for counting entries in a FORALL macro
// The last entry of a indexed metric is reserved for API count
#define COUNT_FORALL_CLAUSE(a,b,c) + 1
#define NUM_CLAUSES(forall_macro) 0 forall_macro(COUNT_FORALL_CLAUSE)

#define METRIC_KIND(name)      \
name ## _metric_kind

#define INITIALIZE_METRIC_KINDS(name, value)  \
  static kind_info_t * METRIC_KIND(name) = NULL;

#define METRIC_ID(name) \
  name ## _metric_id

#define INITIALIZE_INDEXED_METRIC(name, value)    \
  static int METRIC_ID(name)[NUM_CLAUSES( FORALL_ ## name)];

#define INITIALIZE_SCALAR_METRIC(string, name, desc)  \
  static int METRIC_ID(name);

#define INITIALIZE_SCALAR_METRIC_KIND(kind, value)  \
  FORALL_ ## kind (INITIALIZE_SCALAR_METRIC)

//------------------------------------------------------------------------------
// metric initialization
//------------------------------------------------------------------------------

#define APPLY(f,n) f(n)

#define INITIALIZE_METRIC_KIND()          \
  APPLY(METRIC_KIND,CURRENT_METRIC) = hpcrun_metrics_new_kind()


#define FINALIZE_METRIC_KIND()        \
  hpcrun_close_kind(APPLY(METRIC_KIND,CURRENT_METRIC))


#define INITIALIZE_INDEXED_METRIC_INT(metric_name, index, metric_desc)  \
   APPLY(METRIC_ID,CURRENT_METRIC)[index] =        \
     hpcrun_set_new_metric_desc_and_period        \
     (APPLY(METRIC_KIND,CURRENT_METRIC), metric_name, metric_desc,  \
     MetricFlags_ValFmt_Int, 1, metric_property_none);


#define INITIALIZE_INDEXED_METRIC_REAL(metric_name, index, metric_desc)  \
  APPLY(METRIC_ID,CURRENT_METRIC)[index] =        \
    hpcrun_set_new_metric_desc_and_period        \
    (APPLY(METRIC_KIND,CURRENT_METRIC), metric_name, metric_desc,  \
     MetricFlags_ValFmt_Real, 1, metric_property_none);


#define INITIALIZE_SCALAR_METRIC_INT(metric_name, metric_var, metric_desc) \
  METRIC_ID(metric_var) =            \
    hpcrun_set_new_metric_desc_and_period        \
    (APPLY(METRIC_KIND,CURRENT_METRIC), metric_name, metric_desc,  \
     MetricFlags_ValFmt_Int, 1, metric_property_none);


#define INITIALIZE_SCALAR_METRIC_REAL(metric_name, metric_var, metric_desc) \
  METRIC_ID(metric_var) =            \
    hpcrun_set_new_metric_desc_and_period        \
    (APPLY(METRIC_KIND,CURRENT_METRIC), metric_name, metric_desc,  \
     MetricFlags_ValFmt_Real, 1, metric_property_none);


#define SET_DISPLAY_INDEXED_METRIC(name, index, val)      \
  hpcrun_set_display(APPLY(METRIC_ID,CURRENT_METRIC)[index], val);


#define SET_DISPLAY_SCALAR_METRIC(name, val)      \
  hpcrun_set_display(APPLY(METRIC_ID,name), val);


#define HIDE_INDEXED_METRIC(string, name, desc)        \
    SET_DISPLAY_INDEXED_METRIC(name,  name, HPCRUN_FMT_METRIC_HIDE);


#define HIDE_SCALAR_METRIC(string, name, desc)        \
    SET_DISPLAY_SCALAR_METRIC(name,  HPCRUN_FMT_METRIC_HIDE);


#define DIVISION_FORMULA(name) \
  hpcrun_set_display(METRIC_ID(name ## _ACUMU), HPCRUN_FMT_METRIC_INVISIBLE); \
  hpcrun_set_percent(METRIC_ID(name), 0); \
  hpcrun_set_display(METRIC_ID(name), HPCRUN_FMT_METRIC_SHOW_EXCLUSIVE); \
  reg_metric  = hpcrun_id2metric_linked(METRIC_ID(name)); \
  reg_formula = hpcrun_malloc_safe(sizeof(char) * MAX_CHAR_FORMULA); \
  sprintf(reg_formula, "#%d/#%d", METRIC_ID(name ## _ACUMU), METRIC_ID(GPU_KINFO_COUNT)); \
  reg_metric->formula = reg_formula; \
  reg_metric->format  = FORMAT_DISPLAY_INT


#define OCCUPANCY_FORMULA(name) \
  hpcrun_set_percent(METRIC_ID(name), 0); \
  hpcrun_set_display(METRIC_ID(name), HPCRUN_FMT_METRIC_SHOW_EXCLUSIVE); \
  reg_metric  = hpcrun_id2metric_linked(METRIC_ID(name)); \
  reg_formula = hpcrun_malloc_safe(sizeof(char) * MAX_CHAR_FORMULA); \
  sprintf(reg_formula, "100*(#%d/#%d)", METRIC_ID(GPU_KINFO_FGP_ACT_ACUMU), METRIC_ID(GPU_KINFO_FGP_MAX_ACUMU)); \
  reg_metric->formula = reg_formula; \
  reg_metric->format  = FORMAT_DISPLAY_PERCENTAGE



//*****************************************************************************
// local variables 
//*****************************************************************************

FORALL_METRIC_KINDS(INITIALIZE_METRIC_KINDS)

FORALL_INDEXED_METRIC_KINDS(INITIALIZE_INDEXED_METRIC)

FORALL_SCALAR_METRIC_KINDS(INITIALIZE_SCALAR_METRIC_KIND)

static const unsigned int MAX_CHAR_FORMULA = 32;



//*****************************************************************************
// private operations
//*****************************************************************************

static void
gpu_metrics_attribute_metric_int
(
 metric_data_list_t *metrics, 
 int metric_index,
 uint64_t value
)
{
  hpcrun_metric_std_inc(metric_index, metrics, (cct_metric_data_t){.i = value});
}


static void
gpu_metrics_attribute_metric_real
(
 metric_data_list_t *metrics, 
 int metric_index,
 float value
)
{
  hpcrun_metric_std_inc(metric_index, metrics, (cct_metric_data_t){.r = value});
}


static void
gpu_metrics_attribute_metric_time_interval
(
 cct_node_t *cct_node,
 int time_index,
 gpu_interval_t *i
)
{
  metric_data_list_t *metrics = hpcrun_reify_metric_set(cct_node, time_index);

  // convert from ns to s
  gpu_metrics_attribute_metric_real(metrics, time_index, (i->end - i->start) / 1.0e9);
}


static void
gpu_metrics_attribute_pc_sampling
(
 gpu_activity_t *activity
)
{
  uint64_t sample_period = 
    1 << gpu_monitoring_instruction_sample_frequency_get();

  gpu_pc_sampling_t *sinfo = &(activity->details.pc_sampling);
  cct_node_t *cct_node = activity->cct_node;

  uint64_t inst_count = sinfo->samples * sample_period;

  metric_data_list_t *inst_metric = 
    hpcrun_reify_metric_set(cct_node, METRIC_ID(GPU_INST_ALL));

  // instruction execution metric
  gpu_metrics_attribute_metric_int(inst_metric, METRIC_ID(GPU_INST_ALL), 
           inst_count);

  if (sinfo->stallReason != GPU_INST_STALL_INVALID) {
    int stall_summary_metric_index = 
      METRIC_ID(GPU_INST_STALL)[GPU_INST_STALL_ANY];

    int stall_kind_metric_index = METRIC_ID(GPU_INST_STALL)[sinfo->stallReason];

    metric_data_list_t *stall_metrics = 
      hpcrun_reify_metric_set(cct_node, stall_kind_metric_index);

    uint64_t stall_count = sinfo->latencySamples * sample_period;

    if (sinfo->stallReason != GPU_INST_STALL_NONE) {
      // stall summary metric
      gpu_metrics_attribute_metric_int(stall_metrics, 
               stall_summary_metric_index, stall_count);
    }

    // stall reason specific metric
    gpu_metrics_attribute_metric_int(stall_metrics, 
             stall_kind_metric_index, stall_count);
  }
}


static void
gpu_metrics_attribute_pc_sampling_info
(
 gpu_activity_t *activity
)
{
  gpu_pc_sampling_info_t *s = &(activity->details.pc_sampling_info);
  cct_node_t *cct_node = activity->cct_node;

  metric_data_list_t *metrics = 
    hpcrun_reify_metric_set(cct_node, METRIC_ID(GPU_SAMPLE_DROPPED));

  
  // OK to use set here because sampling cycle is changed during execution
  hpcrun_metric_std_set(METRIC_ID(GPU_SAMPLE_PERIOD), metrics,
      (cct_metric_data_t){.i = s->samplingPeriodInCycles});
  
  gpu_metrics_attribute_metric_int(metrics, METRIC_ID(GPU_SAMPLE_TOTAL), 
           s->totalSamples);
  
  gpu_metrics_attribute_metric_int(metrics, METRIC_ID(GPU_SAMPLE_EXPECTED), 
           s->fullSMSamples);

  gpu_metrics_attribute_metric_int(metrics, METRIC_ID(GPU_SAMPLE_DROPPED), 
           s->droppedSamples);
}


static void
gpu_metrics_attribute_mem_op
(
 cct_node_t *cct_node,
 int bytes_metric_index, 
 int time_metric_index, 
 int count_metric_index,
 gpu_mem_t *m
)
{
  metric_data_list_t *bytes_metrics = 
    hpcrun_reify_metric_set(cct_node, bytes_metric_index);

  gpu_metrics_attribute_metric_int(bytes_metrics, bytes_metric_index, m->bytes);

  gpu_metrics_attribute_metric_time_interval(cct_node, time_metric_index, 
               (gpu_interval_t *) m);

  metric_data_list_t *count_metrics = 
    hpcrun_reify_metric_set(cct_node, count_metric_index);

  // increment the count of mem op
  gpu_metrics_attribute_metric_int(count_metrics, count_metric_index, 1);
}


static void
gpu_metrics_attribute_memory
(
 gpu_activity_t *activity
)
{
  gpu_memory_t *m = &(activity->details.memory);
  cct_node_t *cct_node = activity->cct_node;

  int bytes_metric_index = METRIC_ID(GMEM)[m->memKind];

  int count_metric_index = METRIC_ID(GMEM)[GPU_MEM_COUNT];

  gpu_metrics_attribute_mem_op(cct_node, bytes_metric_index, 
             METRIC_ID(GPU_TIME_MEM), count_metric_index, (gpu_mem_t *) m);
}


static void
gpu_metrics_attribute_memcpy
(
 gpu_activity_t *activity
)
{
  gpu_memcpy_t *m = &(activity->details.memcpy);
  cct_node_t *cct_node = activity->cct_node;

  int bytes_metric_index = METRIC_ID(GXCOPY)[m->copyKind];

  int count_metric_index = METRIC_ID(GXCOPY)[GPU_MEMCPY_COUNT];

  gpu_metrics_attribute_mem_op(cct_node, bytes_metric_index, 
             METRIC_ID(GPU_TIME_XCOPY), count_metric_index, (gpu_mem_t *) m);
}


static void
gpu_metrics_attribute_memset
(
 gpu_activity_t *activity
)
{
  gpu_memset_t *m = &(activity->details.memset);
  cct_node_t *cct_node = activity->cct_node;

  int bytes_metric_index = METRIC_ID(GMSET)[m->memKind];

  int count_metric_index = METRIC_ID(GMSET)[GPU_MEM_COUNT];

  gpu_metrics_attribute_mem_op(cct_node, bytes_metric_index, 
             METRIC_ID(GPU_TIME_MSET), count_metric_index, (gpu_mem_t *) m);
}


static void
gpu_metrics_attribute_kernel
(
 gpu_activity_t *activity
)
{
  gpu_kernel_t *k = &(activity->details.kernel);
  cct_node_t *cct_node = activity->cct_node;

  if (METRIC_KIND(KINFO)) {
    metric_data_list_t *metrics = 
      hpcrun_reify_metric_set(cct_node, METRIC_ID(GPU_KINFO_STMEM_ACUMU));

    gpu_metrics_attribute_metric_int(metrics, METRIC_ID(GPU_KINFO_STMEM_ACUMU), 
             k->staticSharedMemory);

    gpu_metrics_attribute_metric_int(metrics, METRIC_ID(GPU_KINFO_DYMEM_ACUMU), 
             k->dynamicSharedMemory);

    gpu_metrics_attribute_metric_int(metrics, METRIC_ID(GPU_KINFO_LMEM_ACUMU), 
             k->localMemoryTotal);

    gpu_metrics_attribute_metric_int(metrics, METRIC_ID(GPU_KINFO_FGP_ACT_ACUMU), 
             k->activeWarpsPerSM);

    gpu_metrics_attribute_metric_int(metrics, METRIC_ID(GPU_KINFO_FGP_MAX_ACUMU), 
             k->maxActiveWarpsPerSM);
  
    gpu_metrics_attribute_metric_int(metrics, METRIC_ID(GPU_KINFO_REGISTERS_ACUMU), 
             k->threadRegisters);

    gpu_metrics_attribute_metric_int(metrics, METRIC_ID(GPU_KINFO_BLK_THREADS_ACUMU), 
             k->blockThreads);

    gpu_metrics_attribute_metric_int(metrics, METRIC_ID(GPU_KINFO_BLK_SMEM_ACUMU), 
             k->blockSharedMemory);

    // number of kernel launches
    gpu_metrics_attribute_metric_int(metrics, METRIC_ID(GPU_KINFO_COUNT), 1);
  }
  
  // kernel execution time
  gpu_metrics_attribute_metric_time_interval(cct_node, METRIC_ID(GPU_TIME_KER), 
             (gpu_interval_t *) k);
}


static void
gpu_metrics_attribute_kernel_block
(
 gpu_activity_t *activity
)
{
  gpu_kernel_block_t *b = &(activity->details.kernel_block);
  cct_node_t *cct_node = activity->cct_node;

  metric_data_list_t *metrics = 
    hpcrun_reify_metric_set(cct_node, METRIC_ID(GPU_INST_ALL));

  gpu_metrics_attribute_metric_int(metrics, METRIC_ID(GPU_INST_ALL), b->execution_count);
}


static void
gpu_metrics_attribute_synchronization
(
 gpu_activity_t *activity
)
{
  gpu_synchronization_t *s = &(activity->details.synchronization);
  cct_node_t *cct_node = activity->cct_node;

  int sync_kind_metric_id = METRIC_ID(GSYNC)[s->syncKind];

  gpu_metrics_attribute_metric_time_interval(cct_node, sync_kind_metric_id, 
             (gpu_interval_t *) s);

  gpu_metrics_attribute_metric_time_interval(cct_node, 
               METRIC_ID(GPU_TIME_SYNC), 
               (gpu_interval_t *) s);

  int count_metric_index = METRIC_ID(GSYNC)[GPU_SYNC_COUNT];
  
  metric_data_list_t *count_metrics = hpcrun_reify_metric_set(cct_node, count_metric_index);

  // increment the count of sync op
  // use 1.0 because sync metrics array is initialized as REAL
  gpu_metrics_attribute_metric_real(count_metrics, count_metric_index, 1.0);
}


static void
gpu_metrics_attribute_global_access
(
 gpu_activity_t *activity
)
{
  gpu_global_access_t *g = &(activity->details.global_access);
  cct_node_t *cct_node = activity->cct_node;

  int type = g->type;

  int l2t_index = METRIC_ID(GGMEM)[GPU_GMEM_LD_CACHED_L2TRANS + type];

  metric_data_list_t *metrics = hpcrun_reify_metric_set(cct_node, l2t_index);

  gpu_metrics_attribute_metric_int(metrics, l2t_index, g->l2_transactions);
  
  int l2t_theoretical_index = 
    METRIC_ID(GMEM)[GPU_GMEM_LD_CACHED_L2TRANS_THEOR + type];

  gpu_metrics_attribute_metric_int(metrics, l2t_theoretical_index, 
           g->theoreticalL2Transactions);

  int bytes_index = METRIC_ID(GMEM)[GPU_GMEM_LD_CACHED_BYTES + type];
  gpu_metrics_attribute_metric_int(metrics, bytes_index, g->bytes);
}


static void
gpu_metrics_attribute_local_access
(
 gpu_activity_t *activity
)
{
  gpu_local_access_t *l = &(activity->details.local_access);
  cct_node_t *cct_node = activity->cct_node;

  int type = l->type;

  int lmem_trans_index = METRIC_ID(GLMEM)[GPU_LMEM_LD_TRANS + type];
  
  metric_data_list_t *metrics = 
    hpcrun_reify_metric_set(cct_node, lmem_trans_index);

  gpu_metrics_attribute_metric_int(metrics, lmem_trans_index, 
           l->sharedTransactions);
  
  int lmem_trans_theor_index = METRIC_ID(GLMEM)[GPU_LMEM_LD_TRANS_THEOR + type];
  gpu_metrics_attribute_metric_int(metrics, lmem_trans_theor_index, 
           l->theoreticalSharedTransactions);
  
  int bytes_index = METRIC_ID(GLMEM)[GPU_LMEM_LD_BYTES + type];
  gpu_metrics_attribute_metric_int(metrics, bytes_index, l->bytes);
}


static void
gpu_metrics_attribute_branch
(
 gpu_activity_t *activity
)
{
  gpu_branch_t *b = &(activity->details.branch);
  cct_node_t *cct_node = activity->cct_node;

  metric_data_list_t *metrics = 
    hpcrun_reify_metric_set(cct_node, METRIC_ID(GPU_BR_DIVERGED));

  gpu_metrics_attribute_metric_int(metrics, METRIC_ID(GPU_BR_DIVERGED), 
           b->diverged);

  gpu_metrics_attribute_metric_int(metrics, METRIC_ID(GPU_BR_EXECUTED), 
           b->executed);
}


static void
gpu_metrics_attribute_link
(
gpu_activity_t *activity
)
{

	printf("Attrubute NVLINK\n\n");
//	gpu_link_t *m = &(activity->details.memcpy);
//	cct_node_t *cct_node = activity->cct_node;

//	metric_data_list_t *metrics =
//	hpcrun_reify_metric_set(cct_node, METRIC_ID(GPU_KINFO_STMEM_ACUMU));
//
//	gpu_metrics_attribute_metric_int(metrics, METRIC_ID(GPU_XFER_XMIT),
//																	 m->staticSharedMemory);
//
//	gpu_metrics_attribute_metric_int(metrics, METRIC_ID(GPU_XFER_RCV),
//																	 m->dynamicSharedMemory);
//
//	gpu_metrics_attribute_metric_int(metrics, METRIC_ID(GPU_XFER_XMIT_TP),
//																	 m->localMemoryTotal);
//
//	gpu_metrics_attribute_metric_int(metrics, METRIC_ID(GPU_XFER_XRCV_TP),
//																	 m->activeWarpsPerSM);
//
//	gpu_metrics_attribute_metric_int(metrics, METRIC_ID(GPU_XFER_XMIT_COUNT),
//																	 m->activeWarpsPerSM);
//
//	gpu_metrics_attribute_metric_int(metrics, METRIC_ID(GPU_XFER_XRCV_COUNT),
//																	 m->activeWarpsPerSM);


}

//******************************************************************************
// interface operations
//******************************************************************************

void
gpu_metrics_attribute
(
 gpu_activity_t *activity
)
{
  thread_data_t *td = hpcrun_get_thread_data();
  td->overhead++;
  hpcrun_safe_enter();

  switch (activity->kind) {
  case GPU_ACTIVITY_PC_SAMPLING: 
    gpu_metrics_attribute_pc_sampling(activity);
    break;

  case GPU_ACTIVITY_PC_SAMPLING_INFO:
    gpu_metrics_attribute_pc_sampling_info(activity);
    break;

  case GPU_ACTIVITY_MEMCPY:
    gpu_metrics_attribute_memcpy(activity);
    break;

  case GPU_ACTIVITY_MEMSET:
    gpu_metrics_attribute_memset(activity);
    break;
    
  case GPU_ACTIVITY_KERNEL:
    gpu_metrics_attribute_kernel(activity);
    break;

  case GPU_ACTIVITY_KERNEL_BLOCK:
    gpu_metrics_attribute_kernel_block(activity);
    break;
    
  case GPU_ACTIVITY_SYNCHRONIZATION:
    gpu_metrics_attribute_synchronization(activity);
    break;

  case GPU_ACTIVITY_MEMORY:
    gpu_metrics_attribute_memory(activity);
    break;

  case GPU_ACTIVITY_GLOBAL_ACCESS:
    gpu_metrics_attribute_global_access(activity);
    break;

  case GPU_ACTIVITY_LOCAL_ACCESS:
    gpu_metrics_attribute_local_access(activity);
    break;

  case GPU_ACTIVITY_BRANCH:
    gpu_metrics_attribute_branch(activity);
    break;

	case GPU_ACTIVITY_LINK:
		gpu_metrics_attribute_link(activity);
		break;

  default:
    break;
  }

  hpcrun_safe_exit();
  td->overhead--;
}



void
gpu_metrics_default_enable
(
 void
)
{

// Execution time metrics
#undef CURRENT_METRIC 
#define CURRENT_METRIC GTIMES

  INITIALIZE_METRIC_KIND();

  FORALL_GTIMES(INITIALIZE_SCALAR_METRIC_REAL)

  FINALIZE_METRIC_KIND();

// Memory alloc/free metrics
#undef CURRENT_METRIC 
#define CURRENT_METRIC GMEM

  INITIALIZE_METRIC_KIND();

  FORALL_GMEM(INITIALIZE_INDEXED_METRIC_INT)

  FINALIZE_METRIC_KIND();

// Memset metrics
#undef CURRENT_METRIC 
#define CURRENT_METRIC GMSET

  INITIALIZE_METRIC_KIND();

  FORALL_GMSET(INITIALIZE_INDEXED_METRIC_INT)

  FINALIZE_METRIC_KIND();

// GPU explicit copy merics
#undef CURRENT_METRIC 
#define CURRENT_METRIC GXCOPY

  INITIALIZE_METRIC_KIND();

  FORALL_GXCOPY(INITIALIZE_INDEXED_METRIC_INT)

  FINALIZE_METRIC_KIND();

// GPU synchonrization merics
#undef CURRENT_METRIC 
#define CURRENT_METRIC GSYNC

  INITIALIZE_METRIC_KIND();

  FORALL_GSYNC(INITIALIZE_INDEXED_METRIC_REAL)

  FORALL_GSYNC(HIDE_INDEXED_METRIC);

  FINALIZE_METRIC_KIND();
}


void
gpu_metrics_KINFO_enable
(
 void
)
{
// GPU kernel characteristics metrics
#undef CURRENT_METRIC 
#define CURRENT_METRIC KINFO

  INITIALIZE_METRIC_KIND();

  FORALL_KINFO(INITIALIZE_SCALAR_METRIC_INT)

  FINALIZE_METRIC_KIND();

  metric_desc_t* reg_metric;
  char *reg_formula;

  DIVISION_FORMULA(GPU_KINFO_STMEM);
  DIVISION_FORMULA(GPU_KINFO_DYMEM);
  DIVISION_FORMULA(GPU_KINFO_LMEM);
  DIVISION_FORMULA(GPU_KINFO_FGP_ACT);
  DIVISION_FORMULA(GPU_KINFO_FGP_MAX);
  DIVISION_FORMULA(GPU_KINFO_REGISTERS);
  DIVISION_FORMULA(GPU_KINFO_BLK_THREADS);
  DIVISION_FORMULA(GPU_KINFO_BLK_SMEM);
  OCCUPANCY_FORMULA(GPU_KINFO_OCCUPANCY_THR);
}


void
gpu_metrics_GICOPY_enable
(
 void
)
{
// GPU implicit copy metrics
#undef CURRENT_METRIC 
#define CURRENT_METRIC GICOPY

  INITIALIZE_METRIC_KIND();

  FORALL_GICOPY(INITIALIZE_SCALAR_METRIC_REAL)

  FINALIZE_METRIC_KIND();
}


void
gpu_metrics_GLMEM_enable
(
 void
)
{
// GPU local memory access metrics
#undef CURRENT_METRIC 
#define CURRENT_METRIC GLMEM

  INITIALIZE_METRIC_KIND();

  FORALL_GLMEM(INITIALIZE_INDEXED_METRIC_INT)

  FINALIZE_METRIC_KIND();
}


void
gpu_metrics_GGMEM_enable
(
 void
)
{
// GPU global memory access metrics
#undef CURRENT_METRIC 
#define CURRENT_METRIC GGMEM

  INITIALIZE_METRIC_KIND();

  FORALL_GGMEM(INITIALIZE_INDEXED_METRIC_INT)

  FINALIZE_METRIC_KIND();
}


void
gpu_metrics_GPU_INST_enable
(
 void
)
{
#undef CURRENT_METRIC 
#define CURRENT_METRIC GPU_INST

  INITIALIZE_METRIC_KIND();

  FORALL_GPU_INST(INITIALIZE_SCALAR_METRIC_INT)

  FINALIZE_METRIC_KIND();
}


void
gpu_metrics_GSAMP_enable
(
 void
)
{
#undef CURRENT_METRIC 
#define CURRENT_METRIC GSAMP

  INITIALIZE_METRIC_KIND();

  FORALL_GSAMP_INT(INITIALIZE_SCALAR_METRIC_INT);

  FORALL_GSAMP_INT(HIDE_SCALAR_METRIC);

  FORALL_GSAMP_REAL(INITIALIZE_SCALAR_METRIC_REAL);

  FINALIZE_METRIC_KIND();

  hpcrun_set_percent(METRIC_ID(GPU_SAMPLE_UTILIZATION), 1);

  metric_desc_t* util_metric = 
    hpcrun_id2metric_linked(METRIC_ID(GPU_SAMPLE_UTILIZATION));

  char *util_formula = hpcrun_malloc_safe(sizeof(char) * MAX_CHAR_FORMULA);

  sprintf(util_formula, "min(100, max(0, 100*#%d/#%d))", METRIC_ID(GPU_SAMPLE_TOTAL), 
    METRIC_ID(GPU_SAMPLE_EXPECTED));

  util_metric->formula = util_formula;
  util_metric->format  = FORMAT_DISPLAY_PERCENTAGE;
}


void
gpu_metrics_GBR_enable
(
 void
)
{
// GPU branch instruction metrics
#undef CURRENT_METRIC 
#define CURRENT_METRIC GBR

  INITIALIZE_METRIC_KIND();

  FORALL_GBR(INITIALIZE_SCALAR_METRIC_INT)

  FINALIZE_METRIC_KIND();
}


void
gpu_metrics_GPU_INST_STALL_enable
(
 void
)
{
#undef CURRENT_METRIC 
#define CURRENT_METRIC GPU_INST_STALL

  INITIALIZE_METRIC_KIND();

  FORALL_GPU_INST_STALL(INITIALIZE_INDEXED_METRIC_INT)

  FORALL_GPU_INST_STALL(HIDE_INDEXED_METRIC);

  SET_DISPLAY_INDEXED_METRIC(GPU_INST_STALL_ANY, GPU_INST_STALL_ANY, 
           HPCRUN_FMT_METRIC_SHOW);

  FINALIZE_METRIC_KIND();
}


void
gpu_metrics_GXFER_enable
(
void
)
{
#undef CURRENT_METRIC
#define CURRENT_METRIC GXFER

	INITIALIZE_METRIC_KIND();

	FORALL_GXFER(INITIALIZE_SCALAR_METRIC_INT)

	FINALIZE_METRIC_KIND();
}<|MERGE_RESOLUTION|>--- conflicted
+++ resolved
@@ -78,7 +78,6 @@
   macro(GLMEM, 6)
 
 
-<<<<<<< HEAD
 #define FORALL_SCALAR_METRIC_KINDS(macro)	\
   macro(GBR, 7)					\
   macro(GICOPY, 8)				\
@@ -87,15 +86,6 @@
   macro(KINFO, 12)				\
   macro(GSAMP, 13)			\
   macro(GXFER, 14)
-=======
-#define FORALL_SCALAR_METRIC_KINDS(macro)  \
-  macro(GBR, 7)  \
-  macro(GICOPY, 8)  \
-  macro(GPU_INST, 9)  \
-  macro(GTIMES, 10)  \
-  macro(KINFO, 12)  \
-  macro(GSAMP, 13)
->>>>>>> 8a2511e7
 
 
 #define FORALL_METRIC_KINDS(macro)  \
@@ -594,7 +584,7 @@
 )
 {
 
-	printf("Attrubute NVLINK\n\n");
+	printf("Attrubute NVLINK not implemented\n\n");
 //	gpu_link_t *m = &(activity->details.memcpy);
 //	cct_node_t *cct_node = activity->cct_node;
 
@@ -681,9 +671,9 @@
     gpu_metrics_attribute_branch(activity);
     break;
 
-	case GPU_ACTIVITY_LINK:
-		gpu_metrics_attribute_link(activity);
-		break;
+//	case GPU_ACTIVITY_LINK:
+//		gpu_metrics_attribute_link(activity);
+//		break;
 
   default:
     break;
