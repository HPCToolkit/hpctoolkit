// -*-Mode: C++;-*- // technically C99

// * BeginRiceCopyright *****************************************************
//
// --------------------------------------------------------------------------
// Part of HPCToolkit (hpctoolkit.org)
//
// Information about sources of support for research and development of
// HPCToolkit is at 'hpctoolkit.org' and in 'README.Acknowledgments'.
// --------------------------------------------------------------------------
//
// Copyright ((c)) 2002-2022, Rice University
// All rights reserved.
//
// Redistribution and use in source and binary forms, with or without
// modification, are permitted provided that the following conditions are
// met:
//
// * Redistributions of source code must retain the above copyright
//   notice, this list of conditions and the following disclaimer.
//
// * Redistributions in binary form must reproduce the above copyright
//   notice, this list of conditions and the following disclaimer in the
//   documentation and/or other materials provided with the distribution.
//
// * Neither the name of Rice University (RICE) nor the names of its
//   contributors may be used to endorse or promote products derived from
//   this software without specific prior written permission.
//
// This software is provided by RICE and contributors "as is" and any
// express or implied warranties, including, but not limited to, the
// implied warranties of merchantability and fitness for a particular
// purpose are disclaimed. In no event shall RICE or contributors be
// liable for any direct, indirect, incidental, special, exemplary, or
// consequential damages (including, but not limited to, procurement of
// substitute goods or services; loss of use, data, or profits; or
// business interruption) however caused and on any theory of liability,
// whether in contract, strict liability, or tort (including negligence
// or otherwise) arising in any way out of the use of this software, even
// if advised of the possibility of such damage.
//
// ******************************************************* EndRiceCopyright *

//
// attribute GPU performance metrics
//

//******************************************************************************
// local includes
//******************************************************************************

#include <hpcrun/cct2metrics.h>
#include <hpcrun/memory/hpcrun-malloc.h>
#include <hpcrun/metrics.h>
#include <hpcrun/safe-sampling.h>
#include <hpcrun/thread_data.h>

#include "gpu-activity.h"
#include "gpu-metrics.h"
#include "gpu-monitoring.h"



//*****************************************************************************
// macros
//*****************************************************************************

#define TRACK_NVLINK 0

#define FORMAT_DISPLAY_PERCENTAGE     "%6.2f %%"
#define FORMAT_DISPLAY_INT            "%6.0f"

#define FORALL_INDEXED_METRIC_KINDS(macro)  \
  macro(GMEM, 0)  \
  macro(GMSET, 1)  \
  macro(GPU_INST_STALL, 2)  \
  macro(GXCOPY, 3)  \
  macro(GSYNC, 4)  \
  macro(GGMEM, 5)  \
  macro(GLMEM, 6)


#define FORALL_SCALAR_METRIC_KINDS(macro)  \
  macro(GBR, 7)  \
  macro(GICOPY, 8)  \
  macro(GPU_INST, 9)  \
  macro(GTIMES, 10)  \
  macro(KINFO, 12)  \
<<<<<<< HEAD
  macro(GSAMP, 13) \ 
  macro(GXFER, 14) \
  macro(CTR, 3) 
=======
  macro(GSAMP, 13) \
  macro(GXFER, 14)
>>>>>>> 0b536493


#define FORALL_METRIC_KINDS(macro)  \
  FORALL_INDEXED_METRIC_KINDS(macro)  \
  FORALL_SCALAR_METRIC_KINDS(macro)


//------------------------------------------------------------------------------
// macros for declaring metrics and kinds
//------------------------------------------------------------------------------

// macros for counting entries in a FORALL macro
// The last entry of a indexed metric is reserved for API count
#define COUNT_FORALL_CLAUSE(a,b,c) + 1
#define NUM_CLAUSES(forall_macro) 0 forall_macro(COUNT_FORALL_CLAUSE)

#define METRIC_KIND(name)      \
name ## _metric_kind

#define INITIALIZE_METRIC_KINDS(name, value)  \
  static kind_info_t * METRIC_KIND(name) = NULL;

#define METRIC_ID(name) \
  name ## _metric_id

#define INITIALIZE_INDEXED_METRIC(name, value)    \
  static int METRIC_ID(name)[NUM_CLAUSES( FORALL_ ## name)];

#define INITIALIZE_SCALAR_METRIC(string, name, desc)  \
  static int METRIC_ID(name);

#define INITIALIZE_SCALAR_METRIC_KIND(kind, value)  \
  FORALL_ ## kind (INITIALIZE_SCALAR_METRIC)

//------------------------------------------------------------------------------
// metric initialization
//------------------------------------------------------------------------------

#define APPLY(f,n) f(n)

#define INITIALIZE_METRIC_KIND()          \
  APPLY(METRIC_KIND,CURRENT_METRIC) = hpcrun_metrics_new_kind()


#define FINALIZE_METRIC_KIND()        \
  hpcrun_close_kind(APPLY(METRIC_KIND,CURRENT_METRIC))


#define INITIALIZE_INDEXED_METRIC_INT(metric_name, index, metric_desc)  \
   APPLY(METRIC_ID,CURRENT_METRIC)[index] =        \
     hpcrun_set_new_metric_desc_and_period        \
     (APPLY(METRIC_KIND,CURRENT_METRIC), metric_name, metric_desc,  \
     MetricFlags_ValFmt_Int, 1, metric_property_none);


#define INITIALIZE_INDEXED_METRIC_REAL(metric_name, index, metric_desc)  \
  APPLY(METRIC_ID,CURRENT_METRIC)[index] =        \
    hpcrun_set_new_metric_desc_and_period        \
    (APPLY(METRIC_KIND,CURRENT_METRIC), metric_name, metric_desc,  \
     MetricFlags_ValFmt_Real, 1, metric_property_none);


#define INITIALIZE_SCALAR_METRIC_INT(metric_name, metric_var, metric_desc) \
  METRIC_ID(metric_var) =            \
    hpcrun_set_new_metric_desc_and_period        \
    (APPLY(METRIC_KIND,CURRENT_METRIC), metric_name, metric_desc,  \
     MetricFlags_ValFmt_Int, 1, metric_property_none);

#define INITIALIZE_SCALAR_METRIC_INT_MOVE2PROC(metric_name, metric_var, metric_desc) \
  INITIALIZE_SCALAR_METRIC_INT(metric_name, metric_var, metric_desc)	\
  hpcrun_set_move2proc(METRIC_ID(metric_var), true);

#define INITIALIZE_SCALAR_METRIC_REAL(metric_name, metric_var, metric_desc) \
  METRIC_ID(metric_var) =            \
    hpcrun_set_new_metric_desc_and_period        \
    (APPLY(METRIC_KIND,CURRENT_METRIC), metric_name, metric_desc,  \
     MetricFlags_ValFmt_Real, 1, metric_property_none);

#define INITIALIZE_SCALAR_METRIC_REAL_MOVE2PROC(metric_name, metric_var, metric_desc) \
  INITIALIZE_SCALAR_METRIC_REAL(metric_name, metric_var, metric_desc)	\
  hpcrun_set_move2proc(METRIC_ID(metric_var), true);

#define SET_DISPLAY_INDEXED_METRIC(name, index, val)      \
  hpcrun_set_display(APPLY(METRIC_ID,CURRENT_METRIC)[index], val);


#define SET_DISPLAY_SCALAR_METRIC(name, val)      \
  hpcrun_set_display(APPLY(METRIC_ID,name), val);


#define HIDE_INDEXED_METRIC(string, name, desc)        \
    SET_DISPLAY_INDEXED_METRIC(name,  name, HPCRUN_FMT_METRIC_HIDE);


#define HIDE_SCALAR_METRIC(string, name, desc)        \
    SET_DISPLAY_SCALAR_METRIC(name,  HPCRUN_FMT_METRIC_HIDE);


#define DIVISION_FORMULA(name) \
  hpcrun_set_display(METRIC_ID(name ## _ACUMU), HPCRUN_FMT_METRIC_INVISIBLE); \
  hpcrun_set_percent(METRIC_ID(name), 0); \
  hpcrun_set_display(METRIC_ID(name), HPCRUN_FMT_METRIC_SHOW_EXCLUSIVE); \
  reg_metric  = hpcrun_id2metric_linked(METRIC_ID(name)); \
  reg_formula = hpcrun_malloc_safe(sizeof(char) * MAX_CHAR_FORMULA); \
  sprintf(reg_formula, "#%d/#%d", METRIC_ID(name ## _ACUMU), METRIC_ID(GPU_KINFO_COUNT)); \
  reg_metric->formula = reg_formula; \
  reg_metric->format  = FORMAT_DISPLAY_INT


#define OCCUPANCY_FORMULA(name) \
  hpcrun_set_percent(METRIC_ID(name), 0); \
  hpcrun_set_display(METRIC_ID(name), HPCRUN_FMT_METRIC_SHOW_EXCLUSIVE); \
  reg_metric  = hpcrun_id2metric_linked(METRIC_ID(name)); \
  reg_formula = hpcrun_malloc_safe(sizeof(char) * MAX_CHAR_FORMULA); \
  sprintf(reg_formula, "100*(#%d/#%d)", METRIC_ID(GPU_KINFO_FGP_ACT_ACUMU), METRIC_ID(GPU_KINFO_FGP_MAX_ACUMU)); \
  reg_metric->formula = reg_formula; \
  reg_metric->format  = FORMAT_DISPLAY_PERCENTAGE



//*****************************************************************************
// local variables 
//*****************************************************************************

FORALL_METRIC_KINDS(INITIALIZE_METRIC_KINDS);

FORALL_INDEXED_METRIC_KINDS(INITIALIZE_INDEXED_METRIC);

FORALL_SCALAR_METRIC_KINDS(INITIALIZE_SCALAR_METRIC_KIND);

static kind_info_t* GPU_COUNTER_METRIC_KIND_INFO = NULL;
static int* gpu_counter_hpcrun_metric_id_array = NULL;

static const unsigned int MAX_CHAR_FORMULA = 32;



//*****************************************************************************
// private operations
//*****************************************************************************

static void
gpu_metrics_attribute_metric_int
(
 metric_data_list_t *metrics, 
 int metric_index,
 uint64_t value
)
{
  hpcrun_metric_std_inc(metric_index, metrics, (cct_metric_data_t){.i = value});
}


static void
gpu_metrics_attribute_metric_real
(
 metric_data_list_t *metrics, 
 int metric_index,
 float value
)
{
  hpcrun_metric_std_inc(metric_index, metrics, (cct_metric_data_t){.r = value});
}


static void
gpu_metrics_attribute_metric_time_interval
(
 cct_node_t *cct_node,
 int time_index,
 gpu_interval_t *i
)
{
  metric_data_list_t *metrics = hpcrun_reify_metric_set(cct_node, time_index);

  // convert from ns to s
  gpu_metrics_attribute_metric_real(metrics, time_index, (i->end - i->start) / 1.0e9);
}


static void
gpu_metrics_attribute_pc_sampling
(
 gpu_activity_t *activity
)
{
  uint64_t sample_period = 
    1 << gpu_monitoring_instruction_sample_frequency_get();

  gpu_pc_sampling_t *sinfo = &(activity->details.pc_sampling);
  cct_node_t *cct_node = activity->cct_node;

  uint64_t inst_count = sinfo->samples * sample_period;

  metric_data_list_t *inst_metric = 
    hpcrun_reify_metric_set(cct_node, METRIC_ID(GPU_INST_ALL));

  // instruction execution metric
  gpu_metrics_attribute_metric_int(inst_metric, METRIC_ID(GPU_INST_ALL), 
           inst_count);

  if (sinfo->stallReason != GPU_INST_STALL_INVALID) {
    int stall_summary_metric_index = 
      METRIC_ID(GPU_INST_STALL)[GPU_INST_STALL_ANY];

    int stall_kind_metric_index = METRIC_ID(GPU_INST_STALL)[sinfo->stallReason];

    metric_data_list_t *stall_metrics = 
      hpcrun_reify_metric_set(cct_node, stall_kind_metric_index);

    uint64_t stall_count = sinfo->latencySamples * sample_period;

    if (sinfo->stallReason != GPU_INST_STALL_NONE) {
      // stall summary metric
      gpu_metrics_attribute_metric_int(stall_metrics, 
               stall_summary_metric_index, stall_count);
    }

    // stall reason specific metric
    gpu_metrics_attribute_metric_int(stall_metrics, 
             stall_kind_metric_index, stall_count);
  }
}


static void
gpu_metrics_attribute_pc_sampling_info
(
 gpu_activity_t *activity
)
{
  gpu_pc_sampling_info_t *s = &(activity->details.pc_sampling_info);
  cct_node_t *cct_node = activity->cct_node;

  metric_data_list_t *metrics = 
    hpcrun_reify_metric_set(cct_node, METRIC_ID(GPU_SAMPLE_DROPPED));

  
  // OK to use set here because sampling cycle is changed during execution
  hpcrun_metric_std_set(METRIC_ID(GPU_SAMPLE_PERIOD), metrics,
      (cct_metric_data_t){.i = s->samplingPeriodInCycles});
  
  gpu_metrics_attribute_metric_int(metrics, METRIC_ID(GPU_SAMPLE_TOTAL), 
           s->totalSamples);
  
  gpu_metrics_attribute_metric_int(metrics, METRIC_ID(GPU_SAMPLE_EXPECTED), 
           s->fullSMSamples);

  gpu_metrics_attribute_metric_int(metrics, METRIC_ID(GPU_SAMPLE_DROPPED), 
           s->droppedSamples);
}


static void
gpu_metrics_attribute_mem_op
(
 cct_node_t *cct_node,
 int bytes_metric_index, 
 int time_metric_index, 
 int count_metric_index,
 gpu_mem_t *m
)
{
  metric_data_list_t *bytes_metrics = 
    hpcrun_reify_metric_set(cct_node, bytes_metric_index);

  gpu_metrics_attribute_metric_int(bytes_metrics, bytes_metric_index, m->bytes);

  gpu_metrics_attribute_metric_time_interval(cct_node, time_metric_index, 
               (gpu_interval_t *) m);

  // gpu operation summary metric
  gpu_metrics_attribute_metric_time_interval(cct_node, METRIC_ID(GPU_TIME_OP),
               (gpu_interval_t *) m);

  metric_data_list_t *count_metrics =
    hpcrun_reify_metric_set(cct_node, count_metric_index);

  // increment the count of mem op
  gpu_metrics_attribute_metric_int(count_metrics, count_metric_index, 1);
}


static void
gpu_metrics_attribute_memory
(
 gpu_activity_t *activity
)
{
  gpu_memory_t *m = &(activity->details.memory);
  cct_node_t *cct_node = activity->cct_node;

  int bytes_metric_index = METRIC_ID(GMEM)[m->memKind];

  int count_metric_index = METRIC_ID(GMEM)[GPU_MEM_COUNT];

  gpu_metrics_attribute_mem_op(cct_node, bytes_metric_index, 
             METRIC_ID(GPU_TIME_MEM), count_metric_index, (gpu_mem_t *) m);
}


static void
gpu_metrics_attribute_memcpy
(
 gpu_activity_t *activity
)
{
  gpu_memcpy_t *m = &(activity->details.memcpy);
  cct_node_t *cct_node = activity->cct_node;

  int bytes_metric_index = METRIC_ID(GXCOPY)[m->copyKind];

  int count_metric_index = METRIC_ID(GXCOPY)[GPU_MEMCPY_COUNT];

  gpu_metrics_attribute_mem_op(cct_node, bytes_metric_index, 
             METRIC_ID(GPU_TIME_XCOPY), count_metric_index, (gpu_mem_t *) m);
}


static void
gpu_metrics_attribute_memset
(
 gpu_activity_t *activity
)
{
  gpu_memset_t *m = &(activity->details.memset);
  cct_node_t *cct_node = activity->cct_node;

  int bytes_metric_index = METRIC_ID(GMSET)[m->memKind];

  int count_metric_index = METRIC_ID(GMSET)[GPU_MEM_COUNT];

  gpu_metrics_attribute_mem_op(cct_node, bytes_metric_index, 
             METRIC_ID(GPU_TIME_MSET), count_metric_index, (gpu_mem_t *) m);
}


static void
gpu_metrics_attribute_kernel
(
 gpu_activity_t *activity
)
{
  gpu_kernel_t *k = &(activity->details.kernel);
  cct_node_t *cct_node = activity->cct_node;

  metric_data_list_t *metrics = 
    hpcrun_reify_metric_set(cct_node, METRIC_ID(GPU_KINFO_STMEM_ACUMU));

  if (METRIC_KIND(KINFO)) {
    gpu_metrics_attribute_metric_int(metrics, METRIC_ID(GPU_KINFO_STMEM_ACUMU), 
             k->staticSharedMemory);

    gpu_metrics_attribute_metric_int(metrics, METRIC_ID(GPU_KINFO_DYMEM_ACUMU), 
             k->dynamicSharedMemory);

    gpu_metrics_attribute_metric_int(metrics, METRIC_ID(GPU_KINFO_LMEM_ACUMU), 
             k->localMemoryTotal);

    gpu_metrics_attribute_metric_int(metrics, METRIC_ID(GPU_KINFO_FGP_ACT_ACUMU), 
             k->activeWarpsPerSM);

    gpu_metrics_attribute_metric_int(metrics, METRIC_ID(GPU_KINFO_FGP_MAX_ACUMU), 
             k->maxActiveWarpsPerSM);
  
    gpu_metrics_attribute_metric_int(metrics, METRIC_ID(GPU_KINFO_REGISTERS_ACUMU), 
             k->threadRegisters);

    gpu_metrics_attribute_metric_int(metrics, METRIC_ID(GPU_KINFO_BLK_THREADS_ACUMU), 
             k->blockThreads);

    gpu_metrics_attribute_metric_int(metrics, METRIC_ID(GPU_KINFO_BLK_SMEM_ACUMU), 
             k->blockSharedMemory);

    gpu_metrics_attribute_metric_int(metrics, METRIC_ID(GPU_KINFO_BLKS_ACUMU), 
             k->blocks);
  }

  // number of kernel launches
  gpu_metrics_attribute_metric_int(metrics, METRIC_ID(GPU_KINFO_COUNT), 1);

  // kernel execution time
  gpu_metrics_attribute_metric_time_interval(cct_node, METRIC_ID(GPU_TIME_KER),
             (gpu_interval_t *) k);

  // gpu operation summary metric
  gpu_metrics_attribute_metric_time_interval(cct_node, METRIC_ID(GPU_TIME_OP),
             (gpu_interval_t *) k);
}


static void
gpu_metrics_attribute_kernel_block
(
 gpu_activity_t *activity
)
{
  gpu_kernel_block_t *b = &(activity->details.kernel_block);
  cct_node_t *cct_node = activity->cct_node;

  metric_data_list_t *metrics = 
    hpcrun_reify_metric_set(cct_node, METRIC_ID(GPU_INST_ALL));

  gpu_metrics_attribute_metric_int(metrics, METRIC_ID(GPU_INST_ALL), b->execution_count);
}


static void
gpu_metrics_attribute_synchronization
(
 gpu_activity_t *activity
)
{
  gpu_synchronization_t *s = &(activity->details.synchronization);
  cct_node_t *cct_node = activity->cct_node;

  int sync_kind_metric_id = METRIC_ID(GSYNC)[s->syncKind];

  gpu_metrics_attribute_metric_time_interval(cct_node, sync_kind_metric_id, 
             (gpu_interval_t *) s);

  gpu_metrics_attribute_metric_time_interval(cct_node, 
               METRIC_ID(GPU_TIME_SYNC), 
               (gpu_interval_t *) s);

  // gpu operation summary metric
  gpu_metrics_attribute_metric_time_interval(cct_node,
               METRIC_ID(GPU_TIME_OP),
               (gpu_interval_t *) s);


  int count_metric_index = METRIC_ID(GSYNC)[GPU_SYNC_COUNT];
  
  metric_data_list_t *count_metrics = hpcrun_reify_metric_set(cct_node, count_metric_index);

  // increment the count of sync op
  // use 1.0 because sync metrics array is initialized as REAL
  gpu_metrics_attribute_metric_real(count_metrics, count_metric_index, 1.0);
}


static void
gpu_metrics_attribute_global_access
(
 gpu_activity_t *activity
)
{
  gpu_global_access_t *g = &(activity->details.global_access);
  cct_node_t *cct_node = activity->cct_node;

  int type = g->type;

  int l2t_index = METRIC_ID(GGMEM)[GPU_GMEM_LD_CACHED_L2TRANS + type];

  metric_data_list_t *metrics = hpcrun_reify_metric_set(cct_node, l2t_index);

  gpu_metrics_attribute_metric_int(metrics, l2t_index, g->l2_transactions);
  
  int l2t_theoretical_index = 
    METRIC_ID(GMEM)[GPU_GMEM_LD_CACHED_L2TRANS_THEOR + type];

  gpu_metrics_attribute_metric_int(metrics, l2t_theoretical_index, 
           g->theoreticalL2Transactions);

  int bytes_index = METRIC_ID(GMEM)[GPU_GMEM_LD_CACHED_BYTES + type];
  gpu_metrics_attribute_metric_int(metrics, bytes_index, g->bytes);
}


static void
gpu_metrics_attribute_local_access
(
 gpu_activity_t *activity
)
{
  gpu_local_access_t *l = &(activity->details.local_access);
  cct_node_t *cct_node = activity->cct_node;

  int type = l->type;

  int lmem_trans_index = METRIC_ID(GLMEM)[GPU_LMEM_LD_TRANS + type];
  
  metric_data_list_t *metrics = 
    hpcrun_reify_metric_set(cct_node, lmem_trans_index);

  gpu_metrics_attribute_metric_int(metrics, lmem_trans_index, 
           l->sharedTransactions);
  
  int lmem_trans_theor_index = METRIC_ID(GLMEM)[GPU_LMEM_LD_TRANS_THEOR + type];
  gpu_metrics_attribute_metric_int(metrics, lmem_trans_theor_index, 
           l->theoreticalSharedTransactions);
  
  int bytes_index = METRIC_ID(GLMEM)[GPU_LMEM_LD_BYTES + type];
  gpu_metrics_attribute_metric_int(metrics, bytes_index, l->bytes);
}


static void
gpu_metrics_attribute_branch
(
 gpu_activity_t *activity
)
{
  gpu_branch_t *b = &(activity->details.branch);
  cct_node_t *cct_node = activity->cct_node;

  metric_data_list_t *metrics = 
    hpcrun_reify_metric_set(cct_node, METRIC_ID(GPU_BR_DIVERGED));

  gpu_metrics_attribute_metric_int(metrics, METRIC_ID(GPU_BR_DIVERGED), 
           b->diverged);

  gpu_metrics_attribute_metric_int(metrics, METRIC_ID(GPU_BR_EXECUTED), 
           b->executed);
}

static void
gpu_metrics_attribute_counter
(
  gpu_activity_t *activity
)
{
  gpu_counter_t * c = &(activity->details.counters);
  cct_node_t *cct_node = activity->cct_node;

  metric_data_list_t *metrics =
    hpcrun_reify_metric_set(cct_node,gpu_counter_hpcrun_metric_id_array[0]);

  for (int i = 0; i < c->total_counters; ++i) {
    gpu_metrics_attribute_metric_int(metrics, gpu_counter_hpcrun_metric_id_array[i], c->values[i]);
  }

  free(c->values);
}

#if TRACK_NVLINK
static void
gpu_metrics_attribute_link
(
gpu_activity_t *activity
)
{

	printf("Attrubute NVLINK not implemented\n\n");
//	gpu_link_t *m = &(activity->details.memcpy);
//	cct_node_t *cct_node = activity->cct_node;

//	metric_data_list_t *metrics =
//	hpcrun_reify_metric_set(cct_node, METRIC_ID(GPU_KINFO_STMEM_ACUMU));
//
//	gpu_metrics_attribute_metric_int(metrics, METRIC_ID(GPU_XFER_XMIT),
//																	 m->staticSharedMemory);
//
//	gpu_metrics_attribute_metric_int(metrics, METRIC_ID(GPU_XFER_RCV),
//																	 m->dynamicSharedMemory);
//
//	gpu_metrics_attribute_metric_int(metrics, METRIC_ID(GPU_XFER_XMIT_TP),
//																	 m->localMemoryTotal);
//
//	gpu_metrics_attribute_metric_int(metrics, METRIC_ID(GPU_XFER_XRCV_TP),
//																	 m->activeWarpsPerSM);
//
//	gpu_metrics_attribute_metric_int(metrics, METRIC_ID(GPU_XFER_XMIT_COUNT),
//																	 m->activeWarpsPerSM);
//
//	gpu_metrics_attribute_metric_int(metrics, METRIC_ID(GPU_XFER_XRCV_COUNT),
//																	 m->activeWarpsPerSM);


}
#endif

//******************************************************************************
// interface operations
//******************************************************************************

void
gpu_metrics_attribute
(
 gpu_activity_t *activity
)
{
  thread_data_t *td = hpcrun_get_thread_data();
  td->overhead++;
  hpcrun_safe_enter();

  switch (activity->kind) {
  case GPU_ACTIVITY_PC_SAMPLING: 
    gpu_metrics_attribute_pc_sampling(activity);
    break;

  case GPU_ACTIVITY_PC_SAMPLING_INFO:
    gpu_metrics_attribute_pc_sampling_info(activity);
    break;

  case GPU_ACTIVITY_MEMCPY:
    gpu_metrics_attribute_memcpy(activity);
    break;

  case GPU_ACTIVITY_MEMSET:
    gpu_metrics_attribute_memset(activity);
    break;
    
  case GPU_ACTIVITY_KERNEL:
    gpu_metrics_attribute_kernel(activity);
    break;

  case GPU_ACTIVITY_KERNEL_BLOCK:
    gpu_metrics_attribute_kernel_block(activity);
    break;
    
  case GPU_ACTIVITY_SYNCHRONIZATION:
    gpu_metrics_attribute_synchronization(activity);
    break;

  case GPU_ACTIVITY_MEMORY:
    gpu_metrics_attribute_memory(activity);
    break;

  case GPU_ACTIVITY_GLOBAL_ACCESS:
    gpu_metrics_attribute_global_access(activity);
    break;

  case GPU_ACTIVITY_LOCAL_ACCESS:
    gpu_metrics_attribute_local_access(activity);
    break;

  case GPU_ACTIVITY_BRANCH:
    gpu_metrics_attribute_branch(activity);
    break;

  case GPU_ACTIVITY_COUNTER:
    gpu_metrics_attribute_counter(activity);
    break;
  default:
    break;
  }

  hpcrun_safe_exit();
  td->overhead--;
}



void
gpu_metrics_default_enable
(
 void
)
{

// Execution time metrics
#undef CURRENT_METRIC 
#define CURRENT_METRIC GTIMES

  INITIALIZE_METRIC_KIND();

  FORALL_GTIMES(INITIALIZE_SCALAR_METRIC_REAL_MOVE2PROC)

  FINALIZE_METRIC_KIND();

// Memory alloc/free metrics
#undef CURRENT_METRIC 
#define CURRENT_METRIC GMEM

  INITIALIZE_METRIC_KIND();

  FORALL_GMEM(INITIALIZE_INDEXED_METRIC_INT)

  FINALIZE_METRIC_KIND();

// Memset metrics
#undef CURRENT_METRIC 
#define CURRENT_METRIC GMSET

  INITIALIZE_METRIC_KIND();

  FORALL_GMSET(INITIALIZE_INDEXED_METRIC_INT)

  FINALIZE_METRIC_KIND();

// GPU explicit copy merics
#undef CURRENT_METRIC 
#define CURRENT_METRIC GXCOPY

  INITIALIZE_METRIC_KIND();

  FORALL_GXCOPY(INITIALIZE_INDEXED_METRIC_INT)

  FINALIZE_METRIC_KIND();

// GPU synchonrization merics
#undef CURRENT_METRIC 
#define CURRENT_METRIC GSYNC

  INITIALIZE_METRIC_KIND();

  FORALL_GSYNC(INITIALIZE_INDEXED_METRIC_REAL)

  FORALL_GSYNC(HIDE_INDEXED_METRIC);

  FINALIZE_METRIC_KIND();
}


void
gpu_metrics_KINFO_enable
(
 void
)
{
// GPU kernel characteristics metrics
#undef CURRENT_METRIC 
#define CURRENT_METRIC KINFO

  INITIALIZE_METRIC_KIND();

  FORALL_KINFO(INITIALIZE_SCALAR_METRIC_INT_MOVE2PROC)

  FINALIZE_METRIC_KIND();

  metric_desc_t* reg_metric;
  char *reg_formula;

  DIVISION_FORMULA(GPU_KINFO_STMEM);
  DIVISION_FORMULA(GPU_KINFO_DYMEM);
  DIVISION_FORMULA(GPU_KINFO_LMEM);
  DIVISION_FORMULA(GPU_KINFO_FGP_ACT);
  DIVISION_FORMULA(GPU_KINFO_FGP_MAX);
  DIVISION_FORMULA(GPU_KINFO_REGISTERS);
  DIVISION_FORMULA(GPU_KINFO_BLK_THREADS);
  DIVISION_FORMULA(GPU_KINFO_BLK_SMEM);
  DIVISION_FORMULA(GPU_KINFO_BLKS);
  OCCUPANCY_FORMULA(GPU_KINFO_OCCUPANCY_THR);
}


void
gpu_metrics_GICOPY_enable
(
 void
)
{
// GPU implicit copy metrics
#undef CURRENT_METRIC 
#define CURRENT_METRIC GICOPY

  INITIALIZE_METRIC_KIND();

  FORALL_GICOPY(INITIALIZE_SCALAR_METRIC_REAL)

  FINALIZE_METRIC_KIND();
}


void
gpu_metrics_GLMEM_enable
(
 void
)
{
// GPU local memory access metrics
#undef CURRENT_METRIC 
#define CURRENT_METRIC GLMEM

  INITIALIZE_METRIC_KIND();

  FORALL_GLMEM(INITIALIZE_INDEXED_METRIC_INT)

  FINALIZE_METRIC_KIND();
}


void
gpu_metrics_GGMEM_enable
(
 void
)
{
// GPU global memory access metrics
#undef CURRENT_METRIC 
#define CURRENT_METRIC GGMEM

  INITIALIZE_METRIC_KIND();

  FORALL_GGMEM(INITIALIZE_INDEXED_METRIC_INT)

  FINALIZE_METRIC_KIND();
}


void
gpu_metrics_GPU_INST_enable
(
 void
)
{
#undef CURRENT_METRIC 
#define CURRENT_METRIC GPU_INST

  INITIALIZE_METRIC_KIND();

  FORALL_GPU_INST(INITIALIZE_SCALAR_METRIC_INT)

  FINALIZE_METRIC_KIND();
}


void
gpu_metrics_GSAMP_enable
(
 void
)
{
#undef CURRENT_METRIC 
#define CURRENT_METRIC GSAMP

  INITIALIZE_METRIC_KIND();

  FORALL_GSAMP_INT(INITIALIZE_SCALAR_METRIC_INT_MOVE2PROC);

  FORALL_GSAMP_INT(HIDE_SCALAR_METRIC);

  FORALL_GSAMP_REAL(INITIALIZE_SCALAR_METRIC_REAL_MOVE2PROC);

  FINALIZE_METRIC_KIND();

  hpcrun_set_percent(METRIC_ID(GPU_SAMPLE_UTILIZATION), 1);

  metric_desc_t* util_metric = 
    hpcrun_id2metric_linked(METRIC_ID(GPU_SAMPLE_UTILIZATION));

  char *util_formula = hpcrun_malloc_safe(sizeof(char) * MAX_CHAR_FORMULA);

  sprintf(util_formula, "min(100, max(0, 100*#%d/#%d))", METRIC_ID(GPU_SAMPLE_TOTAL), 
    METRIC_ID(GPU_SAMPLE_EXPECTED));

  util_metric->formula = util_formula;
  util_metric->format  = FORMAT_DISPLAY_PERCENTAGE;
}


void
gpu_metrics_GBR_enable
(
 void
)
{
// GPU branch instruction metrics
#undef CURRENT_METRIC 
#define CURRENT_METRIC GBR

  INITIALIZE_METRIC_KIND();

  FORALL_GBR(INITIALIZE_SCALAR_METRIC_INT)

  FINALIZE_METRIC_KIND();
}


void
gpu_metrics_GPU_INST_STALL_enable
(
 void
)
{
#undef CURRENT_METRIC 
#define CURRENT_METRIC GPU_INST_STALL

  INITIALIZE_METRIC_KIND();

  FORALL_GPU_INST_STALL(INITIALIZE_INDEXED_METRIC_INT)

  FORALL_GPU_INST_STALL(HIDE_INDEXED_METRIC);

  SET_DISPLAY_INDEXED_METRIC(GPU_INST_STALL_ANY, GPU_INST_STALL_ANY, 
           HPCRUN_FMT_METRIC_SHOW);

  FINALIZE_METRIC_KIND();
}

void
gpu_metrics_GPU_CTR_enable
(
  int total,
  const char** counter_name,
  const char** counter_desc
)
{
  gpu_counter_hpcrun_metric_id_array = (int*) malloc(sizeof(int) * total);

  GPU_COUNTER_METRIC_KIND_INFO = hpcrun_metrics_new_kind();

  for (int i = 0; i < total; ++i) {
    gpu_counter_hpcrun_metric_id_array[i] = hpcrun_set_new_metric_desc_and_period(
      GPU_COUNTER_METRIC_KIND_INFO, counter_name[i], counter_desc[i],
      MetricFlags_ValFmt_Int, 1, metric_property_none
    );
  }

  hpcrun_close_kind(GPU_COUNTER_METRIC_KIND_INFO);
}


void
gpu_metrics_GXFER_enable
(
void
)
{
#undef CURRENT_METRIC
#define CURRENT_METRIC GXFER

  INITIALIZE_METRIC_KIND();

  FORALL_GXFER(INITIALIZE_SCALAR_METRIC_INT)

  FINALIZE_METRIC_KIND();
}<|MERGE_RESOLUTION|>--- conflicted
+++ resolved
@@ -86,14 +86,8 @@
   macro(GPU_INST, 9)  \
   macro(GTIMES, 10)  \
   macro(KINFO, 12)  \
-<<<<<<< HEAD
-  macro(GSAMP, 13) \ 
-  macro(GXFER, 14) \
-  macro(CTR, 3) 
-=======
   macro(GSAMP, 13) \
   macro(GXFER, 14)
->>>>>>> 0b536493
 
 
 #define FORALL_METRIC_KINDS(macro)  \
