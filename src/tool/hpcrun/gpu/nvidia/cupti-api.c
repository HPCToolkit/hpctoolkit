// -*-Mode: C++;-*- // technically C99

// * BeginRiceCopyright *****************************************************
//
// --------------------------------------------------------------------------
// Part of HPCToolkit (hpctoolkit.org)
//
// Information about sources of support for research and development of
// HPCToolkit is at 'hpctoolkit.org' and in 'README.Acknowledgments'.
// --------------------------------------------------------------------------
//
// Copyright ((c)) 2002-2021, Rice University
// All rights reserved.
//
// Redistribution and use in source and binary forms, with or without
// modification, are permitted provided that the following conditions are
// met:
//
// * Redistributions of source code must retain the above copyright
//   notice, this list of conditions and the following disclaimer.
//
// * Redistributions in binary form must reproduce the above copyright
//   notice, this list of conditions and the following disclaimer in the
//   documentation and/or other materials provided with the distribution.
//
// * Neither the name of Rice University (RICE) nor the names of its
//   contributors may be used to endorse or promote products derived from
//   this software without specific prior written permission.
//
// This software is provided by RICE and contributors "as is" and any
// express or implied warranties, including, but not limited to, the
// implied warranties of merchantability and fitness for a particular
// purpose are disclaimed. In no event shall RICE or contributors be
// liable for any direct, indirect, incidental, special, exemplary, or
// consequential damages (including, but not limited to, procurement of
// substitute goods or services; loss of use, data, or profits; or
// business interruption) however caused and on any theory of liability,
// whether in contract, strict liability, or tort (including negligence
// or otherwise) arising in any way out of the use of this software, even
// if advised of the possibility of such damage.
//
// ******************************************************* EndRiceCopyright *

//***************************************************************************
//
// File:
//   cupti-api.c
//
// Purpose:
//   implementation of wrapper around NVIDIA's CUPTI performance tools API
//
//***************************************************************************

//***************************************************************************
// system includes
//***************************************************************************

#include <errno.h>     // errno
#include <fcntl.h>     // open
#include <sys/stat.h>  // mkdir
#include <sys/types.h>
#include <unistd.h>
#include <math.h>
#include <time.h>

#ifndef HPCRUN_STATIC_LINK
#include <dlfcn.h>
#undef _GNU_SOURCE
#define _GNU_SOURCE
#include <link.h>          // dl_iterate_phdr
#include <linux/limits.h>  // PATH_MAX
#include <string.h>        // strstr
#endif


//***************************************************************************
// workaround for cuptiFlushAll hang
//***************************************************************************

#define CUPTI_FLUSH_HANG_WORKAROUND 1
#define CUPTI_FLUSH_HANG_WORKAROUND_TEST 0

#if CUPTI_FLUSH_HANG_WORKAROUND
#include <setjmp.h>
#include <signal.h>
#include <unistd.h>

#include <messages/messages.h>
#include <utilities/linuxtimer.h>


//----------------------------------------------
// flush alarm enabled
//----------------------------------------------
__thread jmp_buf flush_jump_buf;

int flush_signal;

#define FLUSH_ALARM_SECONDS 4

#define FLUSH_ALARM_INIT() \
  linuxtimer_t flush_alarm

#define FLUSH_ALARM_SIGALLOC() \
  flush_signal = linuxtimer_newsignal()

#define FLUSH_ALARM_SET()						\
  linuxtimer_create(&flush_alarm, CLOCK_REALTIME, flush_signal);	\
  monitor_sigaction(linuxtimer_getsignal(&flush_alarm),			\
		    &flush_alarm_handler, 0, NULL);			\
  linuxtimer_set(&flush_alarm, FLUSH_ALARM_SECONDS, 0, 0)

#define FLUSH_ALARM_CLEAR()			\
  linuxtimer_set(&flush_alarm, 0, 0, 0)

#define FLUSH_ALARM_FIRED() \
  setjmp(flush_jump_buf)

#define FLUSH_ALARM_FINI()			\
  linuxtimer_delete(&flush_alarm)


static int
flush_alarm_handler(int sig, siginfo_t* siginfo, void* context)
{
  STDERR_MSG("hpcrun: NVIDIA's CUPTI event flush didn't return; some GPU event data may be lost.");
  longjmp(flush_jump_buf, 1);
  return 0; /* keep compiler happy, but can't get here */
}

#else

//----------------------------------------------
// flush alarm disabled
//----------------------------------------------
#define FLUSH_ALARM_INIT()
#define FLUSH_ALARM_SIGALLOC()
#define FLUSH_ALARM_SET()
#define FLUSH_ALARM_CLEAR()
#define FLUSH_ALARM_FIRED() 0
#define FLUSH_ALARM_FINI()

#endif

#if CUPTI_FLUSH_HANG_WORKAROUND_TEST
#define FLUSH_ALARM_TEST()			\
  sleep(20)
#else
#define FLUSH_ALARM_TEST()
#endif



//***************************************************************************
// local includes
//***************************************************************************

#include <include/gpu-binary.h>

#include <lib/prof-lean/spinlock.h>

#include <hpcrun/files.h>
#include <hpcrun/hpcrun_stats.h>
#include <hpcrun/main.h> // hpcrun_force_dlopen
#include <hpcrun/safe-sampling.h>

#include <hpcrun/gpu/gpu-activity-channel.h>
#include <hpcrun/gpu/gpu-application-thread-api.h>
#include <hpcrun/gpu/gpu-monitoring-thread-api.h>
#include <hpcrun/gpu/gpu-correlation-channel.h>
#include <hpcrun/gpu/gpu-correlation-id.h>
#include <hpcrun/gpu/gpu-op-placeholders.h>
#include <hpcrun/gpu/gpu-operation-multiplexer.h>
#include <hpcrun/gpu/gpu-range.h>
#include <hpcrun/gpu/gpu-metrics.h>

#include <hpcrun/ompt/ompt-device.h>

#include <hpcrun/sample-sources/libdl.h>
#include <hpcrun/sample-sources/nvidia.h>

#include <hpcrun/utilities/hpcrun-nanotime.h>

#include "cuda-api.h"
#include "cupti-api.h"
#include "cupti-gpu-api.h"
#include "cupti-cct-map.h"
#include "cubin-hash-map.h"
#include "cubin-id-map.h"
#include "cubin-crc-map.h"

#ifdef NEW_CUPTI
#include "cupti-range.h"
#include "cupti-subscribers.h"
#include "cupti-pc-sampling-api.h"
#include "cupti-unwind-map.h"
#include "cupti-cct-trace.h"
#endif

//******************************************************************************
// macros
//******************************************************************************

#define CUPTI_LIBRARY_LOCATION "lib64/libcupti.so"
#define CUPTI_PATH_FROM_CUDA "extras/CUPTI/"

#define HPCRUN_CUPTI_ACTIVITY_BUFFER_SIZE (16 * 1024 * 1024)
#define HPCRUN_CUPTI_ACTIVITY_BUFFER_ALIGNMENT (8)

#define CUPTI_FN_NAME(f) DYN_FN_NAME(f)

#define CUPTI_FN(fn, args) \
  static CUptiResult (*CUPTI_FN_NAME(fn)) args

#define HPCRUN_CUPTI_CALL(fn, args)  \
{  \
  CUptiResult status = CUPTI_FN_NAME(fn) args;  \
  if (status != CUPTI_SUCCESS) {  \
    cupti_error_report(status, #fn);  \
  }  \
}

#define HPCRUN_CUPTI_CALL_NOERROR(fn, args)  \
{  \
  CUPTI_FN_NAME(fn) args;  \
}


#define DISPATCH_CALLBACK(fn, args) if (fn) fn args

#define FORALL_CUPTI_ROUTINES(macro)             \
  macro(cuptiActivityConfigurePCSampling)        \
  macro(cuptiActivityDisable)                    \
  macro(cuptiActivityDisableContext)             \
  macro(cuptiActivityEnable)                     \
  macro(cuptiActivityEnableContext)              \
  macro(cuptiActivityFlushAll)                   \
  macro(cuptiActivitySetAttribute)               \
  macro(cuptiActivityGetNextRecord)              \
  macro(cuptiActivityGetNumDroppedRecords)       \
  macro(cuptiActivityPopExternalCorrelationId)   \
  macro(cuptiActivityPushExternalCorrelationId)  \
  macro(cuptiActivityRegisterCallbacks)          \
  macro(cuptiGetTimestamp)                       \
  macro(cuptiEnableDomain)                       \
  macro(cuptiEnableCallback)                     \
  macro(cuptiFinalize)                           \
  macro(cuptiGetResultString)                    \
  macro(cuptiSubscribe)                          \
  macro(cuptiUnsubscribe)



//******************************************************************************
// types
//******************************************************************************

typedef void (*cupti_error_callback_t)
(
 const char *type,
 const char *fn,
 const char *error_string
);


typedef CUptiResult (*cupti_activity_enable_t)
(
 CUpti_ActivityKind activity
);


typedef cct_node_t *(*cupti_correlation_callback_t)
(
);


typedef void (*cupti_load_callback_t)
(
 CUcontext context,
 uint32_t cubin_id,
 const void *cubin,
 size_t cubin_size
);


typedef struct {
  CUpti_BuffersCallbackRequestFunc buffer_request;
  CUpti_BuffersCallbackCompleteFunc buffer_complete;
} cupti_activity_buffer_state_t;

//******************************************************************************
// forward declarations
//******************************************************************************

static void
cupti_error_callback_dummy
(
 const char *type,
 const char *fn,
 const char *error_string
);


static cct_node_t *
cupti_correlation_callback_dummy
(
 uint64_t id
);



//******************************************************************************
// static data
//******************************************************************************

const static int CUPTI_BACKOFF_BASE = 4;
static int cupti_correlation_threshold = -1;

static spinlock_t files_lock = SPINLOCK_UNLOCKED;
static spinlock_t print_lock = SPINLOCK_UNLOCKED;

static __thread bool cupti_activity_flag = false;
static __thread bool cupti_runtime_api_flag = false;
static __thread cct_node_t *cupti_kernel_ph = NULL;
static __thread cct_node_t *cupti_trace_ph = NULL;

static __thread cct_node_t *cupti_prev_api_node = NULL;
static __thread cct_node_t *cupti_prev_kernel_node = NULL;
static __thread cct_node_t *cupti_prev_prev_kernel_node = NULL;

static __thread uint64_t cupti_runtime_correlation_id = 0;
static __thread uint64_t cupti_driver_correlation_id = 0;

static bool cupti_correlation_enabled = false;

static cupti_correlation_callback_t cupti_correlation_callback =
  cupti_correlation_callback_dummy;

static cupti_error_callback_t cupti_error_callback =
  cupti_error_callback_dummy;

static cupti_activity_buffer_state_t cupti_activity_enabled = { 0, 0 };

static cupti_load_callback_t cupti_load_callback = 0;

static cupti_load_callback_t cupti_unload_callback = 0;

static CUpti_SubscriberHandle cupti_subscriber;

#ifdef NEW_CUPTI_ANALYSIS
static uint64_t slow_unwinds = 0;
static uint64_t fast_unwinds = 0;
static uint64_t total_unwinds = 0;
static uint64_t correct_unwinds = 0;
#endif

//----------------------------------------------------------
// cupti function pointers for late binding
//----------------------------------------------------------

CUPTI_FN
(
 cuptiActivityEnable,
 (
  CUpti_ActivityKind kind
 )
);


CUPTI_FN
(
 cuptiActivityDisable,
 (
 CUpti_ActivityKind kind
 )
);


CUPTI_FN
(
 cuptiActivityEnableContext,
 (
  CUcontext context,
  CUpti_ActivityKind kind
 )
);


CUPTI_FN
(
 cuptiActivityDisableContext,
 (
  CUcontext context,
  CUpti_ActivityKind kind
 )
);


CUPTI_FN
(
 cuptiActivityConfigurePCSampling,
 (
  CUcontext ctx,
  CUpti_ActivityPCSamplingConfig *config
 )
);


CUPTI_FN
(
 cuptiActivityRegisterCallbacks,
 (
  CUpti_BuffersCallbackRequestFunc funcBufferRequested,
  CUpti_BuffersCallbackCompleteFunc funcBufferCompleted
 )
);


CUPTI_FN
(
 cuptiActivityPushExternalCorrelationId,
 (
  CUpti_ExternalCorrelationKind kind,
  uint64_t id
 )
);


CUPTI_FN
(
 cuptiActivityPopExternalCorrelationId,
 (
  CUpti_ExternalCorrelationKind kind,
  uint64_t *lastId
 )
);


CUPTI_FN
(
 cuptiActivityGetNextRecord,
 (
  uint8_t* buffer,
  size_t validBufferSizeBytes,
  CUpti_Activity **record
 )
);


CUPTI_FN
(
 cuptiActivityGetNumDroppedRecords,
 (
  CUcontext context,
  uint32_t streamId,
  size_t *dropped
 )
);


CUPTI_FN
(
  cuptiActivitySetAttribute,
  (
   CUpti_ActivityAttribute attribute,
   size_t *value_size,
   void *value
  )
);


CUPTI_FN
(
 cuptiActivityFlushAll,
 (
  uint32_t flag
 )
);


CUPTI_FN
(
 cuptiGetTimestamp,
 (
  uint64_t *timestamp
 )
);


CUPTI_FN
(
 cuptiGetTimestamp,
 (
  uint64_t* timestamp
 )
);


CUPTI_FN
(
 cuptiEnableDomain,
 (
  uint32_t enable,
  CUpti_SubscriberHandle subscriber,
  CUpti_CallbackDomain domain
 )
);


CUPTI_FN
(
 cuptiEnableCallback,
 (
  uint32_t enable,
  CUpti_SubscriberHandle subscriber,
  CUpti_CallbackDomain domain,
  CUpti_CallbackId cbid
 )
);


CUPTI_FN
(
 cuptiFinalize,
 (
  void
 )
);


CUPTI_FN
(
 cuptiGetResultString,
 (
  CUptiResult result,
  const char **str
 )
);


CUPTI_FN
(
 cuptiSubscribe,
 (
  CUpti_SubscriberHandle *subscriber,
  CUpti_CallbackFunc callback,
  void *userdata
 )
);


CUPTI_FN
(
 cuptiUnsubscribe,
 (
  CUpti_SubscriberHandle subscriber
 )
);



//******************************************************************************
// private operations
//******************************************************************************

#ifndef HPCRUN_STATIC_LINK
int
cuda_path
(
 struct dl_phdr_info *info,
 size_t size,
 void *data
)
{
  char *buffer = (char *) data;
  const char *suffix = strstr(info->dlpi_name, "libcudart");
  if (suffix) {
    // CUDA library organization after 9.0
    suffix = strstr(info->dlpi_name, "targets");
    if (!suffix) {
      // CUDA library organization in 9.0 or earlier
      suffix = strstr(info->dlpi_name, "lib64");
    }
  }
  if (suffix){
    int len = suffix - info->dlpi_name;
    strncpy(buffer, info->dlpi_name, len);
    buffer[len] = 0;
    return 1;
  }
  return 0;
}


static void
cupti_set_default_path(char *buffer)
{
  strcpy(buffer, CUPTI_INSTALL_PREFIX "/" CUPTI_LIBRARY_LOCATION);
}


static int
library_path_resolves(const char *buffer)
{
  struct stat sb;
  return stat(buffer, &sb) == 0;
}


const char *
cupti_path
(
 void
)
{
  const char *path = "libcupti.so";

  static char buffer[PATH_MAX];
  buffer[0] = 0;

#ifdef NEW_CUPTI
  cupti_set_default_path(buffer);
  if (library_path_resolves(buffer)) {
    fprintf(stderr, "NOTE: Using builtin path for NVIDIA's CUPTI tools "
      "library %s.\n", buffer);
    path = buffer;
  }
#else
  int resolved = 0;
  // open an NVIDIA library to find the CUDA path with dl_iterate_phdr
  // note: a version of this file with a more specific name may
  // already be loaded. thus, even if the dlopen fails, we search with
  // dl_iterate_phdr.
  void *h = monitor_real_dlopen("libcudart.so", RTLD_LOCAL | RTLD_LAZY);

  if (dl_iterate_phdr(cuda_path, buffer)) {
    // invariant: buffer contains CUDA home
    int zero_index = strlen(buffer);
    strcat(buffer, CUPTI_LIBRARY_LOCATION);

    if (library_path_resolves(buffer)) {
      path = buffer;
      resolved = 1;
    } else {
      buffer[zero_index] = 0;
      strcat(buffer, CUPTI_PATH_FROM_CUDA CUPTI_LIBRARY_LOCATION);

      if (library_path_resolves(buffer)) {
        path = buffer;
        resolved = 1;
      } else {
        buffer[zero_index - 1] = 0;
        fprintf(stderr, "NOTE: CUDA root at %s lacks a copy of NVIDIA's CUPTI "
          "tools library.\n", buffer);
      }
    }
  }

  if (!resolved) {
    cupti_set_default_path(buffer);
    if (library_path_resolves(buffer)) {
      fprintf(stderr, "NOTE: Using builtin path for NVIDIA's CUPTI tools "
        "library %s.\n", buffer);
      path = buffer;
      resolved = 1;
    }
  }

  if (h) monitor_real_dlclose(h);
#endif

  return path;
}

#endif

int
cupti_bind
(
 void
)
{
#ifndef HPCRUN_STATIC_LINK
  // dynamic libraries only availabile in non-static case
  hpcrun_force_dlopen(true);
  CHK_DLOPEN(cupti, cupti_path(), RTLD_NOW | RTLD_GLOBAL);
  hpcrun_force_dlopen(false);

#define CUPTI_BIND(fn) \
  CHK_DLSYM(cupti, fn);

  FORALL_CUPTI_ROUTINES(CUPTI_BIND);

#undef CUPTI_BIND

  return DYNAMIC_BINDING_STATUS_OK;
#else
  return DYNAMIC_BINDING_STATUS_ERROR;
#endif // ! HPCRUN_STATIC_LINK
}


static cct_node_t *
cupti_correlation_callback_dummy // __attribute__((unused))
(
 uint64_t id
)
{
  return NULL;
}


static void
cupti_error_callback_dummy // __attribute__((unused))
(
 const char *type,
 const char *fn,
 const char *error_string
)
{
  
  EEMSG("FATAL: hpcrun failure: failure type = %s, "
      "function %s failed with error %s", type, fn, error_string);
  EEMSG("See the 'FAQ and Troubleshooting' chapter in the HPCToolkit manual for guidance");
  exit(1);
}


static void
cupti_error_report
(
 CUptiResult error,
 const char *fn
)
{
  const char *error_string;
  CUPTI_FN_NAME(cuptiGetResultString)(error, &error_string);
  cupti_error_callback("CUPTI result error", fn, error_string);
}


//******************************************************************************
// private operations
//******************************************************************************

static bool
cupti_write_cubin
(
 const char *file_name,
 const void *cubin,
 size_t cubin_size
)
{
  int fd;
  errno = 0;
  fd = open(file_name, O_WRONLY | O_CREAT | O_EXCL, 0644);
  if (errno == EEXIST) {
    close(fd);
    return true;
  }
  if (fd >= 0) {
    // Success
    if (write(fd, cubin, cubin_size) != cubin_size) {
      close(fd);
      return false;
    } else {
      close(fd);
      return true;
    }
  } else {
    // Failure to open is a fatal error.
    hpcrun_abort("hpctoolkit: unable to open file: '%s'", file_name);
    return false;
  }
}


#ifdef NEW_CUPTI

void
cupti_load_callback_cuda
(
 CUcontext context,
 uint32_t cubin_id,
 const void *cubin,
 size_t cubin_size
)
{
  // Compute hash for cubin and store it into a map
  uint64_t cubin_crc = cupti_cubin_crc_get(cubin, cubin_size);

  // Create file name
  char file_name[PATH_MAX];
  size_t used = 0;
  used += sprintf(&file_name[used], "%s", hpcrun_files_output_directory());
  used += sprintf(&file_name[used], "%s", "/" GPU_BINARY_DIRECTORY "/");
  mkdir(file_name, S_IRWXU | S_IRWXG | S_IROTH | S_IXOTH);
  used += sprintf(&file_name[used], "%"PRIu64"", cubin_crc);
  used += sprintf(&file_name[used], "%s", GPU_BINARY_SUFFIX);
  TMSG(CUDA_CUBIN, "cubin_crc %s", file_name);

  // Write a file if does not exist
  bool file_flag;
  spinlock_lock(&files_lock);
  file_flag = cupti_write_cubin(file_name, cubin, cubin_size);
  spinlock_unlock(&files_lock);

  if (file_flag) {
    char device_file[PATH_MAX];
    sprintf(device_file, "%s", file_name);
    uint32_t hpctoolkit_module_id;
    load_module_t *module = NULL;
    hpcrun_loadmap_lock();
    if ((module = hpcrun_loadmap_findByName(device_file)) == NULL) {
      hpctoolkit_module_id = hpcrun_loadModule_add(device_file);
    } else {
      hpctoolkit_module_id = module->id;
    }
    hpcrun_loadmap_unlock();
    TMSG(CUDA_CUBIN, "cubin_crc %d -> hpctoolkit_module_id %d", cubin_crc, hpctoolkit_module_id);
    cubin_crc_map_entry_t *crc_entry = cubin_crc_map_lookup(cubin_crc);
    if (crc_entry == NULL) {
      Elf_SymbolVector *vector = computeCubinFunctionOffsets(cubin, cubin_size);
      cubin_crc_map_insert(cubin_crc, hpctoolkit_module_id, vector);
    }
    cubin_id_map_entry_t *id_entry = cubin_id_map_lookup(cubin_id);
    if (id_entry == NULL) {
      Elf_SymbolVector *vector = computeCubinFunctionOffsets(cubin, cubin_size);
      cubin_id_map_insert(cubin_id, hpctoolkit_module_id, vector);
    }
  }
}

#else

void
cupti_load_callback_cuda
(
 CUcontext context,
 uint32_t cubin_id,
 const void *cubin,
 size_t cubin_size
)
{
  // Compute hash for cubin and store it into a map
  cubin_hash_map_entry_t *entry = cubin_hash_map_lookup(cubin_id);
  unsigned char *hash;
  unsigned int hash_len;
  if (entry == NULL) {
    cubin_hash_map_insert(cubin_id, cubin, cubin_size);
    entry = cubin_hash_map_lookup(cubin_id);
  }
  hash = cubin_hash_map_entry_hash_get(entry, &hash_len);

  // Create file name
  char file_name[PATH_MAX];
  size_t i;
  size_t used = 0;
  used += sprintf(&file_name[used], "%s", hpcrun_files_output_directory());
  used += sprintf(&file_name[used], "%s", "/" GPU_BINARY_DIRECTORY "/");
  mkdir(file_name, S_IRWXU | S_IRWXG | S_IROTH | S_IXOTH);
  for (i = 0; i < hash_len; ++i) {
    used += sprintf(&file_name[used], "%02x", hash[i]);
  }
  used += sprintf(&file_name[used], "%s", GPU_BINARY_SUFFIX);
  TMSG(CUDA_CUBIN, "cubin_id %d hash %s", cubin_id, file_name);

  // Write a file if does not exist
  bool file_flag;
  spinlock_lock(&files_lock);
  file_flag = cupti_write_cubin(file_name, cubin, cubin_size);
  spinlock_unlock(&files_lock);

  if (file_flag) {
    char device_file[PATH_MAX];
    sprintf(device_file, "%s", file_name);
    uint32_t hpctoolkit_module_id;
    load_module_t *module = NULL;
    hpcrun_loadmap_lock();
    if ((module = hpcrun_loadmap_findByName(device_file)) == NULL) {
      hpctoolkit_module_id = hpcrun_loadModule_add(device_file);
    } else {
      hpctoolkit_module_id = module->id;
    }
    hpcrun_loadmap_unlock();
    TMSG(CUDA_CUBIN, "cubin_id %d -> hpctoolkit_module_id %d", cubin_id, hpctoolkit_module_id);
    cubin_id_map_entry_t *entry = cubin_id_map_lookup(cubin_id);
    if (entry == NULL) {
      Elf_SymbolVector *vector = computeCubinFunctionOffsets(cubin, cubin_size);
      cubin_id_map_insert(cubin_id, hpctoolkit_module_id, vector);
    }
  }
}

#endif


void
cupti_unload_callback_cuda
(
 CUcontext context,
 uint32_t cubin_id,
 const void *cubin,
 size_t cubin_size
)
{
#ifdef NEW_CUPTI
  TMSG(CUDA_CUBIN, "Context %p cubin_id %d unload", context, cubin_id);
  if (context != NULL) {
    // Flush records but not stop context.
    // No need to lock because the current operation is not on GPU
    uint32_t range_id = gpu_range_id_get();
    cupti_pc_sampling_range_context_collect(range_id, context);
  }
#endif
  //cubin_id_map_delete(cubin_id);
}


static ip_normalized_t
cupti_func_ip_resolve
(
 CUfunction function
)
{
  hpctoolkit_cufunc_st_t *cufunc = (hpctoolkit_cufunc_st_t *)(function);
  hpctoolkit_cumod_st_t *cumod = (hpctoolkit_cumod_st_t *)cufunc->cumod;
  uint32_t function_index = cufunc->function_index;
  uint32_t cubin_id = cumod->cubin_id;
  ip_normalized_t ip_norm = cubin_id_transform(cubin_id, function_index, 0);
  TMSG(CUPTI_TRACE, "Decode function_index %u cubin_id %u", function_index, cubin_id);
  return ip_norm;
}


static void
ensure_kernel_ip_present
(
 cct_node_t *kernel_ph, 
 ip_normalized_t kernel_ip
)
{
  // if the phaceholder was previously inserted, it will have a child
  // we only want to insert a child if there isn't one already. if the
  // node contains a child already, then the gpu monitoring thread 
  // may be adding children to the splay tree of children. in that case 
  // trying to add a child here (which will turn into a lookup of the
  // previously added child, would race with any insertions by the 
  // GPU monitoring thread.
  //
  // INVARIANT: avoid a race modifying the splay tree of children by 
  // not attempting to insert a child in a worker thread when a child 
  // is already present
  if (hpcrun_cct_children(kernel_ph) == NULL) {
    cct_node_t *kernel = 
      hpcrun_cct_insert_ip_norm(kernel_ph, kernel_ip);
    hpcrun_cct_retain(kernel);
  }
}


#ifdef NEW_CUPTI_ANALYSIS
void
analyze_cupti_api
(
 const CUpti_CallbackData *cd,
 cct_node_t *api_node,
 ip_normalized_t kernel_ip,
 gpu_op_placeholder_flags_t flags
)
{
  size_t node_depth = 0;
  size_t api_node_depth = 0;
  register long rsp asm("rsp");
  size_t stack_length = rsp;

  cct_node_t *p1 = NULL;
  cct_node_t *p2 = NULL;
  cct_node_t *p3 = NULL;

  p1 = hpcrun_cct_parent(api_node);
  p1 = hpcrun_cct_parent(p1);
  if (p1 != NULL) {
    p2 = hpcrun_cct_parent(p1);
  }
  if (p2 != NULL) {
    p3 = hpcrun_cct_parent(p2);
  }

  cct_node_t *prev = cupti_prev_api_node;

  if (gpu_op_placeholder_flags_is_set(flags, gpu_placeholder_type_kernel)) {
    cuLaunchKernel_params *params = (cuLaunchKernel_params *)cd->functionParams;
    cupti_cct_map_insert(api_node, p1, p2, p3, prev, kernel_ip,
      stack_length, node_depth, api_node_depth,
      cd->symbolName, params->gridDimX, params->gridDimY, params->gridDimZ,
      params->blockDimX, params->blockDimY, params->blockDimZ);
  } else {
    ip_normalized_t ip_norm = {
      .lm_id = 0,
      .lm_ip = 0
    };
    cupti_cct_map_insert(api_node, p1, p2, p3, prev, ip_norm,
      0, 0, api_node_depth, 0, 0, 0, 0, 0, 0, 0);
  }
}
#endif

//******************************************************************************
// resource callbacks
//******************************************************************************

#ifdef NEW_CUPTI

static void
cupti_resource_subscriber_callback
(
 void *userdata,
 CUpti_CallbackDomain domain,
 CUpti_CallbackId cb_id,
 const void *cb_info
)
{
  const CUpti_ResourceData *rd = (const CUpti_ResourceData *)cb_info;
  CUpti_ModuleResourceData *mrd = (CUpti_ModuleResourceData *)rd->resourceDescriptor;
  int pc_sampling_frequency = cupti_pc_sampling_frequency_get();
  if (cb_id == CUPTI_CBID_RESOURCE_MODULE_LOADED) {
    TMSG(CUPTI, "Context %p loaded module id %d, cubin size %" PRIu64 ", cubin %p",
      rd->context, mrd->moduleId, mrd->cubinSize, mrd->pCubin);
    DISPATCH_CALLBACK(cupti_load_callback, (rd->context, mrd->moduleId, mrd->pCubin, mrd->cubinSize));
  } else if (cb_id == CUPTI_CBID_RESOURCE_MODULE_UNLOAD_STARTING) {
    TMSG(CUPTI, "Context %p unloaded module id %d, cubin size %" PRIu64 ", cubin %p",
      rd->context, mrd->moduleId, mrd->cubinSize, mrd->pCubin);
    DISPATCH_CALLBACK(cupti_unload_callback, (rd->context, mrd->moduleId, mrd->pCubin, mrd->cubinSize));
  } else if (cb_id == CUPTI_CBID_RESOURCE_CONTEXT_CREATED) {
    TMSG(CUPTI, "Context %p created", rd->context);
    if (pc_sampling_frequency != -1) {
      cupti_pc_sampling_enable2(rd->context);
      cupti_pc_sampling_config(rd->context, pc_sampling_frequency);
    }
  } else if (cb_id == CUPTI_CBID_RESOURCE_CONTEXT_DESTROY_STARTING) {
    TMSG(CUPTI, "Context %lu destroyed", rd->context);
    if (pc_sampling_frequency != -1) {
      uint32_t range_id = gpu_range_id_get();
      cupti_pc_sampling_range_context_collect(range_id, rd->context);
      cupti_pc_sampling_disable2(rd->context);
      cupti_pc_sampling_free(rd->context);
    }
  }
}


static void
cupti_callback_init
(
)
{
  // stop flag is only set if a driver or a runtime api has been called
  cupti_activity_flag_set();

  if (cupti_pc_sampling_frequency_get() != -1) {
    // channel is only initialized if a driver or a runtime api has been called
    gpu_operation_multiplexer_my_channel_init();
  }
}

//******************************************************************************
// Runtime and driver API callbacks
//******************************************************************************

//#define PRINT_UNWIND_TIME

#ifdef PRINT_UNWIND_TIME
static uint64_t get_timestamp() {
  struct timeval tv;
  int ret = gettimeofday(&tv, NULL);
  uint64_t nanotime = ((uint64_t)tv.tv_usec
    + (((uint64_t)tv.tv_sec) * 1000000)) * 1000;
  return nanotime;
}

static __thread uint64_t unwind_time = 0;
#endif

cct_node_t *
cupti_unwind
(
 gpu_op_placeholder_flags_t flags,
 long rsp, 
 void *args
)
{
#ifdef PRINT_UNWIND_TIME
  uint64_t start_time = get_timestamp();
#endif
  if (cupti_correlation_threshold_get() == -1) {
    // Slow path to generate a cct
#ifdef NEW_CUPTI_ANALYSIS
    slow_unwinds += 1;
#endif
    cct_node_t *node = cupti_correlation_callback();
#ifdef PRINT_UNWIND_TIME
    unwind_time += get_timestamp() - start_time;
#endif
    return node;
  }

  // Fast path to generate a cct
  unwind_key_t unwind_key;
  unwind_key.stack_length = rsp;
  unwind_key.prev_kernel = cupti_prev_kernel_node;
  unwind_key.prev_prev_kernel = cupti_prev_prev_kernel_node;
	unwind_key.prev_api = cupti_prev_api_node;

  if (gpu_op_placeholder_flags_is_set(flags, gpu_placeholder_type_kernel)) {
    CUfunction function_ptr = (CUfunction)args;
    unwind_key.function_id = cupti_func_ip_resolve(function_ptr);
  } else {
    unwind_key.function_id.lm_id = 0;
    unwind_key.function_id.lm_ip = flags;
  }

  cupti_unwind_map_entry_t *entry = cupti_unwind_map_lookup(unwind_key);

  // If not matched, unwind and memoize.
  // If memoized, generated a random number and see if it falls into the 
  // backoff range. If yes, unwind the cct and check if the two api nodes
  // match, if not, backoff is descreased. Otherwise, backoff is increased. 
  cct_node_t *api_node = NULL;
  if (entry == NULL) {
    api_node = cupti_correlation_callback();
		cupti_unwind_map_insert(unwind_key, api_node);
#ifdef NEW_CUPTI_ANALYSIS
    fast_unwinds += 1;
#endif
  } else {
    api_node = cupti_unwind_map_entry_cct_node_get(entry);
    int backoff = cupti_unwind_map_entry_backoff_get(entry);
    if (backoff < cupti_correlation_threshold_get()) {
      int threshold = pow(CUPTI_BACKOFF_BASE, backoff);
      int left = rand() % threshold;
      if (left == 0) {
#ifdef NEW_CUPTI_ANALYSIS
        slow_unwinds += 1;
#endif
        cct_node_t *actual_node = cupti_correlation_callback();
        if (actual_node != api_node) {
          api_node = actual_node;
          cupti_unwind_map_entry_cct_node_update(entry, actual_node);
          cupti_unwind_map_entry_backoff_update(entry, 0);
        } else {
          cupti_unwind_map_entry_backoff_update(entry, backoff + 1);
        }
      }
#ifdef NEW_CUPTI_ANALYSIS
      else {
        fast_unwinds += 1;
      }
#endif
    }
#ifdef NEW_CUPTI_ANALYSIS
    else {
      fast_unwinds += 1;
    }
#endif
  }

#ifdef PRINT_UNWIND_TIME
  unwind_time += get_timestamp() - start_time;
#endif

#ifdef NEW_CUPTI_ANALYSIS
  cct_node_t *actual_node = cupti_correlation_callback();
  total_unwinds++;
  if (actual_node == api_node) {
    correct_unwinds++; 
  }
#endif
  return api_node;
}


static cct_node_t *
cupti_api_node_get
(
 gpu_op_placeholder_flags_t flags,
 uint64_t correlation_id,
 const void *cb_info
)
{
  const CUpti_CallbackData *cd = (const CUpti_CallbackData *) cb_info;
  cct_node_t *api_node = cuda_api_node_get();

  if (api_node == NULL) {
    // Query key for the unwind map
    register long rsp asm("rsp");
    api_node = cupti_unwind(flags, rsp, *(CUfunction *)(cd->functionParams));
  }

  // Update prev indicators
	if (gpu_op_placeholder_flags_is_set(flags, gpu_placeholder_type_kernel)) {
		cupti_prev_prev_kernel_node = cupti_prev_kernel_node;
		cupti_prev_kernel_node = api_node;
	} else {
		cupti_prev_api_node = api_node;
	}

  return api_node;
}


static gpu_op_ccts_t
cupti_api_enter_callback_cuda
(
 gpu_op_placeholder_flags_t flags,
 CUpti_CallbackId cb_id,
 const void *cb_info
)
{
  cupti_callback_init();

  // In the default mode, range_id is always be zero
  uint32_t range_id = gpu_range_id_get();

  // A driver API cannot be implemented by other driver APIs, so we get an id
  // and unwind when the API is entered
  uint64_t correlation_id = cupti_runtime_correlation_id_get();
  if (correlation_id == 0) {
    correlation_id = gpu_correlation_id();
    cupti_correlation_id_push(correlation_id);
    TMSG(CUPTI_TRACE, "Driver push externalId %lu (cb_id = %u, range_id = %u)", correlation_id, cb_id, range_id);
  } else {
    TMSG(CUPTI_TRACE, "Runtime push externalId %lu (cb_id = %u, range_id = %u)", correlation_id, cb_id, range_id);
  }
  cupti_driver_correlation_id_set(correlation_id);

  // If this API is intercepted by our cuda wrapper, we only unwinding at the 
  // intercepter to reduce the unwinding cost
  cct_node_t *api_node = cupti_api_node_get(flags, correlation_id, cb_info);

  gpu_op_ccts_t gpu_op_ccts;

  hpcrun_safe_enter();
  gpu_op_ccts_insert(api_node, &gpu_op_ccts, flags);
  hpcrun_safe_exit();

  // Generate a notification entry
  uint64_t cpu_submit_time = hpcrun_nanotime();
  gpu_correlation_channel_range_produce(correlation_id, &gpu_op_ccts, cpu_submit_time, range_id);

  return gpu_op_ccts;
}


static void
cupti_api_exit_callback_cuda
(
 CUpti_CallbackId cb_id
)
{
  uint64_t correlation_id = cupti_runtime_correlation_id_get();
  uint32_t range_id = gpu_range_id_get();

  if (correlation_id == 0) { 
    correlation_id = cupti_correlation_id_pop();
    TMSG(CUPTI_TRACE, "Driver pop externalId %lu (cb_id = %u, %u)", correlation_id, cb_id, range_id);
  } else {
    TMSG(CUPTI_TRACE, "Runtime pop externalId %lu (cb_id = %u, %u)", correlation_id, cb_id, range_id);
  }
}


// General driver callback
static void
cupti_driver_api_subscriber_callback_cuda
(
 gpu_op_placeholder_flags_t flags,
 CUpti_CallbackDomain domain,
 CUpti_CallbackId cb_id,
 const void *cb_info
)
{
  if (!cupti_runtime_api_flag_get() && !ompt_runtime_status_get()) {
    const CUpti_CallbackData *cd = (const CUpti_CallbackData *)cb_info;
    if (cd->callbackSite == CUPTI_API_ENTER) {
      cupti_api_enter_callback_cuda(flags, cb_id, cb_info);
    } else {
      cupti_api_exit_callback_cuda(cb_id);
    }
  }
}


// Driver kernel callback
static void
cupti_driver_api_subscriber_callback_cuda_kernel
(
 gpu_op_placeholder_flags_t flags,
 CUpti_CallbackDomain domain,
 CUpti_CallbackId cb_id,
 const void *cb_info
)
{
  const CUpti_CallbackData *cd = (const CUpti_CallbackData *) cb_info;
  if (cd->callbackSite == CUPTI_API_ENTER) {
    gpu_application_thread_process_activities();

    // CUfunction is the first param
    // XXX(Keren): cannot parse this kind of kernel launch
    // cb_id = CUPTI_DRIVER_TRACE_CBID_cuLaunchCooperativeKernelMultiDevice)
    CUfunction function_ptr = *(CUfunction *)(cd->functionParams);
    ip_normalized_t kernel_ip = cupti_func_ip_resolve(function_ptr);

    if (ompt_runtime_status_get()) {
      // Update kernel_ip for the ompt API
      cct_node_t *ompt_trace_node = ompt_trace_node_get();
      if (ompt_trace_node != NULL) {
        ensure_kernel_ip_present(ompt_trace_node, kernel_ip);
      }
    } else {
      gpu_op_ccts_t gpu_op_ccts = cupti_api_enter_callback_cuda(flags, cb_id, cb_info);

      cupti_kernel_ph_set(gpu_op_ccts_get(&gpu_op_ccts, gpu_placeholder_type_kernel));
      ensure_kernel_ip_present(cupti_kernel_ph_get(), kernel_ip);

      cupti_trace_ph_set(gpu_op_ccts_get(&gpu_op_ccts, gpu_placeholder_type_trace));
      ensure_kernel_ip_present(cupti_trace_ph_get(), kernel_ip);

      // Ranges are only divided by kernels but not other GPU APIs
      gpu_range_enter(cupti_kernel_ph_get(), cupti_driver_correlation_id_get());
    }

#ifdef NEW_CUPTI_ANALYSIS
    analyze_cupti_api(cd, cupti_kernel_ph_get(), kernel_ip, flags);
#endif
  } else if (!ompt_runtime_status_get()) {
    cupti_api_exit_callback_cuda(cb_id);

    gpu_range_exit();
  }
}


// General runtime callback
static void
cupti_runtime_api_subscriber_callback_cuda
(
 gpu_op_placeholder_flags_t flags,
 CUpti_CallbackDomain domain,
 CUpti_CallbackId cb_id,
 const void *cb_info
)
{
  const CUpti_CallbackData *cd = (const CUpti_CallbackData *)cb_info;
  if (cd->callbackSite == CUPTI_API_ENTER) {
    // Enter a CUDA runtime api
    cupti_runtime_api_flag_set();
    cupti_api_enter_callback_cuda(flags, cb_id, cb_info);
  } else {
    // Exit an CUDA runtime api
    cupti_runtime_api_flag_unset();
    cupti_api_exit_callback_cuda(cb_id);
  }
}


static void
cupti_runtime_api_subscriber_callback_cuda_kernel
(
 gpu_op_placeholder_flags_t flags,
 CUpti_CallbackDomain domain,
 CUpti_CallbackId cb_id,
 const void *cb_info
)
{
  const CUpti_CallbackData *cd = (const CUpti_CallbackData *)cb_info;
  if (cd->callbackSite == CUPTI_API_ENTER) {
    // Enter a CUDA runtime api
    // Runtime and driver APIs use different correlation ids.
    // For GPU kernels, we memoize a runtime API's correlation id and use it for its driver APIs
    uint64_t correlation_id = gpu_correlation_id();
    cupti_correlation_id_push(correlation_id);
    cupti_runtime_correlation_id_set(correlation_id);

    cupti_runtime_api_flag_set();
  } else {
    // Exit an CUDA runtime api
    cupti_correlation_id_pop();
    cupti_runtime_correlation_id_set(0);

    cupti_runtime_api_flag_unset();
    cupti_kernel_ph_set(NULL);
    cupti_trace_ph_set(NULL);
  }
}


static void
cupti_subscriber_callback_cuda
(
 void *userdata,
 CUpti_CallbackDomain domain,
 CUpti_CallbackId cb_id,
 const void *cb_info
)
{
  if (cuda_api_internal_get()) {
    return;
  }

  if (domain == CUPTI_CB_DOMAIN_RESOURCE) {
    cupti_resource_subscriber_callback(userdata, domain, cb_id, cb_info);
  } else if (domain == CUPTI_CB_DOMAIN_DRIVER_API) {
    gpu_op_placeholder_flags_t flags = cupti_driver_flags_get(cb_id);

    if (gpu_op_placeholder_flags_is_set(flags, gpu_placeholder_type_kernel)) {
      cupti_driver_api_subscriber_callback_cuda_kernel(flags, domain, cb_id, cb_info);
    } else if (flags != 0) {
      cupti_driver_api_subscriber_callback_cuda(flags, domain, cb_id, cb_info);
    }
  } else if (domain == CUPTI_CB_DOMAIN_RUNTIME_API) {
    gpu_op_placeholder_flags_t flags = cupti_runtime_flags_get(cb_id);

    if (gpu_op_placeholder_flags_is_set(flags, gpu_placeholder_type_kernel)) {
      cupti_runtime_api_subscriber_callback_cuda_kernel(flags, domain, cb_id, cb_info);
    } else if (flags != 0) {
      cupti_runtime_api_subscriber_callback_cuda(flags, domain, cb_id, cb_info);
    }
  }
}

#else

static void
cupti_subscriber_callback_cuda
(
 void *userdata,
 CUpti_CallbackDomain domain,
 CUpti_CallbackId cb_id,
 const void *cb_info
)
{
  if (cuda_api_internal_get()) {
    return;
  }

  if (domain == CUPTI_CB_DOMAIN_RESOURCE) {
		const CUpti_ResourceData *rd = (const CUpti_ResourceData *) cb_info;
		if (cb_id == CUPTI_CBID_RESOURCE_MODULE_LOADED) {
			CUpti_ModuleResourceData *mrd = (CUpti_ModuleResourceData *)
				rd->resourceDescriptor;

			TMSG(CUPTI, "Context %p loaded module id %d, cubin size %" PRIu64 ", cubin %p",
				rd->context, mrd->moduleId, mrd->cubinSize, mrd->pCubin);
			DISPATCH_CALLBACK(cupti_load_callback, (rd->context, mrd->moduleId, mrd->pCubin, mrd->cubinSize));
		} else if (cb_id == CUPTI_CBID_RESOURCE_MODULE_UNLOAD_STARTING) {
			CUpti_ModuleResourceData *mrd = (CUpti_ModuleResourceData *)
				rd->resourceDescriptor;

			TMSG(CUPTI, "Context %p unloaded module id %d, cubin size %" PRIu64 ", cubin %p",
				rd->context, mrd->moduleId, mrd->cubinSize, mrd->pCubin);
			DISPATCH_CALLBACK(cupti_unload_callback, (rd->context, mrd->moduleId, mrd->pCubin, mrd->cubinSize));
		} else if (cb_id == CUPTI_CBID_RESOURCE_CONTEXT_CREATED) {
			TMSG(CUPTI, "Context %p created", rd->context);
			int pc_sampling_frequency = cupti_pc_sampling_frequency_get();
			if (pc_sampling_frequency != -1) {
				cupti_pc_sampling_enable(rd->context, pc_sampling_frequency);
			}
		} else if (cb_id == CUPTI_CBID_RESOURCE_CONTEXT_DESTROY_STARTING) {
			TMSG(CUPTI, "Context %lu destroyed", rd->context);
			int pc_sampling_frequency = cupti_pc_sampling_frequency_get();
			if (pc_sampling_frequency != -1) {
				cupti_pc_sampling_disable(rd->context);
			}
		}
  } else if (domain == CUPTI_CB_DOMAIN_DRIVER_API) {
    // stop flag is only set if a driver or runtime api called
    cupti_activity_flag_set();

    //gpu_operation_multiplexer_my_channel_init();

    const CUpti_CallbackData *cd = (const CUpti_CallbackData *) cb_info;

    bool ompt_runtime_api_flag = ompt_runtime_status_get();

    bool is_valid_op = false;
    gpu_op_placeholder_flags_t gpu_op_placeholder_flags = 0;
    ip_normalized_t kernel_ip;

    switch (cb_id) {
      // synchronize apis
      case CUPTI_DRIVER_TRACE_CBID_cuCtxSynchronize:
      case CUPTI_DRIVER_TRACE_CBID_cuEventSynchronize:
      case CUPTI_DRIVER_TRACE_CBID_cuStreamSynchronize:
      case CUPTI_DRIVER_TRACE_CBID_cuStreamSynchronize_ptsz:
      case CUPTI_DRIVER_TRACE_CBID_cuStreamWaitEvent:
      case CUPTI_DRIVER_TRACE_CBID_cuStreamWaitEvent_ptsz:
        {
          gpu_op_placeholder_flags_set(&gpu_op_placeholder_flags,
            gpu_placeholder_type_sync);
          is_valid_op = true;
          break;
        }
      // copyin apis
      case CUPTI_DRIVER_TRACE_CBID_cuMemcpyHtoD:
      case CUPTI_DRIVER_TRACE_CBID_cuMemcpyHtoDAsync:
      case CUPTI_DRIVER_TRACE_CBID_cuMemcpyHtoD_v2:
      case CUPTI_DRIVER_TRACE_CBID_cuMemcpyHtoDAsync_v2:
      case CUPTI_DRIVER_TRACE_CBID_cuMemcpyHtoD_v2_ptds:
      case CUPTI_DRIVER_TRACE_CBID_cuMemcpyHtoDAsync_v2_ptsz:
        {
          gpu_op_placeholder_flags_set(&gpu_op_placeholder_flags,
            gpu_placeholder_type_copyin);
          is_valid_op = true;
          break;
        }
      // copyout apis
      case CUPTI_DRIVER_TRACE_CBID_cuMemcpyDtoH:
      case CUPTI_DRIVER_TRACE_CBID_cuMemcpyDtoHAsync:
      case CUPTI_DRIVER_TRACE_CBID_cuMemcpyDtoH_v2:
      case CUPTI_DRIVER_TRACE_CBID_cuMemcpyDtoHAsync_v2:
      case CUPTI_DRIVER_TRACE_CBID_cuMemcpyDtoH_v2_ptds:
      case CUPTI_DRIVER_TRACE_CBID_cuMemcpyDtoHAsync_v2_ptsz:
        {
          gpu_op_placeholder_flags_set(&gpu_op_placeholder_flags,
            gpu_placeholder_type_copyout);
          is_valid_op = true;
          break;
        }
      // copy apis
      case CUPTI_DRIVER_TRACE_CBID_cuMemcpyDtoD:
      case CUPTI_DRIVER_TRACE_CBID_cuMemcpyDtoA:
      case CUPTI_DRIVER_TRACE_CBID_cuMemcpyAtoD:
      case CUPTI_DRIVER_TRACE_CBID_cuMemcpyHtoA:
      case CUPTI_DRIVER_TRACE_CBID_cuMemcpyAtoH:
      case CUPTI_DRIVER_TRACE_CBID_cuMemcpyAtoA:
      case CUPTI_DRIVER_TRACE_CBID_cuMemcpy2D:
      case CUPTI_DRIVER_TRACE_CBID_cuMemcpy2DUnaligned:
      case CUPTI_DRIVER_TRACE_CBID_cuMemcpy3D:
      case CUPTI_DRIVER_TRACE_CBID_cuMemcpyDtoDAsync:
      case CUPTI_DRIVER_TRACE_CBID_cuMemcpyHtoAAsync:
      case CUPTI_DRIVER_TRACE_CBID_cuMemcpyAtoHAsync:
      case CUPTI_DRIVER_TRACE_CBID_cuMemcpy2DAsync:
      case CUPTI_DRIVER_TRACE_CBID_cuMemcpy3DAsync:
      case CUPTI_DRIVER_TRACE_CBID_cuMemcpy_v2:
      case CUPTI_DRIVER_TRACE_CBID_cuMemcpyDtoD_v2:
      case CUPTI_DRIVER_TRACE_CBID_cuMemcpyDtoDAsync_v2:
      case CUPTI_DRIVER_TRACE_CBID_cuMemcpyAtoH_v2:
      case CUPTI_DRIVER_TRACE_CBID_cuMemcpyAtoHAsync_v2:
      case CUPTI_DRIVER_TRACE_CBID_cuMemcpyAtoD_v2:
      case CUPTI_DRIVER_TRACE_CBID_cuMemcpyDtoA_v2:
      case CUPTI_DRIVER_TRACE_CBID_cuMemcpyAtoA_v2:
      case CUPTI_DRIVER_TRACE_CBID_cuMemcpy2D_v2:
      case CUPTI_DRIVER_TRACE_CBID_cuMemcpy2DUnaligned_v2:
      case CUPTI_DRIVER_TRACE_CBID_cuMemcpy2DAsync_v2:
      case CUPTI_DRIVER_TRACE_CBID_cuMemcpy3D_v2:
      case CUPTI_DRIVER_TRACE_CBID_cuMemcpy3DAsync_v2:
      case CUPTI_DRIVER_TRACE_CBID_cuMemcpyHtoA_v2:
      case CUPTI_DRIVER_TRACE_CBID_cuMemcpyHtoAAsync_v2:
      case CUPTI_DRIVER_TRACE_CBID_cuMemcpy:
      case CUPTI_DRIVER_TRACE_CBID_cuMemcpyAsync:
      case CUPTI_DRIVER_TRACE_CBID_cuMemcpyPeer:
      case CUPTI_DRIVER_TRACE_CBID_cuMemcpyPeerAsync:
      case CUPTI_DRIVER_TRACE_CBID_cuMemcpy3DPeer:
      case CUPTI_DRIVER_TRACE_CBID_cuMemcpy3DPeerAsync:
      case CUPTI_DRIVER_TRACE_CBID_cuMemcpyDtoD_v2_ptds:
      case CUPTI_DRIVER_TRACE_CBID_cuMemcpyDtoA_v2_ptds:
      case CUPTI_DRIVER_TRACE_CBID_cuMemcpyAtoD_v2_ptds:
      case CUPTI_DRIVER_TRACE_CBID_cuMemcpyHtoA_v2_ptds:
      case CUPTI_DRIVER_TRACE_CBID_cuMemcpyAtoH_v2_ptds:
      case CUPTI_DRIVER_TRACE_CBID_cuMemcpyAtoA_v2_ptds:
      case CUPTI_DRIVER_TRACE_CBID_cuMemcpy2D_v2_ptds:
      case CUPTI_DRIVER_TRACE_CBID_cuMemcpy2DUnaligned_v2_ptds:
      case CUPTI_DRIVER_TRACE_CBID_cuMemcpy3D_v2_ptds:
      case CUPTI_DRIVER_TRACE_CBID_cuMemcpy_ptds:
      case CUPTI_DRIVER_TRACE_CBID_cuMemcpyPeer_ptds:
      case CUPTI_DRIVER_TRACE_CBID_cuMemcpy3DPeer_ptds:
      case CUPTI_DRIVER_TRACE_CBID_cuMemcpyAsync_ptsz:
      case CUPTI_DRIVER_TRACE_CBID_cuMemcpyHtoAAsync_v2_ptsz:
      case CUPTI_DRIVER_TRACE_CBID_cuMemcpyAtoHAsync_v2_ptsz:
      case CUPTI_DRIVER_TRACE_CBID_cuMemcpyDtoDAsync_v2_ptsz:
      case CUPTI_DRIVER_TRACE_CBID_cuMemcpy2DAsync_v2_ptsz:
      case CUPTI_DRIVER_TRACE_CBID_cuMemcpy3DAsync_v2_ptsz:
      case CUPTI_DRIVER_TRACE_CBID_cuMemcpyPeerAsync_ptsz:
      case CUPTI_DRIVER_TRACE_CBID_cuMemcpy3DPeerAsync_ptsz:
        {
          gpu_op_placeholder_flags_set(&gpu_op_placeholder_flags,
            gpu_placeholder_type_copy);
          is_valid_op = true;
          break;
        }
        // kernel apis
      case CUPTI_DRIVER_TRACE_CBID_cuLaunch:
      case CUPTI_DRIVER_TRACE_CBID_cuLaunchGrid:
      case CUPTI_DRIVER_TRACE_CBID_cuLaunchGridAsync:
      case CUPTI_DRIVER_TRACE_CBID_cuLaunchKernel:
      case CUPTI_DRIVER_TRACE_CBID_cuLaunchKernel_ptsz:
      case CUPTI_DRIVER_TRACE_CBID_cuLaunchCooperativeKernel:
      case CUPTI_DRIVER_TRACE_CBID_cuLaunchCooperativeKernel_ptsz:
      case CUPTI_DRIVER_TRACE_CBID_cuLaunchCooperativeKernelMultiDevice:
        {
          gpu_op_placeholder_flags_set(&gpu_op_placeholder_flags,
            gpu_placeholder_type_kernel);

          gpu_op_placeholder_flags_set(&gpu_op_placeholder_flags,
            gpu_placeholder_type_trace);

          is_valid_op = true;

          if (cd->callbackSite == CUPTI_API_ENTER) {
            gpu_application_thread_process_activities();
            // XXX(Keren): cannot parse this kind of kernel launch
           //if (cb_id != CUPTI_DRIVER_TRACE_CBID_cuLaunchCooperativeKernelMultiDevice)
            // CUfunction is the first param
            CUfunction function_ptr = *(CUfunction *)(cd->functionParams);
            kernel_ip = cupti_func_ip_resolve(function_ptr);
          }
          break;
        }
      default:
        break;
    }
    bool is_kernel_op = gpu_op_placeholder_flags_is_set(gpu_op_placeholder_flags,
      gpu_placeholder_type_kernel);
    // If we have a valid operation and is not in the interval of a cuda/ompt runtime api
    if (is_valid_op && !cupti_runtime_api_flag && !ompt_runtime_api_flag) {
      if (cd->callbackSite == CUPTI_API_ENTER) {
        uint64_t correlation_id = gpu_correlation_id();
        // A driver API cannot be implemented by other driver APIs, so we get an id
        // and unwind when the API is entered
        cupti_correlation_id_push(correlation_id);

        cct_node_t *api_node = cuda_api_node_get();
        // cct_node_t *api_node = NULL;
        if (api_node == NULL) {
          api_node = cupti_correlation_callback();
        }

        gpu_op_ccts_t gpu_op_ccts;

        hpcrun_safe_enter();

        gpu_op_ccts_insert(api_node, &gpu_op_ccts, gpu_op_placeholder_flags);

        if (is_kernel_op) {
          cupti_kernel_ph_set(gpu_op_ccts_get(&gpu_op_ccts, gpu_placeholder_type_kernel));

          ensure_kernel_ip_present(cupti_kernel_ph_get(), kernel_ip);
          
          cupti_trace_ph_set(gpu_op_ccts_get(&gpu_op_ccts, gpu_placeholder_type_trace));

          ensure_kernel_ip_present(cupti_trace_ph_get(), kernel_ip);
        }

        hpcrun_safe_exit();

        // Generate notification entry
        uint64_t cpu_submit_time = hpcrun_nanotime();
        gpu_correlation_channel_produce(correlation_id, &gpu_op_ccts,
          cpu_submit_time);

        TMSG(CUPTI_TRACE, "Driver push externalId %lu (cb_id = %u)", correlation_id, cb_id);
      } else if (cd->callbackSite == CUPTI_API_EXIT) {
        uint64_t correlation_id;
        correlation_id = cupti_correlation_id_pop();

        TMSG(CUPTI_TRACE, "Driver pop externalId %lu (cb_id = %u)", correlation_id, cb_id);
      }
    } else if (is_kernel_op && cupti_runtime_api_flag && cd->callbackSite ==
      CUPTI_API_ENTER) {
      if (cupti_kernel_ph_get() != NULL) {
        ensure_kernel_ip_present(cupti_kernel_ph_get(), kernel_ip);
      }
      if (cupti_trace_ph_get() != NULL) {
        ensure_kernel_ip_present(cupti_trace_ph_get(), kernel_ip);
      }
    } else if (is_kernel_op && ompt_runtime_api_flag && cd->callbackSite ==
      CUPTI_API_ENTER) {
      cct_node_t *ompt_trace_node = ompt_trace_node_get();
      if (ompt_trace_node != NULL) {
        ensure_kernel_ip_present(ompt_trace_node, kernel_ip);
      }
    }
  } else if (domain == CUPTI_CB_DOMAIN_RUNTIME_API) {
    // stop flag is only set if a driver or runtime api called
    cupti_activity_flag_set();

    //gpu_operation_multiplexer_my_channel_init();

    const CUpti_CallbackData *cd = (const CUpti_CallbackData *)cb_info;

    bool is_valid_op = false;
    bool is_kernel_op = false;
    switch (cb_id) {
      // FIXME(Keren): do not support memory allocate and free for
      // current CUPTI version
      //case CUPTI_RUNTIME_TRACE_CBID_cudaMalloc_v3020:
      //case CUPTI_RUNTIME_TRACE_CBID_cudaMallocPitch_v3020:
      //case CUPTI_RUNTIME_TRACE_CBID_cudaMallocArray_v3020:
      //case CUPTI_RUNTIME_TRACE_CBID_cudaMalloc3D_v3020:
      //case CUPTI_RUNTIME_TRACE_CBID_cudaMalloc3DArray_v3020:
      //  {
      //    cuda_state = cuda_placeholders.cuda_memalloc_state;
      //    is_valid_op = true;
      //    break;
      //  }
      // cuda synchronize apis
      case CUPTI_RUNTIME_TRACE_CBID_cudaEventSynchronize_v3020:
      case CUPTI_RUNTIME_TRACE_CBID_cudaStreamSynchronize_v3020:
      case CUPTI_RUNTIME_TRACE_CBID_cudaStreamSynchronize_ptsz_v7000:
      case CUPTI_RUNTIME_TRACE_CBID_cudaStreamWaitEvent_v3020:
      case CUPTI_RUNTIME_TRACE_CBID_cudaDeviceSynchronize_v3020:
      // cuda copy apis
      case CUPTI_RUNTIME_TRACE_CBID_cudaMemcpyPeer_v4000:
      case CUPTI_RUNTIME_TRACE_CBID_cudaMemcpyPeerAsync_v4000:
      case CUPTI_RUNTIME_TRACE_CBID_cudaMemcpy3DPeer_v4000:
      case CUPTI_RUNTIME_TRACE_CBID_cudaMemcpy3DPeerAsync_v4000:
      case CUPTI_RUNTIME_TRACE_CBID_cudaMemcpy3D_v3020:
      case CUPTI_RUNTIME_TRACE_CBID_cudaMemcpy3DAsync_v3020:
      case CUPTI_RUNTIME_TRACE_CBID_cudaMemcpy3D_ptds_v7000:
      case CUPTI_RUNTIME_TRACE_CBID_cudaMemcpy3DAsync_ptsz_v7000:
      case CUPTI_RUNTIME_TRACE_CBID_cudaMemcpy3DPeer_ptds_v7000:
      case CUPTI_RUNTIME_TRACE_CBID_cudaMemcpy3DPeerAsync_ptsz_v7000:
      case CUPTI_RUNTIME_TRACE_CBID_cudaMemcpy_v3020:
      case CUPTI_RUNTIME_TRACE_CBID_cudaMemcpy2D_v3020:
      case CUPTI_RUNTIME_TRACE_CBID_cudaMemcpyToArray_v3020:
      case CUPTI_RUNTIME_TRACE_CBID_cudaMemcpy2DToArray_v3020:
      case CUPTI_RUNTIME_TRACE_CBID_cudaMemcpyFromArray_v3020:
      case CUPTI_RUNTIME_TRACE_CBID_cudaMemcpy2DFromArray_v3020:
      case CUPTI_RUNTIME_TRACE_CBID_cudaMemcpyArrayToArray_v3020:
      case CUPTI_RUNTIME_TRACE_CBID_cudaMemcpy2DArrayToArray_v3020:
      case CUPTI_RUNTIME_TRACE_CBID_cudaMemcpyToSymbol_v3020:
      case CUPTI_RUNTIME_TRACE_CBID_cudaMemcpyFromSymbol_v3020:
      case CUPTI_RUNTIME_TRACE_CBID_cudaMemcpyAsync_v3020:
      case CUPTI_RUNTIME_TRACE_CBID_cudaMemcpyToArrayAsync_v3020:
      case CUPTI_RUNTIME_TRACE_CBID_cudaMemcpyFromArrayAsync_v3020:
      case CUPTI_RUNTIME_TRACE_CBID_cudaMemcpy2DAsync_v3020:
      case CUPTI_RUNTIME_TRACE_CBID_cudaMemcpy2DToArrayAsync_v3020:
      case CUPTI_RUNTIME_TRACE_CBID_cudaMemcpy2DFromArrayAsync_v3020:
      case CUPTI_RUNTIME_TRACE_CBID_cudaMemcpyToSymbolAsync_v3020:
      case CUPTI_RUNTIME_TRACE_CBID_cudaMemcpyFromSymbolAsync_v3020:
      case CUPTI_RUNTIME_TRACE_CBID_cudaMemcpy_ptds_v7000:
      case CUPTI_RUNTIME_TRACE_CBID_cudaMemcpy2D_ptds_v7000:
      case CUPTI_RUNTIME_TRACE_CBID_cudaMemcpyToArray_ptds_v7000:
      case CUPTI_RUNTIME_TRACE_CBID_cudaMemcpy2DToArray_ptds_v7000:
      case CUPTI_RUNTIME_TRACE_CBID_cudaMemcpyFromArray_ptds_v7000:
      case CUPTI_RUNTIME_TRACE_CBID_cudaMemcpy2DFromArray_ptds_v7000:
      case CUPTI_RUNTIME_TRACE_CBID_cudaMemcpyArrayToArray_ptds_v7000:
      case CUPTI_RUNTIME_TRACE_CBID_cudaMemcpy2DArrayToArray_ptds_v7000:
      case CUPTI_RUNTIME_TRACE_CBID_cudaMemcpyToSymbol_ptds_v7000:
      case CUPTI_RUNTIME_TRACE_CBID_cudaMemcpyFromSymbol_ptds_v7000:
      case CUPTI_RUNTIME_TRACE_CBID_cudaMemcpyAsync_ptsz_v7000:
      case CUPTI_RUNTIME_TRACE_CBID_cudaMemcpyToArrayAsync_ptsz_v7000:
      case CUPTI_RUNTIME_TRACE_CBID_cudaMemcpyFromArrayAsync_ptsz_v7000:
      case CUPTI_RUNTIME_TRACE_CBID_cudaMemcpy2DAsync_ptsz_v7000:
      case CUPTI_RUNTIME_TRACE_CBID_cudaMemcpy2DToArrayAsync_ptsz_v7000:
      case CUPTI_RUNTIME_TRACE_CBID_cudaMemcpy2DFromArrayAsync_ptsz_v7000:
      case CUPTI_RUNTIME_TRACE_CBID_cudaMemcpyToSymbolAsync_ptsz_v7000:
      case CUPTI_RUNTIME_TRACE_CBID_cudaMemcpyFromSymbolAsync_ptsz_v7000:
        {
          is_valid_op = true;
          break;
        }
      // cuda kernel apis
      case CUPTI_RUNTIME_TRACE_CBID_cudaLaunch_v3020:
      case CUPTI_RUNTIME_TRACE_CBID_cudaLaunchKernel_v7000:
      case CUPTI_RUNTIME_TRACE_CBID_cudaLaunch_ptsz_v7000:
      case CUPTI_RUNTIME_TRACE_CBID_cudaLaunchKernel_ptsz_v7000:
      #if CUPTI_API_VERSION >= 10
      case CUPTI_RUNTIME_TRACE_CBID_cudaLaunchCooperativeKernel_v9000:
      case CUPTI_RUNTIME_TRACE_CBID_cudaLaunchCooperativeKernel_ptsz_v9000:
      case CUPTI_RUNTIME_TRACE_CBID_cudaLaunchCooperativeKernelMultiDevice_v9000:
      #endif
        {
          is_valid_op = true;
          is_kernel_op = true;
          if (cd->callbackSite == CUPTI_API_ENTER) {
            gpu_application_thread_process_activities();
          }
          break;
        }
      default:
        break;
    }
    if (is_valid_op) {
      if (cd->callbackSite == CUPTI_API_ENTER) {
        // Enter a CUDA runtime api
        cupti_runtime_api_flag_set();

        uint64_t correlation_id = gpu_correlation_id();
        cupti_correlation_id_push(correlation_id);
        // We should make notification records in the api enter callback.
        // A runtime API must be implemented by driver APIs.
        // Though unlikely in most cases,
        // it is still possible that a cupti buffer is full and returned to the host
        // in the interval of a runtime api.
        cct_node_t *api_node = cuda_api_node_get();
        //cct_node_t *api_node = NULL;
        if (api_node == NULL) {
          api_node = cupti_correlation_callback();
        }

        gpu_op_ccts_t gpu_op_ccts;

        hpcrun_safe_enter();

        gpu_op_ccts_insert(api_node, &gpu_op_ccts, gpu_op_placeholder_flags_all);

        hpcrun_safe_exit();

        cupti_kernel_ph_set(gpu_op_ccts_get(&gpu_op_ccts, gpu_placeholder_type_kernel));
        cupti_trace_ph_set(gpu_op_ccts_get(&gpu_op_ccts, gpu_placeholder_type_trace));

        // Generate notification entry
        uint64_t cpu_submit_time = hpcrun_nanotime();
        gpu_correlation_channel_produce(correlation_id, &gpu_op_ccts,
          cpu_submit_time);

        TMSG(CUPTI_TRACE, "Runtime push externalId %lu (cb_id = %u)", correlation_id, cb_id);
      } else if (cd->callbackSite == CUPTI_API_EXIT) {
        // Exit an CUDA runtime api
        cupti_runtime_api_flag_unset();

        uint64_t correlation_id;
        correlation_id = cupti_correlation_id_pop();

        TMSG(CUPTI_TRACE, "Runtime pop externalId %lu (cb_id = %u)", correlation_id, cb_id);

        cupti_kernel_ph_set(NULL);
        cupti_trace_ph_set(NULL);
      }
    } else {
      TMSG(CUPTI_TRACE, "Go through runtime with kernel_op %d, valid_op %d, "
        "cuda_runtime %d", is_kernel_op, is_valid_op, cupti_runtime_api_flag);
    }
  }
}

#endif

//******************************************************************************
// interface  operations
//******************************************************************************

void
cupti_device_timestamp_get
(
 CUcontext context,
 uint64_t *time
)
{
  HPCRUN_CUPTI_CALL(cuptiGetTimestamp, (time));
}


void
cupti_activity_timestamp_get
(
 uint64_t *time
)
{
  HPCRUN_CUPTI_CALL(cuptiGetTimestamp, (time));
}


void
cupti_device_buffer_config
(
 size_t buf_size,
 size_t sem_size
)
{
  size_t value_size = sizeof(size_t);
  HPCRUN_CUPTI_CALL(cuptiActivitySetAttribute,
                   (CUPTI_ACTIVITY_ATTR_DEVICE_BUFFER_SIZE, &value_size, &buf_size));
  HPCRUN_CUPTI_CALL(cuptiActivitySetAttribute,
                   (CUPTI_ACTIVITY_ATTR_PROFILING_SEMAPHORE_POOL_SIZE, &value_size, &sem_size));
}


void
cupti_buffer_alloc
(
 uint8_t **buffer,
 size_t *buffer_size,
 size_t *maxNumRecords
)
{
  // cupti client call this function
  int retval = posix_memalign((void **) buffer,
    (size_t) HPCRUN_CUPTI_ACTIVITY_BUFFER_ALIGNMENT,
    (size_t) HPCRUN_CUPTI_ACTIVITY_BUFFER_SIZE);

  if (retval != 0) {
    cupti_error_callback("CUPTI", "cupti_buffer_alloc", "out of memory");
  }

  *buffer_size = HPCRUN_CUPTI_ACTIVITY_BUFFER_SIZE;

  *maxNumRecords = 0;
}


bool
cupti_buffer_cursor_advance
(
  uint8_t *buffer,
  size_t size,
  CUpti_Activity **current
)
{
  return (CUPTI_FN_NAME(cuptiActivityGetNextRecord)(buffer, size, current) == CUPTI_SUCCESS);
}


void
cupti_buffer_completion_callback
(
 CUcontext ctx,
 uint32_t streamId,
 uint8_t *buffer,
 size_t size,
 size_t validSize
)
{
<<<<<<< HEAD
  TMSG(CUPTI, "Enter CUPTI_buffer_completion");
=======
  hpcrun_thread_init_mem_pool_once(0, NULL, false, true);
>>>>>>> d8697522

  // handle notifications
  cupti_buffer_completion_notify();

  if (validSize > 0) {
    // Signal advance to return pointer to first record
    CUpti_Activity *cupti_activity = NULL;
    bool status = false;
    size_t processed = 0;
    do {
      status = cupti_buffer_cursor_advance(buffer, validSize, &cupti_activity);
      if (status) {
        cupti_activity_process(cupti_activity);
        ++processed;
      }
    } while (status);
    hpcrun_stats_acc_trace_records_add(processed);

    size_t dropped;
    cupti_num_dropped_records_get(ctx, streamId, &dropped);
    if (dropped != 0) {
      hpcrun_stats_acc_trace_records_dropped_add(dropped);
    }
  }

  free(buffer);

  TMSG(CUPTI, "Exit cupti_buffer_completion");
}


//-------------------------------------------------------------
// event specification
//-------------------------------------------------------------

cupti_set_status_t
cupti_monitoring_set
(
 const CUpti_ActivityKind activity_kinds[],
 bool enable
)
{
  TMSG(CUPTI, "Enter cupti_set_monitoring");
  int failed = 0;
  int succeeded = 0;

  cupti_activity_enable_t action =
    (enable ?
     CUPTI_FN_NAME(cuptiActivityEnable):
     CUPTI_FN_NAME(cuptiActivityDisable));

  int i = 0;
  for (;;) {
    CUpti_ActivityKind activity_kind = activity_kinds[i++];
    if (activity_kind == CUPTI_ACTIVITY_KIND_INVALID) break;
    bool succ = action(activity_kind) == CUPTI_SUCCESS;
    if (succ) {
      if (enable) {
        TMSG(CUPTI, "activity %d enable succeeded", activity_kind);
      } else {
        TMSG(CUPTI, "activity %d disable succeeded", activity_kind);
      }
      succeeded++;
    } else {
      if (enable) {
        TMSG(CUPTI, "activity %d enable failed", activity_kind);
      } else {
        TMSG(CUPTI, "activity %d disable failed", activity_kind);
      }
      failed++;
    }
  }
  if (succeeded > 0) {
    if (failed == 0) return cupti_set_all;
    else return cupti_set_some;
  }
  TMSG(CUPTI, "Exit cupti_set_monitoring");
  return cupti_set_none;
}


//-------------------------------------------------------------
// control apis
//-------------------------------------------------------------

void
cupti_init
(
 void
)
{
  FLUSH_ALARM_SIGALLOC();
  
  cupti_activity_enabled.buffer_request = cupti_buffer_alloc;
  cupti_activity_enabled.buffer_complete = cupti_buffer_completion_callback;
}


void
cupti_start
(
 void
)
{
  HPCRUN_CUPTI_CALL(cuptiActivityRegisterCallbacks,
                   (cupti_activity_enabled.buffer_request,
                    cupti_activity_enabled.buffer_complete));
}


void
cupti_finalize
(
 void
)
{
  HPCRUN_CUPTI_CALL(cuptiFinalize, ());
}


void
cupti_num_dropped_records_get
(
 CUcontext context,
 uint32_t streamId,
 size_t* dropped
)
{
  HPCRUN_CUPTI_CALL(cuptiActivityGetNumDroppedRecords,
                   (context, streamId, dropped));
}


//-------------------------------------------------------------
// correlation callback control
//-------------------------------------------------------------


void
cupti_callback_enable
(
 CUpti_SubscriberHandle subscriber,
 CUpti_CallbackId cbid,
 CUpti_CallbackDomain domain
)
{
  HPCRUN_CUPTI_CALL(cuptiEnableCallback, (1, subscriber, domain, cbid));
}


void
cupti_callback_disable
(
 CUpti_SubscriberHandle subscriber,
 CUpti_CallbackId cbid,
 CUpti_CallbackDomain domain
)
{
  HPCRUN_CUPTI_CALL(cuptiEnableCallback, (0, subscriber, domain, cbid));
}

#ifdef NEW_CUPTI

void
cupti_callbacks_subscribe
(
 void
)
{
  cupti_load_callback = cupti_load_callback_cuda;
  cupti_unload_callback = cupti_unload_callback_cuda;
  cupti_correlation_callback = gpu_application_thread_correlation_callback;

  HPCRUN_CUPTI_CALL(cuptiSubscribe, (&cupti_subscriber,
                   (CUpti_CallbackFunc) cupti_subscriber_callback_cuda,
                   (void *) NULL));

  // With gpu=nvidia,pc monitoring only kernel activities
  // With gpu=nvidia, monitoring all gpu activities
  cupti_subscribers_driver_kernel_callbacks_subscribe(1, cupti_subscriber);
  cupti_subscribers_runtime_kernel_callbacks_subscribe(1, cupti_subscriber);
  cupti_subscribers_resource_module_subscribe(1, cupti_subscriber);
  cupti_subscribers_resource_context_subscribe(1, cupti_subscriber);

  if (cupti_pc_sampling_frequency_get() == -1) {
    cupti_subscribers_driver_memcpy_htod_callbacks_subscribe(1, cupti_subscriber);
    cupti_subscribers_driver_memcpy_dtoh_callbacks_subscribe(1, cupti_subscriber);
    cupti_subscribers_driver_memcpy_callbacks_subscribe(1, cupti_subscriber);
    cupti_subscribers_runtime_memcpy_callbacks_subscribe(1, cupti_subscriber);
    // XXX(Keren): timestamps for sync are captured on CPU
    //cupti_subscribers_driver_sync_callbacks_subscribe(1, cupti_subscriber);
    //cupti_subscribers_runtime_sync_callbacks_subscribe(1, cupti_subscriber);
  }
}


void
cupti_callbacks_unsubscribe
(
)
{
  cupti_load_callback = 0;
  cupti_unload_callback = 0;
  cupti_correlation_callback = 0;

  HPCRUN_CUPTI_CALL(cuptiUnsubscribe, (cupti_subscriber));

  cupti_subscribers_driver_memcpy_htod_callbacks_subscribe(0, cupti_subscriber);
  cupti_subscribers_driver_memcpy_dtoh_callbacks_subscribe(0, cupti_subscriber);
  cupti_subscribers_driver_memcpy_callbacks_subscribe(0, cupti_subscriber);
  cupti_subscribers_driver_sync_callbacks_subscribe(0, cupti_subscriber);
  cupti_subscribers_driver_kernel_callbacks_subscribe(0, cupti_subscriber);
  cupti_subscribers_runtime_memcpy_callbacks_subscribe(0, cupti_subscriber);
  cupti_subscribers_runtime_sync_callbacks_subscribe(0, cupti_subscriber);
  cupti_subscribers_runtime_kernel_callbacks_subscribe(0, cupti_subscriber);
  cupti_subscribers_resource_module_subscribe(0, cupti_subscriber);
  cupti_subscribers_resource_context_subscribe(0, cupti_subscriber);
}

#else

void
cupti_callbacks_subscribe
(
 void
)
{
  cupti_load_callback = cupti_load_callback_cuda;
  cupti_unload_callback = cupti_unload_callback_cuda;
  cupti_correlation_callback = gpu_application_thread_correlation_callback;

  HPCRUN_CUPTI_CALL(cuptiSubscribe, (&cupti_subscriber,
                   (CUpti_CallbackFunc) cupti_subscriber_callback_cuda,
                   (void *) NULL));

  HPCRUN_CUPTI_CALL(cuptiEnableDomain,
                   (1, cupti_subscriber, CUPTI_CB_DOMAIN_DRIVER_API));

  HPCRUN_CUPTI_CALL(cuptiEnableDomain,
                   (1, cupti_subscriber, CUPTI_CB_DOMAIN_RUNTIME_API));

  HPCRUN_CUPTI_CALL(cuptiEnableDomain,
                   (1, cupti_subscriber, CUPTI_CB_DOMAIN_RESOURCE));
}


void
cupti_callbacks_unsubscribe
(
)
{
  cupti_load_callback = 0;
  cupti_unload_callback = 0;
  cupti_correlation_callback = 0;

  HPCRUN_CUPTI_CALL(cuptiUnsubscribe, (cupti_subscriber));

  HPCRUN_CUPTI_CALL(cuptiEnableDomain,
                   (0, cupti_subscriber, CUPTI_CB_DOMAIN_DRIVER_API));

  HPCRUN_CUPTI_CALL(cuptiEnableDomain,
                   (0, cupti_subscriber, CUPTI_CB_DOMAIN_RUNTIME_API));

  HPCRUN_CUPTI_CALL(cuptiEnableDomain,
                   (0, cupti_subscriber, CUPTI_CB_DOMAIN_RESOURCE));
}

#endif

void
cupti_correlation_enable
(
)
{
  TMSG(CUPTI, "Enter cupti_correlation_enable");
  cupti_correlation_enabled = true;

  // For unknown reasons, external correlation ids do not return using
  // cuptiActivityEnableContext
  HPCRUN_CUPTI_CALL(cuptiActivityEnable,
                   (CUPTI_ACTIVITY_KIND_EXTERNAL_CORRELATION));

  TMSG(CUPTI, "Exit cupti_correlation_enable");
}


void
cupti_correlation_disable
(
)
{
  TMSG(CUPTI, "Enter cupti_correlation_disable");

  if (cupti_correlation_enabled) {
    HPCRUN_CUPTI_CALL(cuptiActivityDisable,
                     (CUPTI_ACTIVITY_KIND_EXTERNAL_CORRELATION));
    cupti_correlation_enabled = false;
  }

  TMSG(CUPTI, "Exit cupti_correlation_disable");
}


void
cupti_pc_sampling_enable
(
 CUcontext context,
 int frequency
)
{
  TMSG(CUPTI, "Enter cupti_pc_sampling_enable");

  CUpti_ActivityPCSamplingConfig config;
  config.samplingPeriod = 0;
  config.samplingPeriod2 = frequency;
  config.size = sizeof(config);

  int required;
  int retval = cuda_global_pc_sampling_required(&required);

  if (retval == 0) { // only turn something on if success determining mode

    if (!required) {
      HPCRUN_CUPTI_CALL(cuptiActivityConfigurePCSampling, (context, &config));

      HPCRUN_CUPTI_CALL(cuptiActivityEnableContext,
                        (context, CUPTI_ACTIVITY_KIND_PC_SAMPLING));
     } else {
      HPCRUN_CUPTI_CALL(cuptiActivityEnable, (CUPTI_ACTIVITY_KIND_PC_SAMPLING));
     }
  }

  TMSG(CUPTI, "Exit cupti_pc_sampling_enable");
}


void
cupti_pc_sampling_disable
(
 CUcontext context
)
{
  HPCRUN_CUPTI_CALL(cuptiActivityDisableContext,
                   (context, CUPTI_ACTIVITY_KIND_PC_SAMPLING));
}



//******************************************************************************
// finalizer
//******************************************************************************


void
cupti_activity_flush
(
)
{
  if (cupti_activity_flag_get()) {
    cupti_activity_flag_unset();
    FLUSH_ALARM_INIT();
    if (!FLUSH_ALARM_FIRED()) {
      FLUSH_ALARM_SET();
      HPCRUN_CUPTI_CALL_NOERROR(cuptiActivityFlushAll, (CUPTI_ACTIVITY_FLAG_FLUSH_FORCED));
      FLUSH_ALARM_TEST();
      FLUSH_ALARM_CLEAR();
    }
    FLUSH_ALARM_FINI();			\
  }

  TMSG(CUPTI, "Exit cupti_activity_flush");
}


void
cupti_device_flush(void *args, int how)
{
  TMSG(CUPTI, "Enter cupti_device_flush");

  cupti_activity_flush();

  // TODO(keren): replace cupti with sth. called device queue
  gpu_application_thread_process_activities();

  TMSG(CUPTI, "Exit CUPTI device flush");

#ifdef NEW_CUPTI
  spinlock_lock(&print_lock);

#ifdef PRINT_UNWIND_TIME
  printf("Unwind time %lu\n", unwind_time);
#endif

#ifdef NEW_CUPTI_ANALYSIS
  printf("Total cct unwinds %lu, correct unwinds %lu, fast unwinds %lu, slow unwinds %lu, unique ccts %zu\n",
    total_unwinds, correct_unwinds, fast_unwinds, slow_unwinds, cupti_cct_map_size_get());

  //cupti_cct_map_dump();

  printf("-----------------------------------------------------------------\n");

  printf("CCT trace\n");

  cupti_cct_trace_dump();
#endif

  spinlock_unlock(&print_lock);
#endif
}

bool
cupti_activity_flag_get()
{
  return cupti_activity_flag;
}

void
cupti_activity_flag_set()
{
  cupti_activity_flag = true;
}

void
cupti_activity_flag_unset()
{
  cupti_activity_flag = false;
}


bool
cupti_runtime_api_flag_get()
{
  return cupti_runtime_api_flag;
}


void
cupti_runtime_api_flag_unset()
{
  cupti_runtime_api_flag = false;
}


void
cupti_runtime_api_flag_set()
{
  cupti_runtime_api_flag = true;
}


cct_node_t *
cupti_kernel_ph_get
(
 void
)
{
  return cupti_kernel_ph;
}


void
cupti_kernel_ph_set
(
 cct_node_t *node
)
{
  cupti_kernel_ph = node;
}


cct_node_t *
cupti_trace_ph_get
(
 void
)
{
  return cupti_trace_ph;
}


void
cupti_trace_ph_set
(
 cct_node_t *node
)
{
  cupti_trace_ph = node;
}


uint64_t
cupti_runtime_correlation_id_get
(
 void
)
{
  return cupti_runtime_correlation_id;
}


void
cupti_runtime_correlation_id_set
(
 uint64_t correlation_id
)
{
  cupti_runtime_correlation_id = correlation_id;
}


uint64_t
cupti_driver_correlation_id_get
(
 void
)
{
  return cupti_driver_correlation_id;
}


void
cupti_driver_correlation_id_set
(
 uint64_t correlation_id
)
{
  cupti_driver_correlation_id = correlation_id;
}


void
cupti_correlation_threshold_set
(
 int32_t correlation_threshold
)
{
  cupti_correlation_threshold = correlation_threshold;
}


int32_t
cupti_correlation_threshold_get
(
)
{
  return cupti_correlation_threshold;
}


void
cupti_correlation_id_push(uint64_t id)
{
  HPCRUN_CUPTI_CALL(cuptiActivityPushExternalCorrelationId,
    (CUPTI_EXTERNAL_CORRELATION_KIND_UNKNOWN, id));
}


uint64_t
cupti_correlation_id_pop()
{
  uint64_t id;
  HPCRUN_CUPTI_CALL(cuptiActivityPopExternalCorrelationId,
    (CUPTI_EXTERNAL_CORRELATION_KIND_UNKNOWN, &id));
  return id;
}


void
cupti_device_init()
{
  cupti_activity_flag = false;
  cupti_runtime_api_flag = false;

  // FIXME: Callback shutdown currently disabled to handle issues with fork()
  // See the comment preceeding sample-sources/nvidia.c:process_event_list for details.

  // cupti_correlation_enabled = false;
  // cupti_pc_sampling_enabled = false;

  // cupti_correlation_callback = cupti_correlation_callback_dummy;

  // cupti_error_callback = cupti_error_callback_dummy;

  // cupti_activity_enabled.buffer_request = 0;
  // cupti_activity_enabled.buffer_complete = 0;

  // cupti_load_callback = 0;

  // cupti_unload_callback = 0;
}


void
cupti_device_shutdown(void *args, int how)
{
  TMSG(CUPTI, "Enter cupti_device_shutdown");

  cupti_callbacks_unsubscribe();
  cupti_device_flush(args, how);

#ifdef NEW_CUPTI
  if (cupti_range_mode_get() != CUPTI_RANGE_MODE_NONE) {
    // Collect pc samples for all contexts in a range
    // XXX(Keren): Currently CUPTI does not support
    // multiple contexts in the same range
    cupti_range_last();

    // Wait until operations are drained
    // Operation channel is FIFO
    atomic_bool wait;
    atomic_store(&wait, true);
    gpu_activity_t gpu_activity;
    memset(&gpu_activity, 0, sizeof(gpu_activity_t));

    gpu_activity.kind = GPU_ACTIVITY_FLUSH;
    gpu_activity.details.flush.wait = &wait;

    if (cupti_pc_sampling_frequency_get() != -1) {
      gpu_operation_multiplexer_push(NULL, NULL, &gpu_activity);
    }

    // TODO(Keren): wait for only a few seconds
    // Special case: monitoring an application without any kernel using gpu=nvidia,pc
    while (atomic_load(&wait)) {}
  }
#endif

  if (cupti_pc_sampling_frequency_get() != -1) {
    // Terminate monitor thread
    gpu_operation_multiplexer_fini();
  }

  TMSG(CUPTI, "Exit cupti_device_shutdown");
}
<|MERGE_RESOLUTION|>--- conflicted
+++ resolved
@@ -1923,11 +1923,9 @@
  size_t validSize
 )
 {
-<<<<<<< HEAD
   TMSG(CUPTI, "Enter CUPTI_buffer_completion");
-=======
+
   hpcrun_thread_init_mem_pool_once(0, NULL, false, true);
->>>>>>> d8697522
 
   // handle notifications
   cupti_buffer_completion_notify();
