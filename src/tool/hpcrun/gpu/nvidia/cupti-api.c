--- conflicted
+++ resolved
@@ -800,26 +800,6 @@
 }
 
 static void
-<<<<<<< HEAD
-cupti_gpu_monitors_apply_enter(cct_node_t *cct_node)
-{
-  cupti_correlation_id_push(IGNORE_CORR_ID);
-  // gpu_monitors_apply( cct_node, gpu_monitor_type_enter);
-  cupti_correlation_id_pop();
-}
-
-
-static void
-cupti_gpu_monitors_apply_exit()
-{
-  cupti_correlation_id_push(IGNORE_CORR_ID);
-  // gpu_monitors_apply( NULL, gpu_monitor_type_exit);
-  cupti_correlation_id_pop();
-}
-
-static void
-=======
->>>>>>> 87e6cf64
 cupti_subscriber_callback
 (
  void *userdata,
