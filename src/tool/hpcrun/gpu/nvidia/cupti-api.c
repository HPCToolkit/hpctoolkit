--- conflicted
+++ resolved
@@ -1547,9 +1547,6 @@
 {
   cupti_stop_flag = false;
   cupti_runtime_api_flag = false;
-<<<<<<< HEAD
-=======
-  cupti_trace_node = NULL;
 
   cupti_correlation_enabled = false;
   cupti_pc_sampling_enabled = false;
@@ -1564,21 +1561,12 @@
   cupti_load_callback = 0;
 
   cupti_unload_callback = 0;
->>>>>>> da6173bc
 }
 
 
 void
 cupti_device_shutdown(void *args)
 {
-<<<<<<< HEAD
   cupti_callbacks_unsubscribe();
   cupti_device_flush(0);
-=======
-  if (cupti_stop_flag) {
-    cupti_callbacks_unsubscribe();
-    cupti_stop_flag_unset();
-    cupti_activity_flush();
-  }
->>>>>>> da6173bc
-}
+}
