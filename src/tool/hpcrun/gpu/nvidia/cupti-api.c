--- conflicted
+++ resolved
@@ -1191,7 +1191,6 @@
       CUPTI_API_ENTER) {
       if (cupti_kernel_ph != NULL) {
         ensure_kernel_ip_present(cupti_kernel_ph, kernel_ip);
-<<<<<<< HEAD
 #ifdef NEW_CUPTI_ANALYSIS
         //size_t depth = hpcrun_cct_depth(cupti_kernel_ph);
         register long rsp asm ("rsp");
@@ -1200,7 +1199,7 @@
         cupti_cct_map_insert(cupti_kernel_ph, kernel_ip, depth, cd->symbolName,
           params->gridDimX, params->gridDimY, params->gridDimZ,
           params->blockDimX, params->blockDimY, params->blockDimZ);
-=======
+#endif
 
 #ifdef NEW_CUPTI
         if (gpu_range_interval_get() != 1) {
@@ -1208,7 +1207,6 @@
           uint32_t range_id = gpu_range_id();
           increase_kernel_count(cupti_kernel_ph, context_id, range_id);
         }
->>>>>>> 7f7685fe
 #endif
       }
       if (cupti_trace_ph != NULL) {
