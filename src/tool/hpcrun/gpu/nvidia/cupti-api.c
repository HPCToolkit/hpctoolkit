--- conflicted
+++ resolved
@@ -1763,8 +1763,7 @@
 cupti_device_shutdown(void *args, int how)
 {
   cupti_callbacks_unsubscribe();
-<<<<<<< HEAD
-  cupti_device_flush(0);
+  cupti_device_flush(args, how);
 
 #ifdef NEW_CUPTI
   // Flush pc samples of all contexts
@@ -1790,7 +1789,4 @@
 
   // Terminate monitor thread
   gpu_operation_multiplexer_fini();
-=======
-  cupti_device_flush(args, how);
->>>>>>> 770ebcaf
-}
+}
