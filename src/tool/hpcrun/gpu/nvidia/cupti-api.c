// -*-Mode: C++;-*- // technically C99

// * BeginRiceCopyright *****************************************************
//
// --------------------------------------------------------------------------
// Part of HPCToolkit (hpctoolkit.org)
//
// Information about sources of support for research and development of
// HPCToolkit is at 'hpctoolkit.org' and in 'README.Acknowledgments'.
// --------------------------------------------------------------------------
//
// Copyright ((c)) 2002-2020, Rice University
// All rights reserved.
//
// Redistribution and use in source and binary forms, with or without
// modification, are permitted provided that the following conditions are
// met:
//
// * Redistributions of source code must retain the above copyright
//   notice, this list of conditions and the following disclaimer.
//
// * Redistributions in binary form must reproduce the above copyright
//   notice, this list of conditions and the following disclaimer in the
//   documentation and/or other materials provided with the distribution.
//
// * Neither the name of Rice University (RICE) nor the names of its
//   contributors may be used to endorse or promote products derived from
//   this software without specific prior written permission.
//
// This software is provided by RICE and contributors "as is" and any
// express or implied warranties, including, but not limited to, the
// implied warranties of merchantability and fitness for a particular
// purpose are disclaimed. In no event shall RICE or contributors be
// liable for any direct, indirect, incidental, special, exemplary, or
// consequential damages (including, but not limited to, procurement of
// substitute goods or services; loss of use, data, or profits; or
// business interruption) however caused and on any theory of liability,
// whether in contract, strict liability, or tort (including negligence
// or otherwise) arising in any way out of the use of this software, even
// if advised of the possibility of such damage.
//
// ******************************************************* EndRiceCopyright *

//***************************************************************************
//
// File:
//   cupti-api.c
//
// Purpose:
//   implementation of wrapper around NVIDIA's CUPTI performance tools API
//
//***************************************************************************

//***************************************************************************
// system includes
//***************************************************************************

#include <errno.h>     // errno
#include <fcntl.h>     // open
#include <sys/stat.h>  // mkdir
#include <sys/types.h>
#include <unistd.h>

#ifndef HPCRUN_STATIC_LINK
#include <dlfcn.h>
#undef _GNU_SOURCE
#define _GNU_SOURCE
#include <link.h>          // dl_iterate_phdr
#include <linux/limits.h>  // PATH_MAX
#include <string.h>        // strstr
#endif



//***************************************************************************
// local includes
//***************************************************************************

#include <lib/prof-lean/spinlock.h>

#include <hpcrun/files.h>
#include <hpcrun/hpcrun_stats.h>
#include <hpcrun/main.h> // hpcrun_force_dlopen
#include <hpcrun/safe-sampling.h>

#include <hpcrun/gpu/gpu-activity-channel.h>
#include <hpcrun/gpu/gpu-application-thread-api.h>
#include <hpcrun/gpu/gpu-monitoring-thread-api.h>
#include <hpcrun/gpu/gpu-correlation-channel.h>
#include <hpcrun/gpu/gpu-correlation-id.h>
#include <hpcrun/gpu/gpu-op-placeholders.h>

#include <hpcrun/ompt/ompt-device.h>

#include <hpcrun/sample-sources/libdl.h>
#include <hpcrun/sample-sources/nvidia.h>

#include <hpcrun/utilities/hpcrun-nanotime.h>

#include "cuda-api.h"
#include "cupti-api.h"
#include "cupti-gpu-api.h"
#include "cubin-hash-map.h"
#include "cubin-id-map.h"



//******************************************************************************
// macros
//******************************************************************************

#define CUPTI_LIBRARY_LOCATION "/lib64/libcupti.so"
#define CUPTI_PATH_FROM_CUDA "extras/CUPTI"

#define HPCRUN_CUPTI_ACTIVITY_BUFFER_SIZE (16 * 1024 * 1024)
#define HPCRUN_CUPTI_ACTIVITY_BUFFER_ALIGNMENT (8)

#define CUPTI_FN_NAME(f) DYN_FN_NAME(f)

#define CUPTI_FN(fn, args) \
  static CUptiResult (*CUPTI_FN_NAME(fn)) args

#define HPCRUN_CUPTI_CALL(fn, args)  \
{  \
  CUptiResult status = CUPTI_FN_NAME(fn) args;  \
  if (status != CUPTI_SUCCESS) {  \
    cupti_error_report(status, #fn);  \
  }  \
}

#define DISPATCH_CALLBACK(fn, args) if (fn) fn args

#define FORALL_CUPTI_ROUTINES(macro)             \
  macro(cuptiActivityConfigurePCSampling)        \
  macro(cuptiActivityDisable)                    \
  macro(cuptiActivityDisableContext)             \
  macro(cuptiActivityEnable)                     \
  macro(cuptiActivityEnableContext)              \
  macro(cuptiActivityFlushAll)                   \
  macro(cuptiActivitySetAttribute)               \
  macro(cuptiActivityGetNextRecord)              \
  macro(cuptiActivityGetNumDroppedRecords)       \
  macro(cuptiActivityPopExternalCorrelationId)   \
  macro(cuptiActivityPushExternalCorrelationId)  \
  macro(cuptiActivityRegisterCallbacks)          \
  macro(cuptiGetTimestamp)                       \
  macro(cuptiEnableDomain)                       \
  macro(cuptiFinalize)                           \
  macro(cuptiGetResultString)                    \
  macro(cuptiSubscribe)                          \
  macro(cuptiUnsubscribe)



//******************************************************************************
// types
//******************************************************************************

typedef void (*cupti_error_callback_t)
(
 const char *type,
 const char *fn,
 const char *error_string
);


typedef CUptiResult (*cupti_activity_enable_t)
(
 CUpti_ActivityKind activity
);


typedef cct_node_t *(*cupti_correlation_callback_t)
(
 uint64_t id
);


typedef void (*cupti_load_callback_t)
(
 uint32_t cubin_id,
 const void *cubin,
 size_t cubin_size
);


typedef struct {
  CUpti_BuffersCallbackRequestFunc buffer_request;
  CUpti_BuffersCallbackCompleteFunc buffer_complete;
} cupti_activity_buffer_state_t;


// DRIVER_UPDATE_CHECK(Keren): cufunc and cumod fields are reverse engineered
typedef struct {
  uint32_t unknown_field1[4];
  uint32_t function_index;
  uint32_t unknown_field2[3];
  CUmodule cumod;
} hpctoolkit_cufunc_st_t;


typedef struct {
  uint32_t cubin_id;
} hpctoolkit_cumod_st_t;


//******************************************************************************
// forward declarations
//******************************************************************************

static void
cupti_error_callback_dummy
(
 const char *type,
 const char *fn,
 const char *error_string
);


static cct_node_t *
cupti_correlation_callback_dummy
(
 uint64_t id
);



//******************************************************************************
// static data
//******************************************************************************

static spinlock_t files_lock = SPINLOCK_UNLOCKED;

static __thread bool cupti_stop_flag = false;
static __thread bool cupti_runtime_api_flag = false;
static __thread cct_node_t *cupti_kernel_ph = NULL;

static bool cupti_correlation_enabled = false;
static bool cupti_pc_sampling_enabled = false;
static bool cupti_environment_enabled = false;

static cupti_correlation_callback_t cupti_correlation_callback =
  cupti_correlation_callback_dummy;

static cupti_error_callback_t cupti_error_callback =
  cupti_error_callback_dummy;

static cupti_activity_buffer_state_t cupti_activity_enabled = { 0, 0 };

static cupti_load_callback_t cupti_load_callback = 0;

static cupti_load_callback_t cupti_unload_callback = 0;


static CUpti_SubscriberHandle cupti_subscriber;


//----------------------------------------------------------
// cupti function pointers for late binding
//----------------------------------------------------------

CUPTI_FN
(
 cuptiActivityEnable,
 (
  CUpti_ActivityKind kind
 )
);


CUPTI_FN
(
 cuptiActivityDisable,
 (
 CUpti_ActivityKind kind
 )
);


CUPTI_FN
(
 cuptiActivityEnableContext,
 (
  CUcontext context,
  CUpti_ActivityKind kind
 )
);


CUPTI_FN
(
 cuptiActivityDisableContext,
 (
  CUcontext context,
  CUpti_ActivityKind kind
 )
);


CUPTI_FN
(
 cuptiActivityConfigurePCSampling,
 (
  CUcontext ctx,
  CUpti_ActivityPCSamplingConfig *config
 )
);


CUPTI_FN
(
 cuptiActivityRegisterCallbacks,
 (
  CUpti_BuffersCallbackRequestFunc funcBufferRequested,
  CUpti_BuffersCallbackCompleteFunc funcBufferCompleted
 )
);


CUPTI_FN
(
 cuptiActivityPushExternalCorrelationId,
 (
  CUpti_ExternalCorrelationKind kind,
  uint64_t id
 )
);


CUPTI_FN
(
 cuptiActivityPopExternalCorrelationId,
 (
  CUpti_ExternalCorrelationKind kind,
  uint64_t *lastId
 )
);


CUPTI_FN
(
 cuptiActivityGetNextRecord,
 (
  uint8_t* buffer,
  size_t validBufferSizeBytes,
  CUpti_Activity **record
 )
);


CUPTI_FN
(
 cuptiActivityGetNumDroppedRecords,
 (
  CUcontext context,
  uint32_t streamId,
  size_t *dropped
 )
);


CUPTI_FN
(
  cuptiActivitySetAttribute,
  (
   CUpti_ActivityAttribute attribute,
   size_t *value_size,
   void *value
  )
);


CUPTI_FN
(
 cuptiActivityFlushAll,
 (
  uint32_t flag
 )
);


CUPTI_FN
(
 cuptiGetTimestamp,
 (
  uint64_t *timestamp
 )
);


CUPTI_FN
(
 cuptiEnableDomain,
 (
  uint32_t enable,
  CUpti_SubscriberHandle subscriber,
  CUpti_CallbackDomain domain
 )
);


CUPTI_FN
(
 cuptiFinalize,
 (
  void
 )
);


CUPTI_FN
(
 cuptiGetResultString,
 (
  CUptiResult result,
  const char **str
 )
);


CUPTI_FN
(
 cuptiSubscribe,
 (
  CUpti_SubscriberHandle *subscriber,
  CUpti_CallbackFunc callback,
  void *userdata
 )
);


CUPTI_FN
(
 cuptiUnsubscribe,
 (
  CUpti_SubscriberHandle subscriber
 )
);



//******************************************************************************
// private operations
//******************************************************************************

#ifndef HPCRUN_STATIC_LINK
int
cuda_path
(
 struct dl_phdr_info *info,
 size_t size,
 void *data
)
{
  char *buffer = (char *) data;
  const char *suffix = strstr(info->dlpi_name, "libcudart");
  if (suffix) {
    // CUDA library organization after 9.0
    suffix = strstr(info->dlpi_name, "targets");
    if (!suffix) {
      // CUDA library organization in 9.0 or earlier
      suffix = strstr(info->dlpi_name, "lib64");
    }
  }
  if (suffix){
    int len = suffix - info->dlpi_name;
    strncpy(buffer, info->dlpi_name, len);
    buffer[len] = 0;
    return 1;
  }
  return 0;
}


static void
cupti_set_default_path(char *buffer)
{
  strcpy(buffer, CUPTI_INSTALL_PREFIX CUPTI_LIBRARY_LOCATION);
}

int
library_path_resolves(const char *buffer)
{
  struct stat sb;
  return stat(buffer, &sb) == 0;
}


static const char *
cupti_path
(
  void
)
{
  const char *path = "libcupti.so";
  int resolved = 0;

  static char buffer[PATH_MAX];
  buffer[0] = 0;

  // open an NVIDIA library to find the CUDA path with dl_iterate_phdr
  // note: a version of this file with a more specific name may
  // already be loaded. thus, even if the dlopen fails, we search with
  // dl_iterate_phdr.
  void *h = monitor_real_dlopen("libcudart.so", RTLD_LOCAL | RTLD_LAZY);

  if (dl_iterate_phdr(cuda_path, buffer)) {
    // invariant: buffer contains CUDA home
    int zero_index = strlen(buffer);
    strcat(buffer, CUPTI_PATH_FROM_CUDA CUPTI_LIBRARY_LOCATION);

    if (library_path_resolves(buffer)) {
      path = buffer;
      resolved = 1;
    } else {
      buffer[zero_index - 1] = 0;
      fprintf(stderr, "NOTE: CUDA root at %s lacks a copy of NVIDIA's CUPTI "
        "tools library.\n", buffer);
    }
  }

  if (!resolved) {
    cupti_set_default_path(buffer);
    if (library_path_resolves(buffer)) {
      fprintf(stderr, "NOTE: Using builtin path for NVIDIA's CUPTI tools "
        "library %s.\n", buffer);
      path = buffer;
      resolved = 1;
    }
  }

  if (h) monitor_real_dlclose(h);

  return path;
}

#endif

int
cupti_bind
(
  void
)
{
#ifndef HPCRUN_STATIC_LINK
  // dynamic libraries only availabile in non-static case
  hpcrun_force_dlopen(true);
  CHK_DLOPEN(cupti, cupti_path(), RTLD_NOW | RTLD_GLOBAL);
  hpcrun_force_dlopen(false);

#define CUPTI_BIND(fn) \
  CHK_DLSYM(cupti, fn);

  FORALL_CUPTI_ROUTINES(CUPTI_BIND)

#undef CUPTI_BIND

  return 0;
#else
  return -1;
#endif // ! HPCRUN_STATIC_LINK
}


static cct_node_t *
cupti_correlation_callback_dummy // __attribute__((unused))
(
 uint64_t id
)
{
  return NULL;
}


static void
cupti_error_callback_dummy // __attribute__((unused))
(
 const char *type,
 const char *fn,
 const char *error_string
)
{
  
  EEMSG("FATAL: hpcrun failure: failure type = %s, "
	"function %s failed with error %s", type, fn, error_string);
  exit(1);
}


static void
cupti_error_report
(
 CUptiResult error,
 const char *fn
)
{
  const char *error_string;
  CUPTI_FN_NAME(cuptiGetResultString)(error, &error_string);
  cupti_error_callback("CUPTI result error", fn, error_string);
}


//******************************************************************************
// private operations
//******************************************************************************

static bool
cupti_write_cubin
(
 const char *file_name,
 const void *cubin,
 size_t cubin_size
)
{
  int fd;
  errno = 0;
  fd = open(file_name, O_WRONLY | O_CREAT | O_EXCL, 0644);
  if (errno == EEXIST) {
    close(fd);
    return true;
  }
  if (fd >= 0) {
    // Success
    if (write(fd, cubin, cubin_size) != cubin_size) {
      close(fd);
      return false;
    } else {
      close(fd);
      return true;
    }
  } else {
    // Failure to open is a fatal error.
    hpcrun_abort("hpctoolkit: unable to open file: '%s'", file_name);
    return false;
  }
}


void
cupti_load_callback_cuda
(
 uint32_t cubin_id,
 const void *cubin,
 size_t cubin_size
)
{
  // Compute hash for cubin and store it into a map
  cubin_hash_map_entry_t *entry = cubin_hash_map_lookup(cubin_id);
  unsigned char *hash;
  unsigned int hash_len;
  if (entry == NULL) {
    cubin_hash_map_insert(cubin_id, cubin, cubin_size);
    entry = cubin_hash_map_lookup(cubin_id);
  }
  hash = cubin_hash_map_entry_hash_get(entry, &hash_len);

  // Create file name
  char file_name[PATH_MAX];
  size_t i;
  size_t used = 0;
  used += sprintf(&file_name[used], "%s", hpcrun_files_output_directory());
  used += sprintf(&file_name[used], "%s", "/cubins/");
  mkdir(file_name, S_IRWXU | S_IRWXG | S_IROTH | S_IXOTH);
  for (i = 0; i < hash_len; ++i) {
    used += sprintf(&file_name[used], "%02x", hash[i]);
  }
  used += sprintf(&file_name[used], "%s", ".cubin");
  TMSG(CUPTI, "cubin_id %d hash %s", cubin_id, file_name);

  // Write a file if does not exist
  bool file_flag;
  spinlock_lock(&files_lock);
  file_flag = cupti_write_cubin(file_name, cubin, cubin_size);
  spinlock_unlock(&files_lock);

  if (file_flag) {
    char device_file[PATH_MAX];
    sprintf(device_file, "%s", file_name);
    uint32_t hpctoolkit_module_id;
    load_module_t *module = NULL;
    hpcrun_loadmap_lock();
    if ((module = hpcrun_loadmap_findByName(device_file)) == NULL) {
      hpctoolkit_module_id = hpcrun_loadModule_add(device_file);
    } else {
      hpctoolkit_module_id = module->id;
    }
    hpcrun_loadmap_unlock();
    TMSG(CUPTI, "cubin_id %d -> hpctoolkit_module_id %d", cubin_id, hpctoolkit_module_id);
    cubin_id_map_entry_t *entry = cubin_id_map_lookup(cubin_id);
    if (entry == NULL) {
      Elf_SymbolVector *vector = computeCubinFunctionOffsets(cubin, cubin_size);
      cubin_id_map_insert(cubin_id, hpctoolkit_module_id, vector);
    }
  }
}


void
cupti_unload_callback_cuda
(
 uint32_t cubin_id,
 const void *cubin,
 size_t cubin_size
)
{
  //cubin_id_map_delete(cubin_id);
}


static ip_normalized_t
cupti_func_ip_resolve
(
 CUfunction function
)
{
  hpctoolkit_cufunc_st_t *cufunc = (hpctoolkit_cufunc_st_t *)(function);
  hpctoolkit_cumod_st_t *cumod = (hpctoolkit_cumod_st_t *)cufunc->cumod;
  uint32_t function_index = cufunc->function_index;
  uint32_t cubin_id = cumod->cubin_id;
  ip_normalized_t ip_norm = cubin_id_transform(cubin_id, function_index, 0);
  TMSG(CUPTI_TRACE, "Decode function_index %u cubin_id %u", function_index, cubin_id);
  return ip_norm;
}


void
ensure_kernel_ip_present
(
 cct_node_t *kernel_ph, 
 ip_normalized_t kernel_ip
)
{
  // if the phaceholder was previously inserted, it will have a child
  // we only want to insert a child if there isn't one already. if the
  // node contains a child already, then the gpu monitoring thread 
  // may be adding children to the splay tree of children. in that case 
  // trying to add a child here (which will turn into a lookup of the
  // previously added child, would race with any insertions by the 
  // GPU monitoring thread.
  //
  // INVARIANT: avoid a race modifying the splay tree of children by 
  // not attempting to insert a child in a worker thread when a child 
  // is already present
  if (hpcrun_cct_children(kernel_ph) == NULL) {
    cct_node_t *kernel = 
      hpcrun_cct_insert_ip_norm(kernel_ph, kernel_ip);
    hpcrun_cct_retain(kernel);
  }
}


static void
cupti_subscriber_callback
(
 void *userdata,
 CUpti_CallbackDomain domain,
 CUpti_CallbackId cb_id,
 const void *cb_info
)
{
  if (domain == CUPTI_CB_DOMAIN_RESOURCE) {
    const CUpti_ResourceData *rd = (const CUpti_ResourceData *) cb_info;
    if (cb_id == CUPTI_CBID_RESOURCE_MODULE_LOADED) {
      CUpti_ModuleResourceData *mrd = (CUpti_ModuleResourceData *)
        rd->resourceDescriptor;

      TMSG(CUPTI, "loaded module id %d, cubin size %" PRIu64 ", cubin %p",
        mrd->moduleId, mrd->cubinSize, mrd->pCubin);
      DISPATCH_CALLBACK(cupti_load_callback, (mrd->moduleId, mrd->pCubin, mrd->cubinSize));
    } else if (cb_id == CUPTI_CBID_RESOURCE_MODULE_UNLOAD_STARTING) {
      CUpti_ModuleResourceData *mrd = (CUpti_ModuleResourceData *)
        rd->resourceDescriptor;

      TMSG(CUPTI, "unloaded module id %d, cubin size %" PRIu64 ", cubin %p",
        mrd->moduleId, mrd->cubinSize, mrd->pCubin);
      DISPATCH_CALLBACK(cupti_unload_callback, (mrd->moduleId, mrd->pCubin, mrd->cubinSize));
    } else if (cb_id == CUPTI_CBID_RESOURCE_CONTEXT_CREATED) {
      int pc_sampling_frequency = cupti_pc_sampling_frequency_get();
      if (pc_sampling_frequency != -1) {
        cupti_pc_sampling_enable(rd->context, pc_sampling_frequency);
      }
    }
  } else if (domain == CUPTI_CB_DOMAIN_DRIVER_API) {
    // stop flag is only set if a driver or runtime api called
    cupti_stop_flag_set();

    const CUpti_CallbackData *cd = (const CUpti_CallbackData *) cb_info;

    bool ompt_runtime_api_flag = ompt_runtime_status_get();

    bool is_valid_op = false;
    gpu_op_placeholder_flags_t gpu_op_placeholder_flags = 0;
    ip_normalized_t kernel_ip;

    switch (cb_id) {
      //FIXME(Keren): do not support memory allocate and free for current CUPTI version
      //case CUPTI_DRIVER_TRACE_CBID_cuMemAlloc:
      //case CUPTI_DRIVER_TRACE_CBID_cu64MemAlloc:
      //case CUPTI_DRIVER_TRACE_CBID_cuMemAllocPitch:
      //case CUPTI_DRIVER_TRACE_CBID_cu64MemAllocPitch:
      //case CUPTI_DRIVER_TRACE_CBID_cuMemAlloc_v2:
      //case CUPTI_DRIVER_TRACE_CBID_cuMemAllocPitch_v2:
      //  {
      //    cuda_state = cuda_placeholders.cuda_memalloc_state;
      //    is_valid_op = true;
      //    break;
      //  }
      // synchronize apis
      case CUPTI_DRIVER_TRACE_CBID_cuCtxSynchronize:
      case CUPTI_DRIVER_TRACE_CBID_cuEventSynchronize:
      case CUPTI_DRIVER_TRACE_CBID_cuStreamSynchronize:
      case CUPTI_DRIVER_TRACE_CBID_cuStreamSynchronize_ptsz:
      case CUPTI_DRIVER_TRACE_CBID_cuStreamWaitEvent:
      case CUPTI_DRIVER_TRACE_CBID_cuStreamWaitEvent_ptsz:
        {
          gpu_op_placeholder_flags_set(&gpu_op_placeholder_flags,
            gpu_placeholder_type_sync);
          is_valid_op = true;
          break;
        }
      // copyin apis
      case CUPTI_DRIVER_TRACE_CBID_cuMemcpyHtoD:
      case CUPTI_DRIVER_TRACE_CBID_cuMemcpyHtoDAsync:
      case CUPTI_DRIVER_TRACE_CBID_cuMemcpyHtoD_v2:
      case CUPTI_DRIVER_TRACE_CBID_cuMemcpyHtoDAsync_v2:
      case CUPTI_DRIVER_TRACE_CBID_cuMemcpyHtoD_v2_ptds:
      case CUPTI_DRIVER_TRACE_CBID_cuMemcpyHtoDAsync_v2_ptsz:
        {
          gpu_op_placeholder_flags_set(&gpu_op_placeholder_flags,
            gpu_placeholder_type_copyin);
          is_valid_op = true;
          break;
        }
      // copyout apis
      case CUPTI_DRIVER_TRACE_CBID_cuMemcpyDtoH:
      case CUPTI_DRIVER_TRACE_CBID_cuMemcpyDtoHAsync:
      case CUPTI_DRIVER_TRACE_CBID_cuMemcpyDtoH_v2:
      case CUPTI_DRIVER_TRACE_CBID_cuMemcpyDtoHAsync_v2:
      case CUPTI_DRIVER_TRACE_CBID_cuMemcpyDtoH_v2_ptds:
      case CUPTI_DRIVER_TRACE_CBID_cuMemcpyDtoHAsync_v2_ptsz:
        {
          gpu_op_placeholder_flags_set(&gpu_op_placeholder_flags,
            gpu_placeholder_type_copyout);
          is_valid_op = true;
          break;
        }
      // copy apis
      case CUPTI_DRIVER_TRACE_CBID_cuMemcpyDtoD:
      case CUPTI_DRIVER_TRACE_CBID_cuMemcpyDtoA:
      case CUPTI_DRIVER_TRACE_CBID_cuMemcpyAtoD:
      case CUPTI_DRIVER_TRACE_CBID_cuMemcpyHtoA:
      case CUPTI_DRIVER_TRACE_CBID_cuMemcpyAtoH:
      case CUPTI_DRIVER_TRACE_CBID_cuMemcpyAtoA:
      case CUPTI_DRIVER_TRACE_CBID_cuMemcpy2D:
      case CUPTI_DRIVER_TRACE_CBID_cuMemcpy2DUnaligned:
      case CUPTI_DRIVER_TRACE_CBID_cuMemcpy3D:
      case CUPTI_DRIVER_TRACE_CBID_cuMemcpyDtoDAsync:
      case CUPTI_DRIVER_TRACE_CBID_cuMemcpyHtoAAsync:
      case CUPTI_DRIVER_TRACE_CBID_cuMemcpyAtoHAsync:
      case CUPTI_DRIVER_TRACE_CBID_cuMemcpy2DAsync:
      case CUPTI_DRIVER_TRACE_CBID_cuMemcpy3DAsync:
      case CUPTI_DRIVER_TRACE_CBID_cuMemcpy_v2:
      case CUPTI_DRIVER_TRACE_CBID_cuMemcpyDtoD_v2:
      case CUPTI_DRIVER_TRACE_CBID_cuMemcpyDtoDAsync_v2:
      case CUPTI_DRIVER_TRACE_CBID_cuMemcpyAtoH_v2:
      case CUPTI_DRIVER_TRACE_CBID_cuMemcpyAtoHAsync_v2:
      case CUPTI_DRIVER_TRACE_CBID_cuMemcpyAtoD_v2:
      case CUPTI_DRIVER_TRACE_CBID_cuMemcpyDtoA_v2:
      case CUPTI_DRIVER_TRACE_CBID_cuMemcpyAtoA_v2:
      case CUPTI_DRIVER_TRACE_CBID_cuMemcpy2D_v2:
      case CUPTI_DRIVER_TRACE_CBID_cuMemcpy2DUnaligned_v2:
      case CUPTI_DRIVER_TRACE_CBID_cuMemcpy2DAsync_v2:
      case CUPTI_DRIVER_TRACE_CBID_cuMemcpy3D_v2:
      case CUPTI_DRIVER_TRACE_CBID_cuMemcpy3DAsync_v2:
      case CUPTI_DRIVER_TRACE_CBID_cuMemcpyHtoA_v2:
      case CUPTI_DRIVER_TRACE_CBID_cuMemcpyHtoAAsync_v2:
      case CUPTI_DRIVER_TRACE_CBID_cuMemcpy:
      case CUPTI_DRIVER_TRACE_CBID_cuMemcpyAsync:
      case CUPTI_DRIVER_TRACE_CBID_cuMemcpyPeer:
      case CUPTI_DRIVER_TRACE_CBID_cuMemcpyPeerAsync:
      case CUPTI_DRIVER_TRACE_CBID_cuMemcpy3DPeer:
      case CUPTI_DRIVER_TRACE_CBID_cuMemcpy3DPeerAsync:
      case CUPTI_DRIVER_TRACE_CBID_cuMemcpyDtoD_v2_ptds:
      case CUPTI_DRIVER_TRACE_CBID_cuMemcpyDtoA_v2_ptds:
      case CUPTI_DRIVER_TRACE_CBID_cuMemcpyAtoD_v2_ptds:
      case CUPTI_DRIVER_TRACE_CBID_cuMemcpyHtoA_v2_ptds:
      case CUPTI_DRIVER_TRACE_CBID_cuMemcpyAtoH_v2_ptds:
      case CUPTI_DRIVER_TRACE_CBID_cuMemcpyAtoA_v2_ptds:
      case CUPTI_DRIVER_TRACE_CBID_cuMemcpy2D_v2_ptds:
      case CUPTI_DRIVER_TRACE_CBID_cuMemcpy2DUnaligned_v2_ptds:
      case CUPTI_DRIVER_TRACE_CBID_cuMemcpy3D_v2_ptds:
      case CUPTI_DRIVER_TRACE_CBID_cuMemcpy_ptds:
      case CUPTI_DRIVER_TRACE_CBID_cuMemcpyPeer_ptds:
      case CUPTI_DRIVER_TRACE_CBID_cuMemcpy3DPeer_ptds:
      case CUPTI_DRIVER_TRACE_CBID_cuMemcpyAsync_ptsz:
      case CUPTI_DRIVER_TRACE_CBID_cuMemcpyHtoAAsync_v2_ptsz:
      case CUPTI_DRIVER_TRACE_CBID_cuMemcpyAtoHAsync_v2_ptsz:
      case CUPTI_DRIVER_TRACE_CBID_cuMemcpyDtoDAsync_v2_ptsz:
      case CUPTI_DRIVER_TRACE_CBID_cuMemcpy2DAsync_v2_ptsz:
      case CUPTI_DRIVER_TRACE_CBID_cuMemcpy3DAsync_v2_ptsz:
      case CUPTI_DRIVER_TRACE_CBID_cuMemcpyPeerAsync_ptsz:
      case CUPTI_DRIVER_TRACE_CBID_cuMemcpy3DPeerAsync_ptsz:
        {
          gpu_op_placeholder_flags_set(&gpu_op_placeholder_flags,
            gpu_placeholder_type_copy);
          is_valid_op = true;
          break;
        }
        // kernel apis
      case CUPTI_DRIVER_TRACE_CBID_cuLaunch:
      case CUPTI_DRIVER_TRACE_CBID_cuLaunchGrid:
      case CUPTI_DRIVER_TRACE_CBID_cuLaunchGridAsync:
      case CUPTI_DRIVER_TRACE_CBID_cuLaunchKernel:
      case CUPTI_DRIVER_TRACE_CBID_cuLaunchKernel_ptsz:
      case CUPTI_DRIVER_TRACE_CBID_cuLaunchCooperativeKernel:
      case CUPTI_DRIVER_TRACE_CBID_cuLaunchCooperativeKernel_ptsz:
      case CUPTI_DRIVER_TRACE_CBID_cuLaunchCooperativeKernelMultiDevice:
        {
          gpu_op_placeholder_flags_set(&gpu_op_placeholder_flags,
            gpu_placeholder_type_kernel);
          is_valid_op = true;

          if (cd->callbackSite == CUPTI_API_ENTER) {
            gpu_application_thread_process_activities();

            // XXX(Keren): cannot parse this kind of kernel launch
            //if (cb_id != CUPTI_DRIVER_TRACE_CBID_cuLaunchCooperativeKernelMultiDevice)
            // CUfunction is the first param
            CUfunction function_ptr = *(CUfunction *)((CUfunction)cd->functionParams);
            kernel_ip = cupti_func_ip_resolve(function_ptr);
          }
          break;
        }
      default:
        break;
    }
    bool is_kernel_op = gpu_op_placeholder_flags_is_set(gpu_op_placeholder_flags,
      gpu_placeholder_type_kernel);
    // If we have a valid operation and is not in the interval of a cuda/ompt runtime api
    if (is_valid_op && !cupti_runtime_api_flag && !ompt_runtime_api_flag) {
      if (cd->callbackSite == CUPTI_API_ENTER) {
        // A driver API cannot be implemented by other driver APIs, so we get an id
        // and unwind when the API is entered

        uint64_t correlation_id = gpu_correlation_id();
        cupti_correlation_id_push(correlation_id);

        cct_node_t *api_node = cupti_correlation_callback(correlation_id);

        gpu_op_ccts_t gpu_op_ccts;

        hpcrun_safe_enter();

        gpu_op_ccts_insert(api_node, &gpu_op_ccts, gpu_op_placeholder_flags);

        if (is_kernel_op) {
          cct_node_t *kernel_ph = 
	    gpu_op_ccts_get(&gpu_op_ccts, gpu_placeholder_type_kernel);

	  ensure_kernel_ip_present(kernel_ph, kernel_ip);
        }

        hpcrun_safe_exit();

        // Generate notification entry
<<<<<<< HEAD
        uint64_t cpu_submit_time = CPU_NANOTIME();
        gpu_correlation_channel_produce(correlation_id, &gpu_op_ccts, 
					cpu_submit_time);
=======
        uint64_t cpu_submit_time = hpcrun_nanotime();
        gpu_correlation_channel_produce(correlation_id, &gpu_op_ccts,
          cpu_submit_time);
>>>>>>> 86908388

        TMSG(CUPTI_TRACE, "Driver push externalId %lu (cb_id = %u)", correlation_id, cb_id);
      } else if (cd->callbackSite == CUPTI_API_EXIT) {
        uint64_t correlation_id __attribute__((unused)); // not used if PRINT omitted
        correlation_id = cupti_correlation_id_pop();
        TMSG(CUPTI_TRACE, "Driver pop externalId %lu (cb_id = %u)", correlation_id, cb_id);
      }
    } else if (is_kernel_op && cupti_runtime_api_flag && cd->callbackSite ==
      CUPTI_API_ENTER) {
      if (cupti_kernel_ph != NULL) {
	ensure_kernel_ip_present(cupti_kernel_ph, kernel_ip);
      }
    } else if (is_kernel_op && ompt_runtime_api_flag && cd->callbackSite ==
      CUPTI_API_ENTER) {
      cct_node_t *ompt_trace_node = ompt_trace_node_get();
      if (ompt_trace_node != NULL) {
	ensure_kernel_ip_present(ompt_trace_node, kernel_ip);
      }
    }
  } else if (domain == CUPTI_CB_DOMAIN_RUNTIME_API) {
    // stop flag is only set if a driver or runtime api called
    cupti_stop_flag_set();

    const CUpti_CallbackData *cd = (const CUpti_CallbackData *)cb_info;

    bool is_valid_op = false;
    bool is_kernel_op __attribute__((unused)) = false; // used only by PRINT when debugging
    switch (cb_id) {
      // FIXME(Keren): do not support memory allocate and free for
      // current CUPTI version
      //case CUPTI_RUNTIME_TRACE_CBID_cudaMalloc_v3020:
      //case CUPTI_RUNTIME_TRACE_CBID_cudaMallocPitch_v3020:
      //case CUPTI_RUNTIME_TRACE_CBID_cudaMallocArray_v3020:
      //case CUPTI_RUNTIME_TRACE_CBID_cudaMalloc3D_v3020:
      //case CUPTI_RUNTIME_TRACE_CBID_cudaMalloc3DArray_v3020:
      //  {
      //    cuda_state = cuda_placeholders.cuda_memalloc_state;
      //    is_valid_op = true;
      //    break;
      //  }
      // cuda synchronize apis
      case CUPTI_RUNTIME_TRACE_CBID_cudaEventSynchronize_v3020:
      case CUPTI_RUNTIME_TRACE_CBID_cudaStreamSynchronize_v3020:
      case CUPTI_RUNTIME_TRACE_CBID_cudaStreamSynchronize_ptsz_v7000:
      case CUPTI_RUNTIME_TRACE_CBID_cudaStreamWaitEvent_v3020:
      case CUPTI_RUNTIME_TRACE_CBID_cudaDeviceSynchronize_v3020:
      // cuda copy apis
      case CUPTI_RUNTIME_TRACE_CBID_cudaMemcpyPeer_v4000:
      case CUPTI_RUNTIME_TRACE_CBID_cudaMemcpyPeerAsync_v4000:
      case CUPTI_RUNTIME_TRACE_CBID_cudaMemcpy3DPeer_v4000:
      case CUPTI_RUNTIME_TRACE_CBID_cudaMemcpy3DPeerAsync_v4000:
      case CUPTI_RUNTIME_TRACE_CBID_cudaMemcpy3D_v3020:
      case CUPTI_RUNTIME_TRACE_CBID_cudaMemcpy3DAsync_v3020:
      case CUPTI_RUNTIME_TRACE_CBID_cudaMemcpy3D_ptds_v7000:
      case CUPTI_RUNTIME_TRACE_CBID_cudaMemcpy3DAsync_ptsz_v7000:
      case CUPTI_RUNTIME_TRACE_CBID_cudaMemcpy3DPeer_ptds_v7000:
      case CUPTI_RUNTIME_TRACE_CBID_cudaMemcpy3DPeerAsync_ptsz_v7000:
      case CUPTI_RUNTIME_TRACE_CBID_cudaMemcpy_v3020:
      case CUPTI_RUNTIME_TRACE_CBID_cudaMemcpy2D_v3020:
      case CUPTI_RUNTIME_TRACE_CBID_cudaMemcpyToArray_v3020:
      case CUPTI_RUNTIME_TRACE_CBID_cudaMemcpy2DToArray_v3020:
      case CUPTI_RUNTIME_TRACE_CBID_cudaMemcpyFromArray_v3020:
      case CUPTI_RUNTIME_TRACE_CBID_cudaMemcpy2DFromArray_v3020:
      case CUPTI_RUNTIME_TRACE_CBID_cudaMemcpyArrayToArray_v3020:
      case CUPTI_RUNTIME_TRACE_CBID_cudaMemcpy2DArrayToArray_v3020:
      case CUPTI_RUNTIME_TRACE_CBID_cudaMemcpyToSymbol_v3020:
      case CUPTI_RUNTIME_TRACE_CBID_cudaMemcpyFromSymbol_v3020:
      case CUPTI_RUNTIME_TRACE_CBID_cudaMemcpyAsync_v3020:
      case CUPTI_RUNTIME_TRACE_CBID_cudaMemcpyToArrayAsync_v3020:
      case CUPTI_RUNTIME_TRACE_CBID_cudaMemcpyFromArrayAsync_v3020:
      case CUPTI_RUNTIME_TRACE_CBID_cudaMemcpy2DAsync_v3020:
      case CUPTI_RUNTIME_TRACE_CBID_cudaMemcpy2DToArrayAsync_v3020:
      case CUPTI_RUNTIME_TRACE_CBID_cudaMemcpy2DFromArrayAsync_v3020:
      case CUPTI_RUNTIME_TRACE_CBID_cudaMemcpyToSymbolAsync_v3020:
      case CUPTI_RUNTIME_TRACE_CBID_cudaMemcpyFromSymbolAsync_v3020:
      case CUPTI_RUNTIME_TRACE_CBID_cudaMemcpy_ptds_v7000:
      case CUPTI_RUNTIME_TRACE_CBID_cudaMemcpy2D_ptds_v7000:
      case CUPTI_RUNTIME_TRACE_CBID_cudaMemcpyToArray_ptds_v7000:
      case CUPTI_RUNTIME_TRACE_CBID_cudaMemcpy2DToArray_ptds_v7000:
      case CUPTI_RUNTIME_TRACE_CBID_cudaMemcpyFromArray_ptds_v7000:
      case CUPTI_RUNTIME_TRACE_CBID_cudaMemcpy2DFromArray_ptds_v7000:
      case CUPTI_RUNTIME_TRACE_CBID_cudaMemcpyArrayToArray_ptds_v7000:
      case CUPTI_RUNTIME_TRACE_CBID_cudaMemcpy2DArrayToArray_ptds_v7000:
      case CUPTI_RUNTIME_TRACE_CBID_cudaMemcpyToSymbol_ptds_v7000:
      case CUPTI_RUNTIME_TRACE_CBID_cudaMemcpyFromSymbol_ptds_v7000:
      case CUPTI_RUNTIME_TRACE_CBID_cudaMemcpyAsync_ptsz_v7000:
      case CUPTI_RUNTIME_TRACE_CBID_cudaMemcpyToArrayAsync_ptsz_v7000:
      case CUPTI_RUNTIME_TRACE_CBID_cudaMemcpyFromArrayAsync_ptsz_v7000:
      case CUPTI_RUNTIME_TRACE_CBID_cudaMemcpy2DAsync_ptsz_v7000:
      case CUPTI_RUNTIME_TRACE_CBID_cudaMemcpy2DToArrayAsync_ptsz_v7000:
      case CUPTI_RUNTIME_TRACE_CBID_cudaMemcpy2DFromArrayAsync_ptsz_v7000:
      case CUPTI_RUNTIME_TRACE_CBID_cudaMemcpyToSymbolAsync_ptsz_v7000:
      case CUPTI_RUNTIME_TRACE_CBID_cudaMemcpyFromSymbolAsync_ptsz_v7000:
        {
          is_valid_op = true;
          break;
        }
      // cuda kernel apis
      case CUPTI_RUNTIME_TRACE_CBID_cudaLaunch_v3020:
      case CUPTI_RUNTIME_TRACE_CBID_cudaLaunchKernel_v7000:
      case CUPTI_RUNTIME_TRACE_CBID_cudaLaunch_ptsz_v7000:
      case CUPTI_RUNTIME_TRACE_CBID_cudaLaunchKernel_ptsz_v7000:
      #if CUPTI_API_VERSION >= 10
      case CUPTI_RUNTIME_TRACE_CBID_cudaLaunchCooperativeKernel_v9000:
      case CUPTI_RUNTIME_TRACE_CBID_cudaLaunchCooperativeKernel_ptsz_v9000:
      case CUPTI_RUNTIME_TRACE_CBID_cudaLaunchCooperativeKernelMultiDevice_v9000:
      #endif
        {
          is_valid_op = true;
          is_kernel_op = true;
          if (cd->callbackSite == CUPTI_API_ENTER) {
            gpu_application_thread_process_activities();
          }
          break;
        }
      default:
        break;
    }
    if (is_valid_op) {
      if (cd->callbackSite == CUPTI_API_ENTER) {
        // Enter a CUDA runtime api
        cupti_runtime_api_flag_set();
        uint64_t correlation_id = gpu_correlation_id();
        cupti_correlation_id_push(correlation_id);
        // We should make notification records in the api enter callback.
        // A runtime API must be implemented by driver APIs.
        // Though unlikely in most cases,
        // it is still possible that a cupti buffer is full and returned to the host
        // in the interval of a runtime api.
        cct_node_t *api_node = cupti_correlation_callback(correlation_id);

        gpu_op_ccts_t gpu_op_ccts;

        hpcrun_safe_enter();

        gpu_op_ccts_insert(api_node, &gpu_op_ccts, gpu_op_placeholder_flags_all);

        hpcrun_safe_exit();

        cupti_kernel_ph = gpu_op_ccts_get(&gpu_op_ccts, gpu_placeholder_type_kernel);

        // Generate notification entry
<<<<<<< HEAD
        uint64_t cpu_submit_time = CPU_NANOTIME();
        gpu_correlation_channel_produce(correlation_id, &gpu_op_ccts, 
					cpu_submit_time);
=======
        uint64_t cpu_submit_time = hpcrun_nanotime();
        gpu_correlation_channel_produce(correlation_id, &gpu_op_ccts,
          cpu_submit_time);
>>>>>>> 86908388

        TMSG(CUPTI_TRACE, "Runtime push externalId %lu (cb_id = %u)", correlation_id, cb_id);
      } else if (cd->callbackSite == CUPTI_API_EXIT) {
        // Exit an CUDA runtime api
        cupti_runtime_api_flag_unset();

        uint64_t correlation_id __attribute__((unused)); // not used if PRINT omitted
        correlation_id = cupti_correlation_id_pop();
        TMSG(CUPTI_TRACE, "Runtime pop externalId %lu (cb_id = %u)", correlation_id, cb_id);

        cupti_kernel_ph = NULL;
      }
    } else {
      TMSG(CUPTI_TRACE, "Go through runtime with kernel_op %d, valid_op %d, "
        "cuda_runtime %d", is_kernel_op, is_valid_op, cupti_runtime_api_flag);
    }
  }
}



//******************************************************************************
// interface  operations
//******************************************************************************

void
cupti_device_timestamp_get
(
 CUcontext context,
 uint64_t *time
)
{
  HPCRUN_CUPTI_CALL(cuptiGetTimestamp, (time));
}


void
cupti_device_buffer_config
(
 size_t buf_size,
 size_t sem_size
)
{
  size_t value_size = sizeof(size_t);
  HPCRUN_CUPTI_CALL(cuptiActivitySetAttribute,
                   (CUPTI_ACTIVITY_ATTR_DEVICE_BUFFER_SIZE, &value_size, &buf_size));
  HPCRUN_CUPTI_CALL(cuptiActivitySetAttribute,
                   (CUPTI_ACTIVITY_ATTR_PROFILING_SEMAPHORE_POOL_SIZE, &value_size, &sem_size));
}


void
cupti_buffer_alloc
(
 uint8_t **buffer,
 size_t *buffer_size,
 size_t *maxNumRecords
)
{
  // cupti client call this function
  int retval = posix_memalign((void **) buffer,
    (size_t) HPCRUN_CUPTI_ACTIVITY_BUFFER_ALIGNMENT,
    (size_t) HPCRUN_CUPTI_ACTIVITY_BUFFER_SIZE);

  if (retval != 0) {
    cupti_error_callback("CUPTI", "cupti_buffer_alloc", "out of memory");
  }

  *buffer_size = HPCRUN_CUPTI_ACTIVITY_BUFFER_SIZE;

  *maxNumRecords = 0;
}


bool
cupti_buffer_cursor_advance
(
  uint8_t *buffer,
  size_t size,
  CUpti_Activity **current
)
{
  return (CUPTI_FN_NAME(cuptiActivityGetNextRecord)(buffer, size, current) == CUPTI_SUCCESS);
}


void
cupti_buffer_completion_callback
(
 CUcontext ctx,
 uint32_t streamId,
 uint8_t *buffer,
 size_t size,
 size_t validSize
)
{
  // handle notifications
  cupti_buffer_completion_notify();

  if (validSize > 0) {
    // Signal advance to return pointer to first record
    CUpti_Activity *cupti_activity = NULL;
    bool status = false;
    size_t processed = 0;
    do {
      status = cupti_buffer_cursor_advance(buffer, validSize, &cupti_activity);
      if (status) {
        cupti_activity_process(cupti_activity);
        ++processed;
      }
    } while (status);
    hpcrun_stats_acc_trace_records_add(processed);

    size_t dropped;
    cupti_num_dropped_records_get(ctx, streamId, &dropped);
    if (dropped != 0) {
      hpcrun_stats_acc_trace_records_dropped_add(dropped);
    }
  }

  free(buffer);
}

//-------------------------------------------------------------
// event specification
//-------------------------------------------------------------

cupti_set_status_t
cupti_monitoring_set
(
 const CUpti_ActivityKind activity_kinds[],
 bool enable
)
{
  TMSG(CUPTI, "enter cupti_set_monitoring");
  int failed = 0;
  int succeeded = 0;

  cupti_activity_enable_t action =
    (enable ?
     CUPTI_FN_NAME(cuptiActivityEnable):
     CUPTI_FN_NAME(cuptiActivityDisable));

  int i = 0;
  for (;;) {
    CUpti_ActivityKind activity_kind = activity_kinds[i++];
    if (activity_kind == CUPTI_ACTIVITY_KIND_INVALID) break;
    bool succ = action(activity_kind) == CUPTI_SUCCESS;
    if (succ) {
      if (enable) {
        TMSG(CUPTI, "activity %d enable succeeded", activity_kind);
      } else {
        TMSG(CUPTI, "activity %d disable succeeded", activity_kind);
      }
      succeeded++;
    } else {
      if (enable) {
        TMSG(CUPTI, "activity %d enable failed", activity_kind);
      } else {
        TMSG(CUPTI, "activity %d disable failed", activity_kind);
      }
      failed++;
    }
  }
  if (succeeded > 0) {
    if (failed == 0) return cupti_set_all;
    else return cupti_set_some;
  }
  TMSG(CUPTI, "leave cupti_set_monitoring");
  return cupti_set_none;
}


//-------------------------------------------------------------
// control apis
//-------------------------------------------------------------

void
cupti_init
(
 void
)
{
  cupti_activity_enabled.buffer_request = cupti_buffer_alloc;
  cupti_activity_enabled.buffer_complete = cupti_buffer_completion_callback;
}


void
cupti_start
(
 void
)
{
  HPCRUN_CUPTI_CALL(cuptiActivityRegisterCallbacks,
                   (cupti_activity_enabled.buffer_request,
                    cupti_activity_enabled.buffer_complete));
}


void
cupti_finalize
(
 void
)
{
  HPCRUN_CUPTI_CALL(cuptiFinalize, ());
}


void
cupti_num_dropped_records_get
(
 CUcontext context,
 uint32_t streamId,
 size_t* dropped
)
{
  HPCRUN_CUPTI_CALL(cuptiActivityGetNumDroppedRecords,
                   (context, streamId, dropped));
}


//-------------------------------------------------------------
// correlation callback control
//-------------------------------------------------------------

void
cupti_callbacks_subscribe
(
 void
)
{
  cupti_load_callback = cupti_load_callback_cuda;
  cupti_unload_callback = cupti_unload_callback_cuda;
  cupti_correlation_callback = gpu_application_thread_correlation_callback;

  HPCRUN_CUPTI_CALL(cuptiSubscribe, (&cupti_subscriber,
                   (CUpti_CallbackFunc) cupti_subscriber_callback,
                   (void *) NULL));

  HPCRUN_CUPTI_CALL(cuptiEnableDomain,
                   (1, cupti_subscriber, CUPTI_CB_DOMAIN_DRIVER_API));

  HPCRUN_CUPTI_CALL(cuptiEnableDomain,
                   (1, cupti_subscriber, CUPTI_CB_DOMAIN_RUNTIME_API));

  HPCRUN_CUPTI_CALL(cuptiEnableDomain,
                   (1, cupti_subscriber, CUPTI_CB_DOMAIN_RESOURCE));
}


void
cupti_callbacks_unsubscribe
(
)
{
  cupti_load_callback = 0;
  cupti_unload_callback = 0;
  cupti_correlation_callback = 0;

  HPCRUN_CUPTI_CALL(cuptiUnsubscribe, (cupti_subscriber));

  HPCRUN_CUPTI_CALL(cuptiEnableDomain,
                   (0, cupti_subscriber, CUPTI_CB_DOMAIN_DRIVER_API));

  HPCRUN_CUPTI_CALL(cuptiEnableDomain,
                   (0, cupti_subscriber, CUPTI_CB_DOMAIN_RUNTIME_API));

  HPCRUN_CUPTI_CALL(cuptiEnableDomain,
                   (0, cupti_subscriber, CUPTI_CB_DOMAIN_RESOURCE));
}


void
cupti_correlation_enable
(
)
{
  TMSG(CUPTI, "enter cupti_correlation_enable");
  cupti_correlation_enabled = true;

  // For unknown reasons, external correlation ids do not return using
  // cuptiActivityEnableContext
  HPCRUN_CUPTI_CALL(cuptiActivityEnable,
                   (CUPTI_ACTIVITY_KIND_EXTERNAL_CORRELATION));

  TMSG(CUPTI, "exit cupti_correlation_enable");
}


void
cupti_correlation_disable
(
)
{
  if (cupti_correlation_enabled) {
    HPCRUN_CUPTI_CALL(cuptiActivityDisable,
                     (CUPTI_ACTIVITY_KIND_EXTERNAL_CORRELATION));
    cupti_correlation_enabled = false;
  }
}


void
cupti_pc_sampling_enable
(
 CUcontext context,
 int frequency
)
{
  TMSG(CUPTI, "enter cupti_pc_sampling_enable");
  cupti_pc_sampling_enabled = true;
  CUpti_ActivityPCSamplingConfig config;
  config.samplingPeriod = 0;
  config.samplingPeriod2 = frequency;
  config.size = sizeof(config);

  HPCRUN_CUPTI_CALL(cuptiActivityConfigurePCSampling, (context, &config));

  HPCRUN_CUPTI_CALL(cuptiActivityEnableContext,
                   (context, CUPTI_ACTIVITY_KIND_PC_SAMPLING));

  TMSG(CUPTI, "exit cupti_pc_sampling_enable");
}


void
cupti_pc_sampling_disable
(
 CUcontext context
)
{
  if (cupti_pc_sampling_enabled) {
    HPCRUN_CUPTI_CALL(cuptiActivityDisableContext,
                     (context, CUPTI_ACTIVITY_KIND_PC_SAMPLING));

    cupti_pc_sampling_enabled = false;
  }
}


void
cupti_environment_enable
(
)
{
  if (!cupti_environment_enabled) {
    cupti_environment_enabled = true;

    HPCRUN_CUPTI_CALL(cuptiActivityEnable, 
      (CUPTI_ACTIVITY_KIND_ENVIRONMENT));
  }
}


void
cupti_environment_disable
(
)
{
  if (cupti_environment_enabled) {
    HPCRUN_CUPTI_CALL(cuptiActivityDisable,
                     (CUPTI_ACTIVITY_KIND_ENVIRONMENT));
    cupti_environment_enabled = false;
  }
}

//******************************************************************************
// finalizer
//******************************************************************************

void
cupti_activity_flush
(
)
{
  HPCRUN_CUPTI_CALL(cuptiActivityFlushAll, (CUPTI_ACTIVITY_FLAG_FLUSH_FORCED));
}


void
cupti_device_flush(void *args)
{
  if (cupti_stop_flag) {
    cupti_stop_flag_unset();
    cupti_activity_flush();
    // TODO(keren): replace cupti with sth. called device queue
    gpu_application_thread_process_activities();
  }
}


void
cupti_stop_flag_set()
{
  cupti_stop_flag = true;
}


void
cupti_stop_flag_unset()
{
  cupti_stop_flag = false;
}


void
cupti_runtime_api_flag_unset()
{
  cupti_runtime_api_flag = false;
}


void
cupti_runtime_api_flag_set()
{
  cupti_runtime_api_flag = true;
}


void
cupti_correlation_id_push(uint64_t id)
{
  HPCRUN_CUPTI_CALL(cuptiActivityPushExternalCorrelationId,
    (CUPTI_EXTERNAL_CORRELATION_KIND_UNKNOWN, id));
}


uint64_t
cupti_correlation_id_pop()
{
  uint64_t id;
  HPCRUN_CUPTI_CALL(cuptiActivityPopExternalCorrelationId,
    (CUPTI_EXTERNAL_CORRELATION_KIND_UNKNOWN, &id));
  return id;
}


void
cupti_device_shutdown(void *args)
{
  cupti_callbacks_unsubscribe();
  cupti_activity_flush();
}
<|MERGE_RESOLUTION|>--- conflicted
+++ resolved
@@ -955,23 +955,17 @@
 
         if (is_kernel_op) {
           cct_node_t *kernel_ph = 
-	    gpu_op_ccts_get(&gpu_op_ccts, gpu_placeholder_type_kernel);
-
-	  ensure_kernel_ip_present(kernel_ph, kernel_ip);
+            gpu_op_ccts_get(&gpu_op_ccts, gpu_placeholder_type_kernel);
+
+          ensure_kernel_ip_present(kernel_ph, kernel_ip);
         }
 
         hpcrun_safe_exit();
 
         // Generate notification entry
-<<<<<<< HEAD
-        uint64_t cpu_submit_time = CPU_NANOTIME();
-        gpu_correlation_channel_produce(correlation_id, &gpu_op_ccts, 
-					cpu_submit_time);
-=======
         uint64_t cpu_submit_time = hpcrun_nanotime();
         gpu_correlation_channel_produce(correlation_id, &gpu_op_ccts,
           cpu_submit_time);
->>>>>>> 86908388
 
         TMSG(CUPTI_TRACE, "Driver push externalId %lu (cb_id = %u)", correlation_id, cb_id);
       } else if (cd->callbackSite == CUPTI_API_EXIT) {
@@ -982,13 +976,13 @@
     } else if (is_kernel_op && cupti_runtime_api_flag && cd->callbackSite ==
       CUPTI_API_ENTER) {
       if (cupti_kernel_ph != NULL) {
-	ensure_kernel_ip_present(cupti_kernel_ph, kernel_ip);
+        ensure_kernel_ip_present(cupti_kernel_ph, kernel_ip);
       }
     } else if (is_kernel_op && ompt_runtime_api_flag && cd->callbackSite ==
       CUPTI_API_ENTER) {
       cct_node_t *ompt_trace_node = ompt_trace_node_get();
       if (ompt_trace_node != NULL) {
-	ensure_kernel_ip_present(ompt_trace_node, kernel_ip);
+        ensure_kernel_ip_present(ompt_trace_node, kernel_ip);
       }
     }
   } else if (domain == CUPTI_CB_DOMAIN_RUNTIME_API) {
@@ -1114,15 +1108,9 @@
         cupti_kernel_ph = gpu_op_ccts_get(&gpu_op_ccts, gpu_placeholder_type_kernel);
 
         // Generate notification entry
-<<<<<<< HEAD
-        uint64_t cpu_submit_time = CPU_NANOTIME();
-        gpu_correlation_channel_produce(correlation_id, &gpu_op_ccts, 
-					cpu_submit_time);
-=======
         uint64_t cpu_submit_time = hpcrun_nanotime();
         gpu_correlation_channel_produce(correlation_id, &gpu_op_ccts,
           cpu_submit_time);
->>>>>>> 86908388
 
         TMSG(CUPTI_TRACE, "Runtime push externalId %lu (cb_id = %u)", correlation_id, cb_id);
       } else if (cd->callbackSite == CUPTI_API_EXIT) {
