--- conflicted
+++ resolved
@@ -185,8 +185,7 @@
 // private operations
 //******************************************************************************
 
-<<<<<<< HEAD
-=======
+
 int
 cuda_bind
 (
@@ -212,7 +211,6 @@
 }
 
 
->>>>>>> b6e979af
 #ifndef HPCRUN_STATIC_LINK
 static int
 cuda_device_sm_blocks_query
@@ -294,24 +292,6 @@
 // interface operations
 //******************************************************************************
 
-int
-cuda_bind
-(
- void
-)
-{
-#ifndef HPCRUN_STATIC_LINK
-  // dynamic libraries only availabile in non-static case
-  CHK_DLOPEN(cuda, "libcuda.so", RTLD_NOW | RTLD_GLOBAL);
-
-  CHK_DLSYM(cuda, cuDeviceGetAttribute);
-  CHK_DLSYM(cuda, cuCtxGetCurrent);
-
-  return 0;
-#else
-  return -1;
-#endif // ! HPCRUN_STATIC_LINK
-}
 
 int
 cuda_context
