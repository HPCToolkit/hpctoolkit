// -*-Mode: C++;-*- // technically C99

// * BeginRiceCopyright *****************************************************
//
// $HeadURL$
// $Id$
//
// --------------------------------------------------------------------------
// Part of HPCToolkit (hpctoolkit.org)
//
// Information about sources of support for research and development of
// HPCToolkit is at 'hpctoolkit.org' and in 'README.Acknowledgments'.
// --------------------------------------------------------------------------
//
// Copyright ((c)) 2002-2020, Rice University
// All rights reserved.
//
// Redistribution and use in source and binary forms, with or without
// modification, are permitted provided that the following conditions are
// met:
//
// * Redistributions of source code must retain the above copyright
//   notice, this list of conditions and the following disclaimer.
//
// * Redistributions in binary form must reproduce the above copyright
//   notice, this list of conditions and the following disclaimer in the
//   documentation and/or other materials provided with the distribution.
//
// * Neither the name of Rice University (RICE) nor the names of its
//   contributors may be used to endorse or promote products derived from
//   this software without specific prior written permission.
//
// This software is provided by RICE and contributors "as is" and any
// express or implied warranties, including, but not limited to, the
// implied warranties of merchantability and fitness for a particular
// purpose are disclaimed. In no event shall RICE or contributors be
// liable for any direct, indirect, incidental, special, exemplary, or
// consequential damages (including, but not limited to, procurement of
// substitute goods or services; loss of use, data, or profits; or
// business interruption) however caused and on any theory of liability,
// whether in contract, strict liability, or tort (including negligence
// or otherwise) arising in any way out of the use of this software, even
// if advised of the possibility of such damage.
//
// ******************************************************* EndRiceCopyright *

//***************************************************************************
// system include files 
//***************************************************************************

#include <sys/types.h>
#include <pthread.h>
#include <unistd.h>
#include <setjmp.h>
#include <stdbool.h>
#include <stdint.h>
#include <inttypes.h>
#include <dlfcn.h>
#include <stdlib.h>
#include <string.h>

#ifdef LINUX
#include <linux/unistd.h>
#include <linux/limits.h>
#endif

//***************************************************************************
// libmonitor include files
//***************************************************************************

#include <monitor.h>


//***************************************************************************
// user include files 
//***************************************************************************

#include <include/uint.h>

#include <include/hpctoolkit-config.h>

#include "main.h"

#include "disabled.h"
#include "env.h"
#include "loadmap.h"
#include "files.h"
#include "fnbounds_interface.h"
#include "fnbounds_table_interface.h"
#include "hpcrun-initializers.h"
#include "hpcrun_options.h"
#include "hpcrun_return_codes.h"
#include "hpcrun_stats.h"
#include "name.h"
#include "start-stop.h"
#include "custom-init.h"
#include "cct_insert_backtrace.h"
#include "safe-sampling.h"

#include "metrics.h"

#include "sample_event.h"
#include <sample-sources/none.h>
#include <sample-sources/itimer.h>

#include "sample_sources_registered.h"
#include "sample_sources_all.h"
#include "segv_handler.h"
#include "sample_prob.h"
#include "term_handler.h"

#include "device-initializers.h"
#include "device-finalizers.h"
#include "module-ignore-map.h"
#include "control-knob.h"
#include "epoch.h"
#include "thread_data.h"
#include "threadmgr.h"
#include "thread_finalize.h"
#include "thread_use.h"
#include "trace.h"
#include "write_data.h"
#include "sample-sources/itimer.h"
#include <utilities/token-iter.h>

#include <memory/hpcrun-malloc.h>
#include <memory/mmap.h>
#include <tool/hpcrun/sample-sources/gpu/stream-tracing.h>
#include <monitor-exts/monitor_ext.h>

#include <cct/cct.h>

#include <unwind/common/backtrace.h>
#include <unwind/common/unwind.h>

#include <utilities/arch/context-pc.h>

#include <lush/lush-backtrace.h>
#include <lush/lush-pthread.h>

#include <lib/prof-lean/hpcrun-fmt.h>
#include <lib/prof-lean/hpcio.h>
#include <lib/prof-lean/spinlock.h>
#include <lib/prof-lean/vdso.h>

#include <messages/messages.h>
#include <messages/debug-flag.h>

#include <loadmap.h>

// The auditor only applies to the dynamic case.
#ifndef HPCRUN_STATIC_LINK
#include "audit/audit-api.h"
#endif
extern void hpcrun_set_retain_recursion_mode(bool mode);

#ifdef HPCRUN_HAVE_CUSTOM_UNWINDER
extern void hpcrun_dump_intervals(void* addr);
#endif


//***************************************************************************
// macros
//***************************************************************************

#define MONITOR_INITIALIZE 1

#if  MONITOR_INITIALIZE == 0
#define monitor_initialize() \
    assert(0 && "entry into hpctoolkit prior to initialization");
#endif


//***************************************************************************
// local data types. Primarily for passing data between pre_PHASE, PHASE, and post_PHASE
//***************************************************************************

typedef struct local_thread_data_t {
  cct_ctxt_t* thr_ctxt;
} local_thread_data_t;

typedef struct fork_data_t {
  int flag;
  bool is_child;
} fork_data_t;


//***************************************************************************
// constants
//***************************************************************************

enum _local_const {
  PROC_NAME_LEN = 2048
};

//***************************** concrete data structure definition **********
struct hpcrun_aux_cleanup_t {
  void  (* func) (void *); // function to invoke on cleanup
  void * arg; // argument to pass to func
  struct hpcrun_aux_cleanup_t * next;
  struct hpcrun_aux_cleanup_t * prev;
};

//***************************************************************************
// forward declarations
//***************************************************************************

static int
dump_interval_handler(int sig, siginfo_t* info, void* ctxt)
__attribute__ ((unused));

//***************************************************************************
// global variables
//***************************************************************************

int lush_metrics = 0; // FIXME: global variable for now

bool hpcrun_no_unwind = false;

/******************************************************************************
 * (public declaration) thread-local variables
 *****************************************************************************/
static __thread bool hpcrun_thread_suppress_sample = true;


//***************************************************************************
// local variables 
//***************************************************************************

static hpcrun_options_t opts;
static bool hpcrun_is_initialized_private = false;
static bool hpcrun_dlopen_forced = false;
static bool safe_to_sync_sample = false;
static void* main_addr = NULL;
static void* main_lower = NULL;
static void* main_upper = (void*) (intptr_t) -1;
#ifndef HPCRUN_STATIC_LINK
static void* main_addr_dl = NULL;
static void* main_lower_dl = NULL;
static void* main_upper_dl = (void*) (intptr_t) -1;
#endif
static spinlock_t hpcrun_aux_cleanup_lock = SPINLOCK_UNLOCKED;
static hpcrun_aux_cleanup_t * hpcrun_aux_cleanup_list_head = NULL;
static hpcrun_aux_cleanup_t * hpcrun_aux_cleanup_free_list_head = NULL;
static char execname[PATH_MAX] = {'\0'};

//***************************************************************************
// Interface functions for suppressing samples
//***************************************************************************

bool hpcrun_suppress_sample()
{
  return hpcrun_thread_suppress_sample;
}


//
// Local functions
//
static void
setup_main_bounds_check(void* main_addr)
{
  // record bound information for the symbol main statically linked 
  // into an executable, or a PLT stub named main and the function
  // to which it will be dynamically bound. these function bounds will
  // later be used to validate unwinds in the main thread by the function 
  // hpcrun_inbounds_main.

  load_module_t* lm = NULL;

  // record bound information about the function bounds of the 'main'
  // function passed into libc_start_main as real_main. this might be
  // a trampoline in the PLT.
  if (main_addr) {
#if defined(__PPC64__) || defined(HOST_CPU_IA64)
    main_addr = *((void**) main_addr);
#endif
    fnbounds_enclosing_addr(main_addr, &main_lower, &main_upper, &lm);
  }

#ifndef HPCRUN_STATIC_LINK
  // record bound information about the function bounds of a global
  // dynamic symbol named 'main' (if any).
  // passed into libc_start_main as real_main. this might be a
  // trampoline in the PLT.
  dlerror();
  main_addr_dl = dlsym(RTLD_NEXT,"main");
  if (main_addr_dl) {
    fnbounds_enclosing_addr(main_addr_dl, &main_lower_dl, &main_upper_dl, &lm);
  }
#endif
}

//
// Derive the full executable name from the
// process name. Store in a local variable.
//
static void
copy_execname(char* process_name)
{
  char tmp[PATH_MAX] = {'\0'};
  char* rpath = realpath(process_name, tmp);
  char* src = (rpath != NULL) ? rpath : process_name;

  strncpy(execname, src, sizeof(execname));
}

//
// *** Accessor functions ****
//

void
hpcrun_force_dlopen(bool forced)
{
  hpcrun_dlopen_forced = forced;
}

bool
hpcrun_is_initialized()
{
  return hpcrun_is_initialized_private;
}

void*
hpcrun_get_addr_main(void)
{
  return main_addr;
}

bool
hpcrun_inbounds_main(void* addr)
{
  // address is in a main routine statically linked into the executable
  int in_static_main = (main_lower <= addr) & (addr <= main_upper);
  int in_main = in_static_main;

#ifndef HPCRUN_STATIC_LINK
  // address is in a main routine dynamically linked into the executable
  int in_dynamic_main = (main_lower_dl <= addr) & (addr <= main_upper_dl);
  in_main |= in_dynamic_main;
#endif

  return in_main;
}

//
// fetch the execname
// note: execname has no value before main().
//
char*
hpcrun_get_execname(void)
{
  return execname;
}

//
// the char* fn argument is for debugging:
//  It has no effect in this incarnation
//
bool
hpcrun_is_safe_to_sync(const char* fn)
{
  return safe_to_sync_sample;
}

void
hpcrun_set_safe_to_sync(void)
{
  safe_to_sync_sample = true;
}

//***************************************************************************
// *** Important note about libmonitor callbacks ***
//
//  In libmonitor callbacks, block two things:
//
//   1. Skip the callback if hpcrun is not yet initialized.
//   2. Block async reentry for the duration of the callback.
//
// Init-process and init-thread are where we do the initialization, so
// they're special.  Also, libmonitor promises that init and fini process
// and thread are run in sequence, but dlopen, fork, pthread-create
// can occur out of sequence (in init constructor).
//***************************************************************************

//***************************************************************************
// internal operations 
//***************************************************************************

static int
abort_timeout_handler(int sig, siginfo_t* siginfo, void* context)
{
  EEMSG("hpcrun: abort timeout activated - context pc %p", 
    hpcrun_context_pc(context)); 
  monitor_real_abort();
  
  return 0; /* keep compiler happy, but can't get here */
}


static void 
hpcrun_set_abort_timeout()
{
  char *error_timeout = getenv("HPCRUN_ABORT_TIMEOUT");
  if (error_timeout) {
     int seconds = atoi(error_timeout);
     if (seconds != 0) {
       EEMSG("hpcrun: abort timeout armed");
       monitor_sigaction(SIGALRM, &abort_timeout_handler, 0, NULL);
       alarm(seconds);
     }
  }
}

//------------------------------------
// ** local routines & data to support interval dumping **
//------------------------------------

siglongjmp_fcn* hpcrun_get_real_siglongjmp(void);

#ifdef HPCRUN_HAVE_CUSTOM_UNWINDER
static sigjmp_buf ivd_jb;

static int
dump_interval_handler(int sig, siginfo_t* info, void* ctxt)
{
  (*hpcrun_get_real_siglongjmp())(ivd_jb, 9);
  return 0;
}
#endif

//------------------------------------
// process level 
//------------------------------------

void
hpcrun_init_internal(bool is_child)
{
<<<<<<< HEAD
#ifndef HPCRUN_STATIC_LINK
  gotcha_filter_libraries_by_name(library_to_intercept);
  gotcha_wrap(wrap_actions, sizeof(wrap_actions)/sizeof(struct gotcha_binding_t), "hpctoolkit");
  gotcha_restore_library_filter_func();
#endif

=======
>>>>>>> b6e979af
  hpcrun_memory_reinit();
  hpcrun_mmap_init();
  hpcrun_thread_data_init(0, NULL, is_child, hpcrun_get_num_sample_sources());

<<<<<<< HEAD
//  // must initialize unwind recipe map before initializing fnbounds
//  // because mapping of load modules affects the recipe map.
//  hpcrun_unw_init();

//  // init callbacks for each device
//  hpcrun_initializer_init();

=======
>>>>>>> b6e979af
  main_addr = monitor_get_addr_main();
  setup_main_bounds_check(main_addr);
  TMSG(MAIN_BOUNDS, "main addr %p ==> lower %p, upper %p", main_addr, main_lower, main_upper);

  hpcrun_options__init(&opts);
  hpcrun_options__getopts(&opts);

  hpcrun_trace_init(); // this must go after thread initialization
  hpcrun_trace_open(&(TD_GET(core_profile_trace_data)));

  // Decide whether to retain full single recursion, or collapse recursive calls to
  // first instance of recursive call
  hpcrun_set_retain_recursion_mode(getenv("HPCRUN_RETAIN_RECURSION") != NULL);

  // Initialize logical unwinding agents (LUSH)
  if (opts.lush_agent_paths[0] != '\0') {
    epoch_t* epoch = TD_GET(core_profile_trace_data.epoch);
    TMSG(MALLOC," -init_internal-: lush allocation");
    lush_agents = (lush_agent_pool_t*)hpcrun_malloc(sizeof(lush_agent_pool_t));
    hpcrun_logicalUnwind(true);
    lush_agent_pool__init(lush_agents, opts.lush_agent_paths);
    EMSG("Logical Unwinding Agent: %s (%p / %p)", opts.lush_agent_paths,
         epoch, lush_agents);
  }

  lush_metrics = (lush_agents) ? 1 : 0;

  // tallent: this is harmless, but should really only occur for pthread agent
  lushPthr_processInit();

  hpcrun_setup_segv();


#ifdef HPCRUN_HAVE_CUSTOM_UNWINDER
  if (getenv("HPCRUN_ONLY_DUMP_INTERVALS")) {
    fnbounds_table_t table = fnbounds_fetch_executable_table();
    TMSG(INTERVALS_PRINT, "table data = %p", table.table);
    TMSG(INTERVALS_PRINT, "table length = %d", table.len);

    if (monitor_sigaction(SIGSEGV, &dump_interval_handler, 0, NULL)) {
      fprintf(stderr, "Could not install dump interval segv handler\n");
      monitor_real_exit(1);
    }

    for (void** e = table.table; e < table.table + table.len - 1; e++) {
      fprintf(stderr, "======== %p Intervals ========\n", *e);
      if (e > table.table || ! sigsetjmp(ivd_jb, 1))
        hpcrun_dump_intervals(*e);
      else
        fprintf(stderr, "--Error: skipped--\n");
      fprintf(stderr, "\n");
      fflush(stderr);
    }
    exit(0);
  }
#endif  // HPCRUN_HAVE_CUSTOM_UNWINDER

  hpcrun_stats_reinit();
  hpcrun_start_stop_internal_init();

  // sample source setup

  TMSG(PROCESS, "Sample source setup");
  //
  // NOTE: init step no longer necessary.
  //       -all- possible (e.g. registered) sample sources call their own init method
  //       no need to do it twice.
  //

  if (! is_child) {
    SAMPLE_SOURCES(process_event_list, lush_metrics);
    SAMPLE_SOURCES(finalize_event_list);
    hpcrun_metrics_data_finalize();
  }
  SAMPLE_SOURCES(gen_event_set, lush_metrics);

  // set up initial 'epoch'

  TMSG(EPOCH,"process init setting up initial epoch/loadmap");
  hpcrun_epoch_init(NULL);

#ifdef SPECIAL_DUMP_INTERVALS
  {
      // temporary debugging code for x86 / ppc64

      extern void hpcrun_dump_intervals(void* addr2);
      char* addr1 = getenv("ADDR1");
      char* addr2 = getenv("ADDR2");

      if (addr1 != NULL) {
        addr1 = (void*) (uintptr_t) strtol(addr1, NULL, 0);
        fprintf(stderr,"address 1 = %p\n", addr1);
        hpcrun_dump_intervals(addr1);
        fflush(NULL);
      }

      if (addr2 != NULL) {
        addr2 = (void*) (uintptr_t) strtol(addr2, NULL, 0);
        fprintf(stderr,"address 2 = %p\n", addr2);
        hpcrun_dump_intervals(addr2);
        fflush(NULL);
      }
      if (addr1 || addr2) monitor_real_exit(0);
    }
#endif

  hpcrun_initializers_apply();

  // start the sampling process

  hpcrun_enable_sampling();
  hpcrun_set_safe_to_sync();

  // release the wallclock handler -for this thread-
  hpcrun_itimer_wallclock_ok(true);

  // NOTE: hack to ensure that sample source start can be delayed until mpi_init
  if (hpctoolkit_sampling_is_active() && ! getenv("HPCRUN_MPI_ONLY")) {
    SAMPLE_SOURCES(start);
  }

  hpcrun_is_initialized_private = true;

  // FIXME: this isn't in master-gpu-trace. how is it managed?
  // stream_tracing_init();
}

#define GET_NEW_AUX_CLEANUP_NODE(node_ptr) do {                               \
if (hpcrun_aux_cleanup_free_list_head) {                                      \
node_ptr = hpcrun_aux_cleanup_free_list_head;                                 \
hpcrun_aux_cleanup_free_list_head = hpcrun_aux_cleanup_free_list_head->next;  \
} else {                                                                      \
node_ptr = (hpcrun_aux_cleanup_t *) hpcrun_malloc(sizeof(hpcrun_aux_cleanup_t));         \
}                                                                             \
} while(0)

#define ADD_TO_FREE_AUX_CLEANUP_LIST(node_ptr) do { (node_ptr)->next = hpcrun_aux_cleanup_free_list_head; \
hpcrun_aux_cleanup_free_list_head = (node_ptr); }while(0)

// Add a callback function and its argument to a doubly-linked list of things to cleanup at process termination. 
// Don't rely on sample source data in the implementation of the callback.
// Caller needs to ensure that the entry is safe.

hpcrun_aux_cleanup_t * hpcrun_process_aux_cleanup_add( void (*func) (void *), void * arg) 
{
  spinlock_lock(&hpcrun_aux_cleanup_lock); 
  hpcrun_aux_cleanup_t * node;
  GET_NEW_AUX_CLEANUP_NODE(node);
  node->func = func;
  node->arg = arg;
 
  node->prev = NULL;
  node->next = hpcrun_aux_cleanup_list_head;
  if (hpcrun_aux_cleanup_list_head) {
    hpcrun_aux_cleanup_list_head->prev = node;
  }
  hpcrun_aux_cleanup_list_head = node;
  spinlock_unlock(&hpcrun_aux_cleanup_lock); 
  return node;
}

// Delete a node from cleanup list.
// Caller needs to ensure that the entry is safe.
void hpcrun_process_aux_cleanup_remove(hpcrun_aux_cleanup_t * node)
{
  assert (node != NULL);
  spinlock_lock(&hpcrun_aux_cleanup_lock); 
  if (node->prev) {
    if (node->next) {
      node->next->prev = node->prev;
    }
    node->prev->next = node->next;
  } else {
    if (node->next) {
      node->next->prev = NULL;
    }
    hpcrun_aux_cleanup_list_head = node->next;
  }
  ADD_TO_FREE_AUX_CLEANUP_LIST(node);   
  spinlock_unlock(&hpcrun_aux_cleanup_lock); 
}

// This will be called after sample sources have been shutdown.
// Don't rely on sample source data in the implementation of the callback.
static void hpcrun_process_aux_cleanup_action()
{
  // Assumed to be single threaded and hence not taking any locks here
  hpcrun_aux_cleanup_t * p = hpcrun_aux_cleanup_list_head;
  hpcrun_aux_cleanup_t * q;
  while (p) {
    p->func(p->arg);
    q = p;
    p = p->next;
    ADD_TO_FREE_AUX_CLEANUP_LIST(q);
  }
  hpcrun_aux_cleanup_list_head = NULL;
}

/***
 * This routine is called at the end of the program to:
 *   call sample-sources to stop and shutdown 
 *   clean hpcrun action
 *   clean thread manager (write profile data and closing resources)
 *   terminate hpcfnbounds
 ***/ 
void
hpcrun_fini_internal()
{
  hpcrun_disable_sampling();

  TMSG(FINI, "process");

//  hpcrun_unthreaded_data();

  if (hpcrun_is_initialized()) {
    hpcrun_is_initialized_private = false;

    TMSG(FINI, "process attempting sample shutdown");

    SAMPLE_SOURCES(stop);
    SAMPLE_SOURCES(shutdown);

    // shutdown LUSH agents
    if (lush_agents) {
      lush_agent_pool__fini(lush_agents);
      lush_agents = NULL;
    }

    // N.B. short-circuit, if monitoring is disabled
    if (hpcrun_get_disabled()) {
      return;
    }

    // Call all registered auxiliary functions before termination.
    // This typically means flushing files that were not done by their creators.
    device_finalizer_apply(device_finalizer_type_flush);
    device_finalizer_apply(device_finalizer_type_shutdown);

    hpcrun_process_aux_cleanup_action();

    int is_process = 1;
    thread_finalize(is_process);

// FIXME: this isn't in master-gpu-trace. how is it managed?
    // stream_tracing_fini();

    // write all threads' profile data and close trace file
    hpcrun_threadMgr_data_fini(hpcrun_get_thread_data());

    fnbounds_fini();
    hpcrun_stats_print_summary();
    messages_fini();
  }
}


//------------------------------------
// thread level 
//------------------------------------

#ifdef USE_GCC_THREAD
extern __thread monitor_tid;
#endif // USE_GCC_THREAD

void
hpcrun_init_thread_support()
{
  hpcrun_init_pthread_key();
  hpcrun_set_thread0_data();
  hpcrun_threaded_data();
  SAMPLE_SOURCES(thread_init);
}

// DEBUG support
static void
logit(cct_node_t* n, cct_op_arg_t arg, size_t l)
{
  int iarg = (int) (intptr_t) arg;
  TMSG(THREAD_CTXT, "thr %d -- %d: lm-id: %d  lm-ip: %p",
       iarg,
       hpcrun_cct_persistent_id(n),
       hpcrun_cct_addr(n)->ip_norm.lm_id,
       hpcrun_cct_addr(n)->ip_norm.lm_ip);
}

void*
hpcrun_thread_init(int id, local_thread_data_t* local_thread_data, bool has_trace)
{
  bool demand_new_thread = false;
  cct_ctxt_t* thr_ctxt = local_thread_data ? local_thread_data->thr_ctxt : NULL;

  hpcrun_mmap_init();

  // ----------------------------------------
  // call thread manager to get a thread data. If there is unused thread data,
  //  we can recycle it, otherwise we need to allocate a new one.
  // If we allocate a new one, we need to initialize the data and trace file.
  // ----------------------------------------

  thread_data_t* td = NULL;
  hpcrun_threadMgr_data_get_safe(id, thr_ctxt, &td, has_trace, demand_new_thread);
  hpcrun_set_thread_data(td);

  td->inside_hpcrun = 1;  // safe enter, disable signals

  
  if (ENABLED(THREAD_CTXT)) {
    if (thr_ctxt) {
      hpcrun_walk_path(thr_ctxt->context, logit, (cct_op_arg_t) (intptr_t) id);
    } else {
      EMSG("Thread id %d passes null context", id);
    }
  }

  epoch_t* epoch = TD_GET(core_profile_trace_data.epoch);

  if (! hpcrun_thread_suppress_sample) {
    // handle event sets for sample sources
    SAMPLE_SOURCES(gen_event_set,lush_metrics);
    // sample sources take thread specific action prior to start (often is a 'registration' action);
    SAMPLE_SOURCES(thread_init_action);

    // start the sample sources
    SAMPLE_SOURCES(start);

    // release the wallclock handler -for this thread-
    hpcrun_itimer_wallclock_ok(true);
  }

  return (void*) epoch;
}

/**
 * Routine to handle the end of the thread:
 *   call sample sources to stop and finish the thread action
 *   notify thread manager of the end of the thread (so that it can
 *      either clean-up the data, or reuse the data for another thread)
 **/ 
void
hpcrun_thread_fini(epoch_t *epoch)
{
  TMSG(FINI,"thread fini");

  // take no action if this thread is suppressed
  if (!hpcrun_thread_suppress_sample) {
    TMSG(FINI,"thread finit stops sampling");
    SAMPLE_SOURCES(stop);
    SAMPLE_SOURCES(thread_fini_action);
    lushPthr_thread_fini(&TD_GET(pthr_metrics));

    if (hpcrun_get_disabled()) {
      return;
    }

    device_finalizer_apply(device_finalizer_type_flush);

    int is_process = 0;
    thread_finalize(is_process);

    // inform thread manager that we are terminating the thread
    // thread manager may enqueue the thread_data (in compact mode)
    // or flush the data into hpcrun file
    int add_separator = 0;
    thread_data_t* td = hpcrun_get_thread_data();
    hpcrun_threadMgr_data_put(epoch, td, add_separator);

    TMSG(PROCESS, "End of thread");
  }
}

//***************************************************************************
// hpcrun debugging support 
//***************************************************************************

volatile int HPCRUN_DEBUGGER_WAIT = 1;

void 
hpcrun_continue()
{
  HPCRUN_DEBUGGER_WAIT = 0;
}


void 
hpcrun_wait()
{
  const char* HPCRUN_WAIT = getenv("HPCRUN_WAIT");
  if (HPCRUN_WAIT) {
    while (HPCRUN_DEBUGGER_WAIT);

    // when the user program forks, we don't want to wait to have a debugger 
    // attached for each exec along a chain of fork/exec. if that is what
    // you want when debugging, make your own arrangements. 
    unsetenv("HPCRUN_WAIT");
  }
}



//***************************************************************************
// process control (via libmonitor)
//***************************************************************************

void*
monitor_init_process(int *argc, char **argv, void* data)
{
  char* process_name;
  char  buf[PROC_NAME_LEN];

  hpcrun_thread_suppress_sample = false;

  fork_data_t* fork_data = (fork_data_t*) data;
  bool is_child = data && fork_data->is_child;

  hpcrun_wait();

  hpcrun_init_auditor();

#if 0
  // temporary patch to avoid deadlock within PAMI's optimized implementation
    // of all-to-all. a problem was observed when PAMI's optimized all-to-all
    // implementation was invoked on behalf of darshan_shutdown
    putenv("PAMID_COLLECTIVES=0");
#endif // defined(HOST_SYSTEM_IBM_BLUEGENE)

  hpcrun_sample_prob_init();

  // FIXME: if the process fork()s before main, then argc and argv
  // will be NULL in the child here.  MPT on CNL does this.
  process_name = "unknown";
  if (argv != NULL && argv[0] != NULL) {
    process_name = argv[0];
  }
  else {
    int len = readlink("/proc/self/exe", buf, PROC_NAME_LEN - 1);
    if (len > 1) {
      buf[len] = 0;
      process_name = buf;
    }
  }

  hpcrun_set_using_threads(false);

  copy_execname(process_name);
  hpcrun_files_set_executable(process_name);

  // We initialize the load map and fnbounds before registering sample source.
  // This is because sample source init (such as PAPI)  may dlopen other libraries,
  // which will trigger our library monitoring code and fnbound queries
  hpcrun_initLoadmap();

  // We need to initialize messages related functions and set up measurement directory,
  // so that we can write vdso and prevent fnbounds print messages to the terminal.
  messages_init();
  if (!hpcrun_get_disabled()) {
    hpcrun_files_set_directory();
  }
  messages_logfile_create();

  // must initialize unwind recipe map before initializing fnbounds
  // because mapping of load modules affects the recipe map.
  hpcrun_unw_init();

  // We need to save vdso before initializing fnbounds this
<<<<<<< HEAD
  // is because fnbounds_init will iterate over the load map 
=======
  // is because fnbounds_init will iterate over the load map
>>>>>>> b6e979af
  // and will invoke analysis on vdso
  hpcrun_save_vdso();

  // init callbacks for each device //Module_ignore_map is here
  hpcrun_initializer_init();

  // fnbounds must be after module_ignore_map
  fnbounds_init();
<<<<<<< HEAD
=======
#ifndef HPCRUN_STATIC_LINK
  auditor_exports->mainlib_connected(get_saved_vdso_path());
#endif
>>>>>>> b6e979af

  hpcrun_registered_sources_init();

  control_knob_init();

  hpcrun_do_custom_init();

  // for debugging, limit the life of the execution with an alarm.
  char* life  = getenv("HPCRUN_LIFETIME");
  if (life != NULL){
    int seconds = atoi(life);
    if (seconds > 0) alarm((unsigned int) seconds);
  }

  // see if unwinding has been turned off
  // the same setting governs whether or not fnbounds is needed or used.
  char *foo = getenv("HPCRUN_NO_UNWIND");
  if (foo != NULL){
    hpcrun_no_unwind = true;
  }

  char* s = getenv(HPCRUN_EVENT_LIST);

  if (! is_child) {
    hpcrun_sample_sources_from_eventlist(s);
  }

  hpcrun_set_abort_timeout();

  hpcrun_process_sample_source_none();

<<<<<<< HEAD

=======
>>>>>>> b6e979af
  TMSG(PROCESS,"hpcrun_files_set_executable called w process name = %s", process_name);

  TMSG(PROCESS,"init");

<<<<<<< HEAD
=======

>>>>>>> b6e979af
  hpcrun_sample_prob_mesg();

  TMSG(PROCESS, "I am a %s process", is_child ? "child" : "parent");

  hpcrun_init_internal(is_child);

  if (ENABLED(TST)){
    EEMSG("TST debug ctl is active!");
    STDERR_MSG("Std Err message appears");
  }


  hpcrun_safe_exit();

  return data;
}


void
monitor_fini_process(int how, void* data)
{
  if (hpcrun_get_disabled()) {
    return;
  }

  hpcrun_safe_enter();

  hpcrun_fini_internal();

  hpcrun_safe_exit();
}

void
monitor_begin_process_exit(int how)
{
  if (hpcrun_get_disabled()) {
    return;
  }


  hpcrun_safe_enter();

  if (hpcrun_is_initialized()) {
    TMSG(FINI, "process attempting sample shutdown");

    SAMPLE_SOURCES(stop);
    SAMPLE_SOURCES(shutdown);

    // Call all registered auxiliary functions before termination.
    // This typically means flushing files that were not done by their creators.
    device_finalizer_apply(device_finalizer_type_flush);
    device_finalizer_apply(device_finalizer_type_shutdown);
  }


  hpcrun_safe_exit();
}

static fork_data_t from_fork;

void*
monitor_pre_fork(void)
{
  if (!hpcrun_is_initialized()) {
    monitor_initialize();
  }

  hpcrun_safe_enter();

  TMSG(PRE_FORK,"pre_fork call");

  if (SAMPLE_SOURCES(started)) {
    TMSG(PRE_FORK,"sources shutdown");
    SAMPLE_SOURCES(stop);
    SAMPLE_SOURCES(shutdown);
  }

  TMSG(PRE_FORK,"finished pre_fork call");
  from_fork.is_child = true;

  hpcrun_safe_exit();

  return (void *)(&from_fork);
}


void
monitor_post_fork(pid_t child, void* data)
{
  if (! hpcrun_is_initialized()) {
    return;
  }
  hpcrun_safe_enter();

  TMSG(POST_FORK,"Post fork call");

  if (!SAMPLE_SOURCES(started)){
    TMSG(POST_FORK,"sample sources re-init+re-start");
    SAMPLE_SOURCES(init);
    SAMPLE_SOURCES(gen_event_set,0); // FIXME: pass lush_metrics here somehow
    SAMPLE_SOURCES(start);
  }

  TMSG(POST_FORK,"Finished post fork");
  hpcrun_safe_exit();
}


//***************************************************************************
// MPI control (via libmonitor)
//***************************************************************************

//
// On some systems, taking a signal inside MPI_Init breaks MPI_Init.
// So, turn off sampling (not just block) within MPI_Init, with the
// control variable MPI_RISKY to bypass this.  This is a problem on
// IBM BlueGene and Cray XK6 (interlagos).
//
void
monitor_mpi_pre_init(void)
{
  if (!hpcrun_is_initialized()) {
    monitor_initialize();
  }

  hpcrun_safe_enter();

  TMSG(MPI, "Pre MPI_Init");
  if (! ENABLED(MPI_RISKY)) {
    // Turn sampling off.
    TMSG(MPI, "Stopping Sample Sources");
    SAMPLE_SOURCES(stop);
  }
  hpcrun_safe_exit();
}


void
monitor_init_mpi(int *argc, char ***argv)
{
  hpcrun_safe_enter();

  TMSG(MPI, "Post MPI_Init");
  if (! ENABLED(MPI_RISKY)) {
    // Turn sampling back on.
    TMSG(MPI, "Restart Sample Sources");
    SAMPLE_SOURCES(start);
  }
  hpcrun_safe_exit();
}


//***************************************************************************
// thread control (via libmonitor)
//***************************************************************************

void
monitor_init_thread_support(void)
{
  hpcrun_safe_enter();

  TMSG(THREAD,"REALLY init_thread_support ---");
  hpcrun_init_thread_support();
  hpcrun_set_using_threads(1);
  TMSG(THREAD,"Init thread support done");

  hpcrun_safe_exit();
}

void*
monitor_thread_pre_create(void)
{
  // N.B.: monitor_thread_pre_create() can be called before
  // monitor_init_thread_support() or even monitor_init_process().
  if (! hpcrun_is_initialized() || hpcrun_get_disabled()) {
    return NULL;
  }

  struct monitor_thread_info mti;
  monitor_get_new_thread_info(&mti);
  void *thread_pre_create_address = mti.mti_create_return_addr;

  if (module_ignore_map_inrange_lookup(thread_pre_create_address)) {
    return NULL;
  }
  
  hpcrun_safe_enter();
  local_thread_data_t* rv = hpcrun_malloc(sizeof(local_thread_data_t));

  // INVARIANTS at this point:
  //   1. init-process has occurred.
  //   2. current execution context is either the spawning process or thread.
  TMSG(THREAD,"pre create");

  // -------------------------------------------------------
  // Capture new thread's creation context, skipping 1 level of context
  //   WARNING: Do not move the call to getcontext()
  // -------------------------------------------------------
  cct_ctxt_t* thr_ctxt = NULL;

  ucontext_t context;
  int ret = getcontext(&context);
  if (ret != 0) {
    EMSG("error: monitor_thread_pre_create: getcontext = %d", ret);
    goto fini;
  }
  
  cct_node_t* n = hpcrun_gen_thread_ctxt(&context);

  TMSG(THREAD,"before lush malloc");
  TMSG(MALLOC," -thread_precreate: lush malloc");
  epoch_t* epoch = hpcrun_get_thread_epoch();
  thr_ctxt = hpcrun_malloc(sizeof(cct_ctxt_t));
  TMSG(THREAD,"after lush malloc, thr_ctxt = %p",thr_ctxt);
  thr_ctxt->context = n;
  thr_ctxt->parent = epoch->csdata_ctxt;
  TMSG(THREAD_CTXT, "context = %d, parent = %d", hpcrun_cct_persistent_id(thr_ctxt->context),
       thr_ctxt->parent ? hpcrun_cct_persistent_id(thr_ctxt->parent->context) : -1);
  rv->thr_ctxt = thr_ctxt;

 fini:

  TMSG(THREAD,"->finish pre create");
  hpcrun_safe_exit();

  return rv;
}


void
monitor_thread_post_create(void* data)
{
  if (! hpcrun_is_initialized()) {
    return;
  }
  hpcrun_safe_enter();

  TMSG(THREAD,"post create");
  TMSG(THREAD,"done post create");

  hpcrun_safe_exit();
}

void* 
monitor_init_thread(int tid, void* data)
{
#ifdef USE_GCC_THREAD
  monitor_tid = tid;
#endif

  hpcrun_thread_suppress_sample = false;
  //
  // Do nothing if ignoring thread
  //
  Token_iterate(tok, getenv("HPCRUN_IGNORE_THREAD"), " ,",
    {
      if (atoi(tok) == tid) {
        hpcrun_thread_suppress_sample = true;
      }
    });

  void *thread_begin_address = monitor_get_addr_thread_start();

  if (module_ignore_map_inrange_lookup(thread_begin_address)) {
    hpcrun_thread_suppress_sample = true;
  }

  hpcrun_safe_enter();

  TMSG(THREAD,"init thread %d",tid);
  void* thread_data = hpcrun_thread_init(tid, (local_thread_data_t*) data, ! hpcrun_thread_suppress_sample);
  TMSG(THREAD,"back from init thread %d",tid);

  hpcrun_threadmgr_thread_new();

  hpcrun_safe_exit();

  return thread_data;
}


void
monitor_fini_thread(void* init_thread_data)
{
  hpcrun_threadmgr_thread_delete();

  if (hpcrun_get_disabled()) {
    return;
  }

  hpcrun_safe_enter();

  epoch_t *epoch = (epoch_t *)init_thread_data;
  hpcrun_thread_fini(epoch);
  hpcrun_safe_exit();
}


size_t
monitor_reset_stacksize(size_t old_size)
{
  static const size_t MEG = (1024 * 1024);

  size_t new_size = old_size + MEG;

  if (new_size < 2 * MEG)
    new_size = 2 * MEG;

  return new_size;
}


//***************************************************************************
// (sig)longjmp for trampoline (via monitor extensions)
//***************************************************************************

// FIXME: Comment-out the overrides of longjmp() and siglongjmp() for
// now.  We currently don't use them and _FORTIFY_SOURCE in newer gnu
// libc breaks this code.
//
// Before re-enabling, we need to better understand how gnu libc and
// <bits/setjmp2.h> map longjmp() and siglongjmp() to __longjmp_chk()
// and what is the right way to intercept them.  Also, find a way
// around the 3-1 name mapping.
//
// Note: be sure to reset 'monitor_wrap_names' in hpclink.

#if 1

static siglongjmp_fcn *real_siglongjmp = NULL;

siglongjmp_fcn*
hpcrun_get_real_siglongjmp(void)
{
  return real_siglongjmp;
}

void
hpcrun_set_real_siglongjmp(void)
{
  MONITOR_EXT_GET_NAME(real_siglongjmp, siglongjmp);
}

#else

typedef void longjmp_fcn(jmp_buf, int);

#ifdef HPCRUN_STATIC_LINK
extern longjmp_fcn    __real_longjmp;
extern siglongjmp_fcn __real_siglongjmp;
#endif

static longjmp_fcn    *real_longjmp = NULL;
static siglongjmp_fcn *real_siglongjmp = NULL;


siglongjmp_fcn*
hpcrun_get_real_siglongjmp(void)
{
  return real_siglongjmp;
}

void
hpcrun_set_real_siglongjmp(void)
{
  MONITOR_EXT_GET_NAME_WRAP(real_siglongjmp, siglongjmp);
}

void
MONITOR_EXT_WRAP_NAME(longjmp)(jmp_buf buf, int val)
{
  hpcrun_safe_enter();
  MONITOR_EXT_GET_NAME_WRAP(real_longjmp, longjmp);

  hpcrun_safe_exit();
  (*real_longjmp)(buf, val);

  // Never reached, but silence a compiler warning.
  EEMSG("return from real longjmp(), should never get here");
  _exit(1);
}


void
MONITOR_EXT_WRAP_NAME(siglongjmp)(sigjmp_buf buf, int val)
{
  hpcrun_safe_enter();
  hpcrun_get_real_siglongjmp();

  hpcrun_safe_exit();
  (*real_siglongjmp)(buf, val);

  // Never reached, but silence a compiler warning.
  EEMSG("return from real siglongjmp(), should never get here");
  _exit(1);
}
#endif

//***************************************************************************
// thread control (via our monitoring extensions)
//***************************************************************************

// ---------------------------------------------------------
// mutex_lock
// ---------------------------------------------------------

#ifdef LUSH_PTHREADS

typedef int mutex_lock_fcn(pthread_mutex_t *);

#ifdef HPCRUN_STATIC_LINK
//extern mutex_lock_fcn __real_pthread_mutex_lock;
extern mutex_lock_fcn __real_pthread_mutex_trylock;
extern mutex_lock_fcn __real_pthread_mutex_unlock;
#endif // HPCRUN_STATIC_LINK

//static mutex_lock_fcn *real_mutex_lock = NULL;
static mutex_lock_fcn *real_mutex_trylock = NULL;
static mutex_lock_fcn *real_mutex_unlock = NULL;


int
MONITOR_EXT_WRAP_NAME(pthread_mutex_lock)(pthread_mutex_t* lock)
{
  // N.B.: do not use dlsym() to obtain "real_pthread_mutex_lock"
  // because dlsym() indirectly calls calloc(), which can call
  // pthread_mutex_lock().
  extern int __pthread_mutex_lock(pthread_mutex_t* lock);
  //MONITOR_EXT_GET_NAME_WRAP(real_mutex_lock, pthread_mutex_lock);

  if (0) { TMSG(MONITOR_EXTS, "%s", __func__); }

  if (hpcrun_is_initialized()) {
    lushPthr_mutexLock_pre(&TD_GET(pthr_metrics), lock);
  }

  int ret = __pthread_mutex_lock(lock);

  if (hpcrun_is_initialized()) {
    lushPthr_mutexLock_post(&TD_GET(pthr_metrics), lock /*,ret*/);
  }

  return ret;
}


int
MONITOR_EXT_WRAP_NAME(pthread_mutex_trylock)(pthread_mutex_t* lock)
{
  MONITOR_EXT_GET_NAME_WRAP(real_mutex_trylock, pthread_mutex_trylock);
  if (0) { TMSG(MONITOR_EXTS, "%s", __func__); }

  int ret = (*real_mutex_trylock)(lock);

  if (hpcrun_is_initialized()) {
    lushPthr_mutexTrylock_post(&TD_GET(pthr_metrics), lock, ret);
  }

  return ret;
}


int
MONITOR_EXT_WRAP_NAME(pthread_mutex_unlock)(pthread_mutex_t* lock)
{
  MONITOR_EXT_GET_NAME_WRAP(real_mutex_unlock, pthread_mutex_unlock);
  if (0) { TMSG(MONITOR_EXTS, "%s", __func__); }

  int ret = (*real_mutex_unlock)(lock);

  if (hpcrun_is_initialized()) {
    lushPthr_mutexUnlock_post(&TD_GET(pthr_metrics), lock /*,ret*/);
  }

  return ret;
}

#endif // LUSH_PTHREADS


// ---------------------------------------------------------
// spin_lock
// ---------------------------------------------------------

#ifdef LUSH_PTHREADS

typedef int spinlock_fcn(pthread_spinlock_t *);

#ifdef HPCRUN_STATIC_LINK
extern spinlock_fcn __real_pthread_spin_lock;
extern spinlock_fcn __real_pthread_spin_trylock;
extern spinlock_fcn __real_pthread_spin_unlock;
extern spinlock_fcn __real_pthread_spin_destroy;
#endif // HPCRUN_STATIC_LINK

static spinlock_fcn *real_spin_lock = NULL;
static spinlock_fcn *real_spin_trylock = NULL;
static spinlock_fcn *real_spin_unlock = NULL;
static spinlock_fcn *real_spin_destroy = NULL;


int
MONITOR_EXT_WRAP_NAME(pthread_spin_lock)(pthread_spinlock_t* lock)
{
  MONITOR_EXT_GET_NAME_WRAP(real_spin_lock, pthread_spin_lock);
  if (0) { TMSG(MONITOR_EXTS, "%s", __func__); }

  pthread_spinlock_t* real_lock = lock;
  if (hpcrun_is_initialized()) {
    real_lock = lushPthr_spinLock_pre(&TD_GET(pthr_metrics), lock);
  }

#if (LUSH_PTHR_FN_TY == 3)
  int ret = lushPthr_spin_lock(lock);
#else
  int ret = (*real_spin_lock)(real_lock);
#endif

  if (hpcrun_is_initialized()) {
    lushPthr_spinLock_post(&TD_GET(pthr_metrics), lock /*,ret*/);
  }

  return ret;
}


int
MONITOR_EXT_WRAP_NAME(pthread_spin_trylock)(pthread_spinlock_t* lock)
{
  MONITOR_EXT_GET_NAME_WRAP(real_spin_trylock, pthread_spin_trylock);
  if (0) { TMSG(MONITOR_EXTS, "%s", __func__); }

  pthread_spinlock_t* real_lock = lock;
  if (hpcrun_is_initialized()) {
    real_lock = lushPthr_spinTrylock_pre(&TD_GET(pthr_metrics), lock);
  }

#if (LUSH_PTHR_FN_TY == 3)
  int ret = lushPthr_spin_trylock(lock);
#else
  int ret = (*real_spin_trylock)(real_lock);
#endif

  if (hpcrun_is_initialized()) {
    lushPthr_spinTrylock_post(&TD_GET(pthr_metrics), lock, ret);
  }

  return ret;
}


int
MONITOR_EXT_WRAP_NAME(pthread_spin_unlock)(pthread_spinlock_t* lock)
{
  MONITOR_EXT_GET_NAME_WRAP(real_spin_unlock, pthread_spin_unlock);
  if (0) { TMSG(MONITOR_EXTS, "%s", __func__); }

  pthread_spinlock_t* real_lock = lock;
  if (hpcrun_is_initialized()) {
    real_lock = lushPthr_spinUnlock_pre(&TD_GET(pthr_metrics), lock);
  }

#if (LUSH_PTHR_FN_TY == 3)
  int ret = lushPthr_spin_unlock(lock);
#else
  int ret = (*real_spin_unlock)(real_lock);
#endif

  if (hpcrun_is_initialized()) {
    lushPthr_spinUnlock_post(&TD_GET(pthr_metrics), lock /*,ret*/);
  }

  return ret;
}


int
MONITOR_EXT_WRAP_NAME(pthread_spin_destroy)(pthread_spinlock_t* lock)
{
  MONITOR_EXT_GET_NAME_WRAP(real_spin_destroy, pthread_spin_destroy);
  if (0) { TMSG(MONITOR_EXTS, "%s", __func__); }

  pthread_spinlock_t* real_lock = lock;
  if (hpcrun_is_initialized()) {
    real_lock = lushPthr_spinDestroy_pre(&TD_GET(pthr_metrics), lock);
  }

  int ret = (*real_spin_destroy)(real_lock);

  if (hpcrun_is_initialized()) {
    lushPthr_spinDestroy_post(&TD_GET(pthr_metrics), lock /*,ret*/);
  }

  return ret;
}

#endif // LUSH_PTHREADS


// ---------------------------------------------------------
// cond_wait
// ---------------------------------------------------------

#ifdef LUSH_PTHREADS

typedef int cond_init_fcn(pthread_cond_t *, const pthread_condattr_t *);
typedef int cond_destroy_fcn(pthread_cond_t *);
typedef int cond_wait_fcn(pthread_cond_t *, pthread_mutex_t *);
typedef int cond_timedwait_fcn(pthread_cond_t *, pthread_mutex_t *,
			       const struct timespec *);
typedef int cond_signal_fcn(pthread_cond_t *);

#ifdef HPCRUN_STATIC_LINK
extern cond_init_fcn    __real_pthread_cond_init;
extern cond_destroy_fcn __real_pthread_cond_destroy;
extern cond_wait_fcn      __real_pthread_cond_wait;
extern cond_timedwait_fcn __real_pthread_cond_timedwait;
extern cond_signal_fcn __real_pthread_cond_signal;
extern cond_signal_fcn __real_pthread_cond_broadcast;
#endif // HPCRUN_STATIC_LINK

static cond_init_fcn    *real_cond_init = NULL;
static cond_destroy_fcn *real_cond_destroy = NULL;
static cond_wait_fcn      *real_cond_wait = NULL;
static cond_timedwait_fcn *real_cond_timedwait = NULL;
static cond_signal_fcn *real_cond_signal = NULL;
static cond_signal_fcn *real_cond_broadcast = NULL;


// N.B.: glibc defines multiple versions of the cond-wait functions.
// For some reason, dlsym-ing any one routine does *not* necessarily
// obtain the correct version.  It turns out to be necessary to
// override a 'covering set' of the cond-wait functions to obtain a
// consistent set.

int
MONITOR_EXT_WRAP_NAME(pthread_cond_init)(pthread_cond_t* cond,
					 const pthread_condattr_t* attr)
{
  MONITOR_EXT_GET_NAME_WRAP(real_cond_init, pthread_cond_init);
  if (0) { TMSG(MONITOR_EXTS, "%s", __func__); }
  return (*real_cond_init)(cond, attr);
}


int
MONITOR_EXT_WRAP_NAME(pthread_cond_destroy)(pthread_cond_t* cond)
{
  MONITOR_EXT_GET_NAME_WRAP(real_cond_destroy, pthread_cond_destroy);
  if (0) { TMSG(MONITOR_EXTS, "%s", __func__); }
  return (*real_cond_destroy)(cond);
}


int
MONITOR_EXT_WRAP_NAME(pthread_cond_wait)(pthread_cond_t* cond,
					 pthread_mutex_t* mutex)
{
  MONITOR_EXT_GET_NAME_WRAP(real_cond_wait, pthread_cond_wait);
  if (0) { TMSG(MONITOR_EXTS, "%s", __func__); }

  if (hpcrun_is_initialized()) {
    lushPthr_condwait_pre(&TD_GET(pthr_metrics));
  }

  int ret = (*real_cond_wait)(cond, mutex);

  if (hpcrun_is_initialized()) {
    lushPthr_condwait_post(&TD_GET(pthr_metrics) /*,ret*/);
  }

  return ret;
}


int
MONITOR_EXT_WRAP_NAME(pthread_cond_timedwait)(pthread_cond_t* cond,
					      pthread_mutex_t* mutex,
					      const struct timespec* tspec)
{
  MONITOR_EXT_GET_NAME_WRAP(real_cond_timedwait, pthread_cond_timedwait);
  if (0) { TMSG(MONITOR_EXTS, "%s", __func__); }

  if (hpcrun_is_initialized()) {
    lushPthr_condwait_pre(&TD_GET(pthr_metrics));
  }

  int ret = (*real_cond_timedwait)(cond, mutex, tspec);

  if (hpcrun_is_initialized()) {
    lushPthr_condwait_post(&TD_GET(pthr_metrics) /*,ret*/);
  }

  return ret;
}


int
MONITOR_EXT_WRAP_NAME(pthread_cond_signal)(pthread_cond_t* cond)
{
  MONITOR_EXT_GET_NAME_WRAP(real_cond_signal, pthread_cond_signal);
  if (0) { TMSG(MONITOR_EXTS, "%s", __func__); }
  return (*real_cond_signal)(cond);
}


int
MONITOR_EXT_WRAP_NAME(pthread_cond_broadcast)(pthread_cond_t* cond)
{
  MONITOR_EXT_GET_NAME_WRAP(real_cond_broadcast, pthread_cond_broadcast);
  if (0) { TMSG(MONITOR_EXTS, "%s", __func__); }
  return (*real_cond_broadcast)(cond);
}

#endif // LUSH_PTHREADS


//***************************************************************************
// dynamic linking control (via libmonitor)
//***************************************************************************


#ifndef HPCRUN_STATIC_LINK

static void auditor_open(auditor_map_entry_t* entry) {
  hpcrun_safe_enter();
  entry->load_module = fnbounds_map_dso(entry->path,
    entry->start, entry->end, &entry->dl_info);
  hpcrun_safe_exit();
}

static void auditor_close(auditor_map_entry_t* entry) {
  hpcrun_safe_enter();
  hpcrun_loadmap_unmap(entry->load_module);
  hpcrun_safe_exit();
}

static void auditor_stable(bool additive) {
  if(!hpcrun_td_avail()) return;
  hpcrun_safe_enter();
  if(additive) fnbounds_fini();
  hpcrun_safe_exit();
}

static void auditor_init() {
  if(!hpcrun_is_initialized())
    monitor_initialize();
}

const auditor_exports_t* auditor_exports;
void hpcrun_auditor_attach(const auditor_exports_t* exports, auditor_hooks_t* hooks) {
  auditor_exports = exports;
  hooks->initialize = auditor_init;
  hooks->open = auditor_open;
  hooks->close = auditor_close;
  hooks->stable = auditor_stable;
}

#endif /* ! HPCRUN_STATIC_LINK */


//----------------------------------------------------------------------

// FIXME: Add a weak symbol for cplus_demangle() for hpclink in the
// static case.  Something is pulling in hpctoolkit_demangle() and
// thus cplus_demangle() into libhpcrun.o and this breaks hpclink,
// even though nothing actually uses them.  But the real fix should be
// in the lib Makefiles.

#ifdef HPCRUN_STATIC_LINK

char * __attribute__ ((weak))
cplus_demangle(char *str, int opts)
{
  return strdup(str);
}

#endif
<|MERGE_RESOLUTION|>--- conflicted
+++ resolved
@@ -436,29 +436,10 @@
 void
 hpcrun_init_internal(bool is_child)
 {
-<<<<<<< HEAD
-#ifndef HPCRUN_STATIC_LINK
-  gotcha_filter_libraries_by_name(library_to_intercept);
-  gotcha_wrap(wrap_actions, sizeof(wrap_actions)/sizeof(struct gotcha_binding_t), "hpctoolkit");
-  gotcha_restore_library_filter_func();
-#endif
-
-=======
->>>>>>> b6e979af
   hpcrun_memory_reinit();
   hpcrun_mmap_init();
   hpcrun_thread_data_init(0, NULL, is_child, hpcrun_get_num_sample_sources());
 
-<<<<<<< HEAD
-//  // must initialize unwind recipe map before initializing fnbounds
-//  // because mapping of load modules affects the recipe map.
-//  hpcrun_unw_init();
-
-//  // init callbacks for each device
-//  hpcrun_initializer_init();
-
-=======
->>>>>>> b6e979af
   main_addr = monitor_get_addr_main();
   setup_main_bounds_check(main_addr);
   TMSG(MAIN_BOUNDS, "main addr %p ==> lower %p, upper %p", main_addr, main_lower, main_upper);
@@ -923,11 +904,7 @@
   hpcrun_unw_init();
 
   // We need to save vdso before initializing fnbounds this
-<<<<<<< HEAD
-  // is because fnbounds_init will iterate over the load map 
-=======
   // is because fnbounds_init will iterate over the load map
->>>>>>> b6e979af
   // and will invoke analysis on vdso
   hpcrun_save_vdso();
 
@@ -936,12 +913,9 @@
 
   // fnbounds must be after module_ignore_map
   fnbounds_init();
-<<<<<<< HEAD
-=======
 #ifndef HPCRUN_STATIC_LINK
   auditor_exports->mainlib_connected(get_saved_vdso_path());
 #endif
->>>>>>> b6e979af
 
   hpcrun_registered_sources_init();
 
@@ -973,18 +947,10 @@
 
   hpcrun_process_sample_source_none();
 
-<<<<<<< HEAD
-
-=======
->>>>>>> b6e979af
   TMSG(PROCESS,"hpcrun_files_set_executable called w process name = %s", process_name);
 
   TMSG(PROCESS,"init");
 
-<<<<<<< HEAD
-=======
-
->>>>>>> b6e979af
   hpcrun_sample_prob_mesg();
 
   TMSG(PROCESS, "I am a %s process", is_child ? "child" : "parent");
