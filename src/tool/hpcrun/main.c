--- conflicted
+++ resolved
@@ -417,12 +417,10 @@
   // because mapping of load modules affects the recipe map.
   hpcrun_unw_init();
 
-<<<<<<< HEAD
   hpcrun_save_vdso();
-=======
+
   // init callbacks for each device
   hpcrun_initializer_init();
->>>>>>> 52f8579d
 
   // WARNING: a perfmon bug requires us to fork off the fnbounds
   // server before we call PAPI_init, which is done in argument
