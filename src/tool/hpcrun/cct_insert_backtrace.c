// -*-Mode: C++;-*- // technically C99

// * BeginRiceCopyright *****************************************************
//
// $HeadURL$
// $Id$
//
// --------------------------------------------------------------------------
// Part of HPCToolkit (hpctoolkit.org)
//
// Information about sources of support for research and development of
// HPCToolkit is at 'hpctoolkit.org' and in 'README.Acknowledgments'.
// --------------------------------------------------------------------------
//
// Copyright ((c)) 2002-2020, Rice University
// All rights reserved.
//
// Redistribution and use in source and binary forms, with or without
// modification, are permitted provided that the following conditions are
// met:
//
// * Redistributions of source code must retain the above copyright
//   notice, this list of conditions and the following disclaimer.
//
// * Redistributions in binary form must reproduce the above copyright
//   notice, this list of conditions and the following disclaimer in the
//   documentation and/or other materials provided with the distribution.
//
// * Neither the name of Rice University (RICE) nor the names of its
//   contributors may be used to endorse or promote products derived from
//   this software without specific prior written permission.
//
// This software is provided by RICE and contributors "as is" and any
// express or implied warranties, including, but not limited to, the
// implied warranties of merchantability and fitness for a particular
// purpose are disclaimed. In no event shall RICE or contributors be
// liable for any direct, indirect, incidental, special, exemplary, or
// consequential damages (including, but not limited to, procurement of
// substitute goods or services; loss of use, data, or profits; or
// business interruption) however caused and on any theory of liability,
// whether in contract, strict liability, or tort (including negligence
// or otherwise) arising in any way out of the use of this software, even
// if advised of the possibility of such damage.
//
// ******************************************************* EndRiceCopyright *

#include <stdint.h>
#include <stdbool.h>
#include <ucontext.h>

#include <cct/cct_bundle.h>
#include <cct/cct.h>
#include <messages/messages.h>
#include <hpcrun/metrics.h>
#include <hpcrun/unresolved.h>

#include <lib/prof-lean/lush/lush-support.h>
#include <lib/prof-lean/placeholders.h>
#include <lush/lush-backtrace.h>
#include <thread_data.h>
#include <hpcrun_stats.h>
#include <trace.h>
#include <trampoline/common/trampoline.h>
#include <utilities/ip-normalized.h>
#include "frame.h"
#include <unwind/common/backtrace_info.h>
#include <unwind/common/fence_enum.h>
#include <ompt/ompt-defer.h>
#include <ompt/ompt-callstack.h>

#include "cct_insert_backtrace.h"
#include "cct_backtrace_finalize.h"
#include "lush/lush-backtrace.h"
#include "unwind/common/backtrace.h"
#include "thread_data.h"
#include "utilities/ip-normalized.h"


//--------------------------------------------------------------------------
// forward declaration
//--------------------------------------------------------------------------

static cct_node_t*
help_hpcrun_backtrace2cct(cct_bundle_t* cct, ucontext_t* context,
	int metricId, hpcrun_metricVal_t metricIncr,
	int skipInner, int isSync, struct cct_custom_update_s *custom_update);


//
// Misc externals (not in an include file)
//
extern bool hpcrun_inbounds_main(void* addr);

//--------------------------------------------------------------------------
// local variables
//--------------------------------------------------------------------------
// local variable records the on/off state of
// special recursive compression:
static bool retain_recursion = false;


//--------------------------------------------------------------------------
// Implementation
//--------------------------------------------------------------------------

static cct_node_t*
cct_insert_raw_backtrace(cct_node_t* cct,
                            frame_t* path_beg, frame_t* path_end)
{
  TMSG(BT_INSERT, "%s : start", __func__);
  if (!cct) return NULL; // nowhere to insert

#if 0
  if (path_beg < path_end) { // null backtrace 
     return cct_backtrace_null_handler(cct);
  }
#endif

  // FIXME: POGLEDAJ KOLIKO ON PUTA KROZ OVO PRODJE

  ip_normalized_t parent_routine = ip_normalized_NULL;
  for(; path_beg >= path_end; path_beg--){
    if ( (! retain_recursion) &&
	 (path_beg >= path_end + 1) && 
         ip_normalized_eq(&(path_beg->the_function), &(parent_routine)) &&
	 ip_normalized_eq(&(path_beg->the_function), &((path_beg-1)->the_function))) { 
      TMSG(REC_COMPRESS, "recursive routine compression!");
    }
    else {
      cct_addr_t tmp = 
	(cct_addr_t) {.as_info = path_beg->as_info, 
		      .ip_norm = path_beg->ip_norm, 
		      .lip = path_beg->lip};
      TMSG(BT_INSERT, "inserting addr (%d, %p)", tmp.ip_norm.lm_id, tmp.ip_norm.lm_ip);
      cct = hpcrun_cct_insert_addr(cct, &tmp);
    }
    parent_routine = path_beg->the_function;
  }
  hpcrun_cct_terminate_path(cct);
  // FIXME: vi3 consider this function
  return cct;
}


//
// 
void
hpcrun_set_retain_recursion_mode(bool mode)
{
  TMSG(REC_COMPRESS, "retain_recursion set to %s", mode ? "true" : "false");
  retain_recursion = mode;
}

bool
hpcrun_get_retain_recursion_mode()
{
  return retain_recursion;
}

// See usage in header.
cct_node_t*
hpcrun_cct_insert_backtrace(cct_node_t* treenode, frame_t* path_beg, frame_t* path_end)
{
  TMSG(FENCE, "insert backtrace into treenode %p", treenode);
  TMSG(FENCE, "backtrace below");
  bool bt_ins = ENABLED(BT_INSERT);
  if (ENABLED(FENCE)) {
    ENABLE(BT_INSERT);
  }

  cct_node_t* path = cct_insert_raw_backtrace(treenode, path_beg, path_end);
  if (! bt_ins) DISABLE(BT_INSERT);

  // Put lush as_info class correction here

  // N.B. If 'frm' is a 1-to-1 bichord and 'path' is not (i.e., 'path'
  // is M-to-1 or 1-to-M), then update the association of 'path' to
  // reflect that 'path' is now a proxy for two bichord types (1-to-1
  // and M-to-1 or 1-to-M)

  cct_addr_t* addr = hpcrun_cct_addr(path);

  lush_assoc_t as_frm = lush_assoc_info__get_assoc(path_beg->as_info);
  lush_assoc_t as_path = lush_assoc_info__get_assoc(addr->as_info);

  if (as_frm == LUSH_ASSOC_1_to_1 && as_path != LUSH_ASSOC_1_to_1) {
    // INVARIANT: path->as_info should be either M-to-1 or 1-to-M
    lush_assoc_info__set_assoc(hpcrun_cct_addr(path)->as_info, LUSH_ASSOC_1_to_1);
  }
  return path;
}



// See usage in header.
cct_node_t*
hpcrun_cct_insert_backtrace_w_metric(cct_bundle_t* cct, cct_node_t* treenode,
				     int metric_id,
				     frame_t* path_beg, frame_t* path_end,
				     cct_metric_data_t datum, 
				     struct cct_custom_update_s *custom_update)
{
  // user-custom cct before official backtrace
  if (custom_update != NULL && custom_update->update_before_fn != NULL) {
    treenode = custom_update->update_before_fn(cct, treenode, custom_update->data_aux);
  }

  // the official backtrace insertion
  cct_node_t* path = hpcrun_cct_insert_backtrace(treenode, path_beg, path_end);

  // user-custom cct after the official backtrace
  if (custom_update != NULL && custom_update->update_after_fn != NULL) {
    path = custom_update->update_after_fn(path, custom_update->data_aux);
  }

  metric_data_list_t* mset = hpcrun_reify_metric_set(path, metric_id);

  metric_upd_proc_t* upd_proc = hpcrun_get_metric_proc(metric_id);
  if (upd_proc) {
    upd_proc(metric_id, mset, datum);
  }

  // POST-INVARIANT: metric set has been allocated for 'path'

  return path;
}

//
// Insert new backtrace in cct
//

cct_node_t*
hpcrun_cct_insert_bt(cct_node_t* node,
		     int metricId,
		     backtrace_t* bt,
		     cct_metric_data_t datum)
{
  return hpcrun_cct_insert_backtrace_w_metric(NULL, node, metricId,
					      bt->beg + bt->len - 1,
					      bt->beg, 
					      datum, NULL);
}


//-----------------------------------------------------------------------------
// function: hpcrun_backtrace2cct
// purpose:
//     if successful, returns the leaf node representing the sample;
//     otherwise, returns NULL.
//-----------------------------------------------------------------------------

//
// TODO: one more flag:
//   backtrace needs to either:
//       IGNORE_TRAMPOLINE (usually, but not always called when isSync is true)
//       PLACE_TRAMPOLINE  (standard for normal async samples).
//             

cct_node_t*
hpcrun_backtrace2cct(cct_bundle_t* cct, ucontext_t* context,
	             int metricId, hpcrun_metricVal_t metricIncr,
		     int skipInner, int isSync, struct cct_custom_update_s *custom_update)
{
  cct_node_t* n = NULL;
  if (hpcrun_isLogicalUnwind()) {
    TMSG(LUSH,"lush backtrace2cct invoked");
    n = lush_backtrace2cct(cct, context, metricId, metricIncr, skipInner,
			   isSync);
  }
  else {
    TMSG(BT_INSERT,"regular (NON-lush) backtrace2cct invoked");
    n = help_hpcrun_backtrace2cct(cct, context,
				  metricId, metricIncr,
				  skipInner, isSync, custom_update);
  }

  // N.B.: for lush_backtrace() it may be that n = NULL

  return n;
}

<<<<<<< HEAD
=======
#if 0 // TODO: tallent: Use Mike's improved code; retire prior routines

static cct_node_tt*
help_hpcrun_bt2cct(cct_bundle_t *cct, ucontext_t* context,
	       int metricId, uint64_t metricIncr,
	       bt_mut_fn bt_fn, bt_fn_arg bt_arg);

//
// utility routine that does 3 things:
//   1) Generate a std backtrace
//   2) Modifies the backtrace according to a passed in function
//   3) enters the generated backtrace in the cct
//
cct_node_tt*
hpcrun_bt2cct(cct_bundle_t *cct, ucontext_t* context,
	      int metricId, uint64_t metricIncr,
	      bt_mut_fn bt_fn, bt_fn_arg arg, int isSync)
{
  cct_node_tt* n = NULL;
  if (hpcrun_isLogicalUnwind()) {
#ifdef LATER
    TMSG(LUSH,"lush backtrace2cct invoked");
    n = lush_backtrace2cct(cct, context, metricId, metricIncr, skipInner,
			   isSync);
#endif
  }
  else {
    TMSG(LUSH,"regular (NON-lush) bt2cct invoked");
    n = help_hpcrun_bt2cct(cct, context, metricId, metricIncr, bt_fn);
  }

  // N.B.: for lush_backtrace() it may be that n = NULL

  return n;
}

#endif
>>>>>>> 69000245

cct_node_t*
hpcrun_cct_record_backtrace(
  cct_bundle_t* cct, 
  bool partial, 
  backtrace_info_t *bt,
  bool tramp_found
)
{
  TMSG(FENCE, "Recording backtrace");
  thread_data_t* td = hpcrun_get_thread_data();
  cct_node_t* cct_cursor = cct->tree_root;
  TMSG(FENCE, "Initially picking tree root = %p", cct_cursor);
  if (tramp_found) {
    // start insertion below caller's frame, which is marked with the trampoline
    cct_cursor = hpcrun_cct_parent(td->tramp_cct_node);
    TMSG(FENCE, "Tramp found ==> cursor = %p", cct_cursor);
  }
  if (partial) {
    cct_cursor = cct->partial_unw_root;
    TMSG(FENCE, "Partial unwind ==> cursor = %p", cct_cursor);
  }
  if (bt->fence == FENCE_THREAD) {
    cct_cursor = cct->thread_root;
    TMSG(FENCE, "Thread stop ==> cursor = %p", cct_cursor);
  }

  TMSG(FENCE, "sanity check cursor = %p", cct_cursor);
  TMSG(FENCE, "further sanity check: bt->last frame = (%d, %p)", 
       bt->last->ip_norm.lm_id, bt->last->ip_norm.lm_ip);

  return hpcrun_cct_insert_backtrace(cct_cursor, bt->last, bt->begin);

}


cct_node_t*
hpcrun_cct_record_backtrace_w_metric(cct_bundle_t* cct, bool partial,
                                     backtrace_info_t *bt, bool tramp_found,
	                             int metricId, hpcrun_metricVal_t metricIncr,
				     struct cct_custom_update_s *custom_update)
{
  TMSG(FENCE, "Recording backtrace");
  TMSG(BT_INSERT, "Record backtrace w metric to id %d, incr = %d", 
       metricId, metricIncr.i);

  thread_data_t* td = hpcrun_get_thread_data();
  cct_node_t* cct_cursor = cct->tree_root;
  TMSG(FENCE, "Initially picking tree root = %p", cct_cursor);
  if (tramp_found) {
    // start insertion below caller's frame, which is marked with the trampoline
    cct_cursor = hpcrun_cct_parent(td->tramp_cct_node);
    TMSG(FENCE, "Tramp found ==> cursor = %p", cct_cursor);
  }
  if (partial) {
    cct_cursor = cct->partial_unw_root;
    TMSG(FENCE, "Partial unwind ==> cursor = %p", cct_cursor);
  }
  if (bt->fence == FENCE_THREAD) {
    cct_cursor = cct->thread_root;
    TMSG(FENCE, "Thread stop ==> cursor = %p", cct_cursor);
  }

  cct_cursor = cct_cursor_finalize(cct, bt, cct_cursor);

  TMSG(FENCE, "sanity check cursor = %p", cct_cursor);
  TMSG(FENCE, "further sanity check: bt->last frame = (%d, %p)", 
       bt->last->ip_norm.lm_id, bt->last->ip_norm.lm_ip);

  return hpcrun_cct_insert_backtrace_w_metric(cct, cct_cursor, metricId,
					      bt->last, bt->begin, 
					      (cct_metric_data_t) metricIncr, 
					      custom_update);

}


static cct_node_t*
help_hpcrun_backtrace2cct(cct_bundle_t* bundle, ucontext_t* context,
			  int metricId, 
			  hpcrun_metricVal_t metricIncr,
			  int skipInner, int isSync, 
			  struct cct_custom_update_s *custom_update)
{
  bool tramp_found;

  thread_data_t* td = hpcrun_get_thread_data();
  backtrace_info_t bt;

  // initialize bt
  memset(&bt, 0, sizeof(bt));

  bool success = hpcrun_generate_backtrace(&bt, context, skipInner);

  assert(!success == bt.partial_unwind);

  tramp_found = bt.has_tramp;

  //
  // Check to make sure node below monitor_main is "main" node
  //
  // TMSG(GENERIC1, "tmain chk");
  if (ENABLED(CHECK_MAIN)) {
    if ( bt.fence == FENCE_MAIN &&
	 ! bt.partial_unwind &&
	 ! tramp_found &&
	 (bt.last == bt.begin || 
	  ! hpcrun_inbounds_main(hpcrun_frame_get_unnorm(bt.last - 1)))) {
      hpcrun_bt_dump(TD_GET(btbuf_cur), "WRONG MAIN");
      hpcrun_stats_num_samples_dropped_inc();
      bt.partial_unwind = true;
    }
  }

  cct_backtrace_finalize(&bt, isSync);

  if (bt.partial_unwind) {
    if (ENABLED(NO_PARTIAL_UNW)){
      return NULL;
    }

    TMSG(PARTIAL_UNW, "recording partial unwind from graceful failure, "
	 "len partial unw = %d", (bt.last - bt.begin)+1);
    hpcrun_stats_num_samples_partial_inc();
  }

  cct_node_t* n = 
    hpcrun_cct_record_backtrace_w_metric(bundle, bt.partial_unwind, &bt, 
					 tramp_found, metricId, metricIncr, 
					 custom_update);

  if (!ompt_eager_context_p()) {
    // FIXME vi3: a big hack
    if (isSync == 33) {
      provide_callpath_for_end_of_the_region(&bt, n);
    } else {
      provide_callpath_for_regions_if_needed(&bt, n);
    }
  }

  if (bt.n_trolls != 0) hpcrun_stats_trolled_inc();
  hpcrun_stats_frames_total_inc((long)(bt.last - bt.begin + 1));
  hpcrun_stats_trolled_frames_inc((long) bt.n_trolls);

  if (ENABLED(USE_TRAMP)){
    TMSG(TRAMP, "--NEW SAMPLE--: Remove old trampoline");
    hpcrun_trampoline_remove();
    if (!bt.partial_unwind) {
      td->tramp_frame = td->cached_bt_frame_beg;
      td->prev_dLCA = td->dLCA;
      td->dLCA = 0;
      TMSG(TRAMP, "--NEW SAMPLE--: Insert new trampoline");
      hpcrun_trampoline_insert(n);
    } else
      td->prev_dLCA = HPCTRACE_FMT_DLCA_NULL;
  }

  return n;
}<|MERGE_RESOLUTION|>--- conflicted
+++ resolved
@@ -279,8 +279,6 @@
   return n;
 }
 
-<<<<<<< HEAD
-=======
 #if 0 // TODO: tallent: Use Mike's improved code; retire prior routines
 
 static cct_node_tt*
@@ -318,7 +316,6 @@
 }
 
 #endif
->>>>>>> 69000245
 
 cct_node_t*
 hpcrun_cct_record_backtrace(
