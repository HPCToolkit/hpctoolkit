--- conflicted
+++ resolved
@@ -180,11 +180,7 @@
 
 
 void
-<<<<<<< HEAD
-hpcrun_metric_data_dump()
-=======
 hpcrun_metrics_data_dump()
->>>>>>> a7e2b8e8
 {
   hpcrun_metrics_data_finalize();
 
@@ -298,19 +294,6 @@
     }
   }
   return NULL;
-<<<<<<< HEAD
-}
-
-
-// non finalizing
-void hpcrun_set_display(int metric_id, uint8_t show, uint8_t show_percent) {
-  metric_desc_t* mdesc = hpcrun_id2metric_linked(metric_id);
-  mdesc->flags.fields.show = show;
-  mdesc->flags.fields.showPercent = show_percent;
-}
-
-
-=======
 }
 
 
@@ -327,7 +310,6 @@
 }
 
 
->>>>>>> a7e2b8e8
 metric_desc_p_tbl_t*
 hpcrun_get_metric_tbl(kind_info_t **curr)
 {
@@ -429,15 +411,6 @@
 }
 
 
-<<<<<<< HEAD
-//
-// Metric set interface
-//
-
-
-
-=======
->>>>>>> a7e2b8e8
 //
 // return an lvalue from metric_set_t*
 //
