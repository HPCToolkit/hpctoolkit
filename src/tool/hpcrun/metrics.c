--- conflicted
+++ resolved
@@ -333,22 +333,13 @@
   return hpcrun_new_metric_of_kind(current_kind);
 }
 
-<<<<<<< HEAD
 static void
-=======
-metric_desc_t* 
->>>>>>> 11bc3ddb
 hpcrun_set_metric_info_w_fn(int metric_id, const char* name,
 			    MetricFlags_ValFmt_t valFmt, size_t period,
 			    metric_upd_proc_t upd_fn, metric_desc_properties_t prop)
 {
-<<<<<<< HEAD
   if (current_kind->has_set_max) {
     return;
-=======
-  if (has_set_max_metrics) {
-    return NULL;
->>>>>>> 11bc3ddb
   }
 
   metric_desc_t* mdesc = NULL;
@@ -389,7 +380,6 @@
       break;
     }
   }
-  return mdesc;
 }
 
 int
@@ -403,11 +393,7 @@
 }
 
 
-<<<<<<< HEAD
 static void
-=======
-metric_desc_t* 
->>>>>>> 11bc3ddb
 hpcrun_set_metric_info_and_period(int metric_id, const char* name,
 				  MetricFlags_ValFmt_t valFmt, size_t period, metric_desc_properties_t prop)
 {
@@ -416,7 +402,6 @@
 }
 
 
-<<<<<<< HEAD
 int
 hpcrun_set_new_metric_info_and_period(const char* name,
 				      MetricFlags_ValFmt_t valFmt, size_t period, metric_desc_properties_t prop)
@@ -434,16 +419,16 @@
   int metric_id = hpcrun_new_metric();
   hpcrun_set_metric_info_and_period(metric_id, name, MetricFlags_ValFmt_Int, 1, metric_property_none);
   return metric_id;
-=======
+}
+
 //
 // utility routine to make an Async metric with period 1
 //
-metric_desc_t*
+void
 hpcrun_set_metric_info(int metric_id, const char* name)
 {
-  return hpcrun_set_metric_info_and_period(metric_id, name,
-                                  MetricFlags_ValFmt_Int, 1, metric_property_none);
->>>>>>> 11bc3ddb
+  hpcrun_set_metric_info_and_period(metric_id, name,
+				    MetricFlags_ValFmt_Int, 1, metric_property_none);
 }
 
 
