// -*-Mode: C++;-*- // technically C99

// * BeginRiceCopyright *****************************************************
//
// $HeadURL$
// $Id$
//
// --------------------------------------------------------------------------
// Part of HPCToolkit (hpctoolkit.org)
//
// Information about sources of support for research and development of
// HPCToolkit is at 'hpctoolkit.org' and in 'README.Acknowledgments'.
// --------------------------------------------------------------------------
//
// Copyright ((c)) 2002-2017, Rice University
// All rights reserved.
//
// Redistribution and use in source and binary forms, with or without
// modification, are permitted provided that the following conditions are
// met:
//
// * Redistributions of source code must retain the above copyright
//   notice, this list of conditions and the following disclaimer.
//
// * Redistributions in binary form must reproduce the above copyright
//   notice, this list of conditions and the following disclaimer in the
//   documentation and/or other materials provided with the distribution.
//
// * Neither the name of Rice University (RICE) nor the names of its
//   contributors may be used to endorse or promote products derived from
//   this software without specific prior written permission.
//
// This software is provided by RICE and contributors "as is" and any
// express or implied warranties, including, but not limited to, the
// implied warranties of merchantability and fitness for a particular
// purpose are disclaimed. In no event shall RICE or contributors be
// liable for any direct, indirect, incidental, special, exemplary, or
// consequential damages (including, but not limited to, procurement of
// substitute goods or services; loss of use, data, or profits; or
// business interruption) however caused and on any theory of liability,
// whether in contract, strict liability, or tort (including negligence
// or otherwise) arising in any way out of the use of this software, even
// if advised of the possibility of such damage.
//
// ******************************************************* EndRiceCopyright *

//
//

//************************* System Include Files ****************************

#include <assert.h>
#include <pthread.h>
#include <stdlib.h>

//************************ libmonitor Include Files *************************

#include <monitor.h>

//*************************** User Include Files ****************************

#include "newmem.h"
#include "epoch.h"
#include "handling_sample.h"

#include "thread_data.h"

#include <lush/lush-pthread.h>
#include <messages/messages.h>
#include <trampoline/common/trampoline.h>
#include <memory/mmap.h>

//***************************************************************************

enum _local_int_const {
  BACKTRACE_INIT_SZ     = 32,
  NEW_BACKTRACE_INIT_SZ = 32
};


//***************************************************************************
// 
//***************************************************************************

#ifdef USE_GCC_THREAD
__thread int monitor_tid = -1;
#endif // USE_GCC_THREAD

static thread_data_t _local_td;
static pthread_key_t _hpcrun_key;
static int use_getspecific = 0;


void
hpcrun_init_pthread_key(void)
{
  TMSG(THREAD_SPECIFIC,"creating _hpcrun_key");
  int bad = pthread_key_create(&_hpcrun_key, NULL);
  if (bad){
    EMSG("pthread_key_create returned non-zero = %d",bad);
  }
  use_getspecific = 1;
}


void
hpcrun_set_thread0_data(void)
{
  TMSG(THREAD_SPECIFIC,"set thread0 data");
  hpcrun_set_thread_data(&_local_td);
}


void
hpcrun_set_thread_data(thread_data_t *td)
{
  TMSG(THREAD_SPECIFIC,"setting td");
  pthread_setspecific(_hpcrun_key, (void *) td);
}


//***************************************************************************

static thread_data_t*
hpcrun_get_thread_data_local(void)
{
  return &_local_td;
}


static bool
hpcrun_get_thread_data_local_avail(void)
{
  return true;
}


thread_data_t*
hpcrun_safe_get_td(void)
{
  if (use_getspecific) {
    return (thread_data_t *) pthread_getspecific(_hpcrun_key);
  }
  else {
    return hpcrun_get_thread_data_local();
  }
}

static thread_data_t*
hpcrun_get_thread_data_specific(void)
{
  thread_data_t *ret = (thread_data_t *) pthread_getspecific(_hpcrun_key);
  if (!ret){
    monitor_real_abort();
  }
  return ret;
}

static bool
hpcrun_get_thread_data_specific_avail(void)
{
  thread_data_t *ret = (thread_data_t *) pthread_getspecific(_hpcrun_key);
  return !(ret == NULL);
}


thread_data_t* (*hpcrun_get_thread_data)(void) = &hpcrun_get_thread_data_local;
bool           (*hpcrun_td_avail)(void)        = &hpcrun_get_thread_data_local_avail;

#if 0
static inline
thread_data_t*
hpcrun_get_thread_data()
{
  if (hpcrun_use_thread_data_local) {
    return hpcrun_get_thread_data_local();
  }
  else {
    return hpcrun_get_thread_data_specific();
  }
}
#endif


void
hpcrun_unthreaded_data(void)
{
  hpcrun_get_thread_data = &hpcrun_get_thread_data_local;
  hpcrun_td_avail        = &hpcrun_get_thread_data_local_avail;
}


void
hpcrun_threaded_data(void)
{
  assert(hpcrun_get_thread_data == &hpcrun_get_thread_data_local);
  hpcrun_get_thread_data = &hpcrun_get_thread_data_specific;
  hpcrun_td_avail        = &hpcrun_get_thread_data_specific_avail;
}


//***************************************************************************
// 
//***************************************************************************

thread_data_t*
hpcrun_allocate_thread_data(int id)
{
  TMSG(THREAD_SPECIFIC,"malloc thread data for thread %d", id);
  return hpcrun_mmap_anon(sizeof(thread_data_t));
}

static inline void
core_profile_trace_data_init(core_profile_trace_data_t * cptd, int id, cct_ctxt_t* thr_ctxt) 
{
  // ----------------------------------------
  // id
  // ----------------------------------------
  cptd->id = id;
  // ----------------------------------------
  // epoch: loadmap + cct + cct_ctxt
  // ----------------------------------------

  // ----------------------------------------
  cptd->epoch = hpcrun_malloc(sizeof(epoch_t));
  cptd->epoch->csdata_ctxt = copy_thr_ctxt(thr_ctxt);

  // ----------------------------------------
  // cct2metrics map: associate a metric_set with
  //                  a cct node
  hpcrun_cct2metrics_init(&(cptd->cct2metrics_map));

  // ----------------------------------------
  // tracing
  // ----------------------------------------
  cptd->trace_min_time_us = 0;
  cptd->trace_max_time_us = 0;

  // ----------------------------------------
  // IO support
  // ----------------------------------------
  cptd->hpcrun_file  = NULL;
  cptd->trace_buffer = NULL;
<<<<<<< HEAD
=======

  // ----------------------------------------
  // perf event support
  // ----------------------------------------
  cptd->perf_event_info = NULL;
}
>>>>>>> 6053be57

  cptd->scale_fn = NULL;
}

#ifdef ENABLE_CUDA
static inline void gpu_data_init(gpu_data_t * gpu_data)
{
  gpu_data->is_thread_at_cuda_sync = false;
  gpu_data->overload_state = 0;
  gpu_data->accum_num_sync_threads = 0;
  gpu_data->accum_num_sync_threads = 0;
}
#endif

void
hpcrun_thread_data_init(int id, cct_ctxt_t* thr_ctxt, int is_child, size_t n_sources)
{
  hpcrun_meminfo_t memstore;
  thread_data_t* td = hpcrun_get_thread_data();

  // ----------------------------------------
  // memstore for hpcrun_malloc()
  // ----------------------------------------

  // Wipe the thread data with a bogus bit pattern, but save the
  // memstore so we can reuse it in the child after fork.  This must
  // come first.
  td->inside_hpcrun = 1;
  memstore = td->memstore;
  memset(td, 0xfe, sizeof(thread_data_t));
  td->inside_hpcrun = 1;
  td->memstore = memstore;
  hpcrun_make_memstore(&td->memstore, is_child);
  td->mem_low = 0;

  // ----------------------------------------
  // normalized thread id (monitor-generated)
  // ----------------------------------------
  core_profile_trace_data_init(&(td->core_profile_trace_data), id, thr_ctxt);

  // ----------------------------------------
  // blame shifting support
  // ----------------------------------------

  td->idle = 0;         // a thread begins in the working state 
  td->blame_target = 0; // initially, no target for directed blame

  td->last_sample = 0; 
  td->last_synch_sample = -1; 
 
  td->overhead = 0; // begin at not in overhead

  td->lockwait = 0;
  td->lockid = NULL;

  td->region_id = 0;

  td->outer_region_id = 0;
  td->outer_region_context = 0;

  td->defer_flag = 0;
  
  td->omp_task_context = 0;
  td->master = 0;
  td->team_master = 0;

  td->defer_write = 0;

  td->reuse = 0;

  td->add_to_pool = 0;

  td->omp_thread = 0;
  td->last_bar_time_us = 0;

  // ----------------------------------------
  // sample sources
  // ----------------------------------------


  // allocate ss_state, ss_info

  td->ss_state = hpcrun_malloc(n_sources * sizeof(source_state_t));
  td->ss_info  = hpcrun_malloc(n_sources * sizeof(source_info_t));

  // initialize ss_state,info

  memset(td->ss_state, UNINIT, n_sources * sizeof(source_state_t));
  memset(td->ss_info, 0, n_sources * sizeof(source_info_t));

  td->timer_init = false;
  td->last_time_us = 0;


  // ----------------------------------------
  // backtrace buffer
  // ----------------------------------------
  td->btbuf_cur = NULL;
  td->btbuf_beg = hpcrun_malloc(sizeof(frame_t) * BACKTRACE_INIT_SZ);
  td->btbuf_end = td->btbuf_beg + BACKTRACE_INIT_SZ;
  td->btbuf_sav = td->btbuf_end;  // FIXME: is this needed?

  hpcrun_bt_init(&(td->bt), NEW_BACKTRACE_INIT_SZ);

  // ----------------------------------------
  // trampoline
  // ----------------------------------------
  td->tramp_present     = false;
  td->tramp_retn_addr   = NULL;
  td->tramp_loc         = NULL;
  td->cached_bt         = hpcrun_malloc(sizeof(frame_t)
					* CACHED_BACKTRACE_SIZE);
  td->cached_bt_end     = td->cached_bt;          
  td->cached_bt_buf_end = td->cached_bt + CACHED_BACKTRACE_SIZE;
  td->tramp_frame       = NULL;
  td->tramp_cct_node    = NULL;

  // ----------------------------------------
  // exception stuff
  // ----------------------------------------
  memset(&td->bad_unwind, 0, sizeof(td->bad_unwind));
  memset(&td->mem_error, 0, sizeof(td->mem_error));
  td->deadlock_drop = false;
  hpcrun_init_handling_sample(td, 0, id);
  td->splay_lock    = 0;
  td->fnbounds_lock = 0;

  // ----------------------------------------
  // Logical unwinding
  // ----------------------------------------
  lushPthr_init(&td->pthr_metrics);
  lushPthr_thread_init(&td->pthr_metrics);


  // ----------------------------------------
  // debug support
  // ----------------------------------------
  td->debug1 = false;

  // ----------------------------------------
  // miscellaneous
  // ----------------------------------------
  td->inside_dlfcn = false;
#ifdef ENABLE_CUDA
  gpu_data_init(&(td->gpu_data));
#endif
}


//***************************************************************************
// 
//***************************************************************************

void
hpcrun_cached_bt_adjust_size(size_t n)
{
  thread_data_t *td = hpcrun_get_thread_data();
  if ((td->cached_bt_buf_end - td->cached_bt) >= n) {
    return; // cached backtrace buffer is already big enough
  }

  frame_t* newbuf = hpcrun_malloc(n * sizeof(frame_t));
  memcpy(newbuf, td->cached_bt, (void*)td->cached_bt_buf_end - (void*)td->cached_bt);
  size_t idx            = td->cached_bt_end - td->cached_bt;
  td->cached_bt         = newbuf;
  td->cached_bt_buf_end = newbuf+n;
  td->cached_bt_end     = newbuf + idx;
}


frame_t*
hpcrun_expand_btbuf(void)
{
  thread_data_t* td = hpcrun_get_thread_data();
  frame_t* unwind = td->btbuf_cur;

  /* how big is the current buffer? */
  size_t sz = td->btbuf_end - td->btbuf_beg;
  size_t newsz = sz*2;
  /* how big is the current backtrace? */
  size_t btsz = td->btbuf_end - td->btbuf_sav;
  /* how big is the backtrace we're recording? */
  size_t recsz = unwind - td->btbuf_beg;
  /* get new buffer */
  TMSG(EPOCH," epoch_expand_buffer");
  frame_t *newbt = hpcrun_malloc(newsz*sizeof(frame_t));

  if(td->btbuf_sav > td->btbuf_end) {
    EMSG("Invariant btbuf_sav > btbuf_end violated");
    monitor_real_abort();
  }

  /* copy frames from old to new */
  memcpy(newbt, td->btbuf_beg, recsz*sizeof(frame_t));
  memcpy(newbt+newsz-btsz, td->btbuf_end-btsz, btsz*sizeof(frame_t));

  /* setup new pointers */
  td->btbuf_beg = newbt;
  td->btbuf_end = newbt+newsz;
  td->btbuf_sav = newbt+newsz-btsz;

  /* return new unwind pointer */
  return newbt+recsz;
}


void
hpcrun_ensure_btbuf_avail(void)
{
  thread_data_t* td = hpcrun_get_thread_data();
  if (td->btbuf_cur == td->btbuf_end) {
    td->btbuf_cur = hpcrun_expand_btbuf();
    td->btbuf_sav = td->btbuf_end;
  }
}
<|MERGE_RESOLUTION|>--- conflicted
+++ resolved
@@ -241,15 +241,11 @@
   // ----------------------------------------
   cptd->hpcrun_file  = NULL;
   cptd->trace_buffer = NULL;
-<<<<<<< HEAD
-=======
 
   // ----------------------------------------
   // perf event support
   // ----------------------------------------
   cptd->perf_event_info = NULL;
-}
->>>>>>> 6053be57
 
   cptd->scale_fn = NULL;
 }
