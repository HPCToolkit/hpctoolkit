--- conflicted
+++ resolved
@@ -72,11 +72,7 @@
 #include "epoch.h"
 #include "handling_sample.h"
 
-<<<<<<< HEAD
 #include "rank.h"
-=======
-#include <hpcrun/threadmgr.h>
->>>>>>> 6d4149af
 #include "thread_data.h"
 #include "trace.h"
 #include "threadmgr.h"
@@ -132,10 +128,6 @@
 static pthread_key_t _hpcrun_key;
 static int use_getspecific = 0;
 static __thread bool mem_pool_initialized = false;
-<<<<<<< HEAD
-
-=======
->>>>>>> 6d4149af
 
 void
 hpcrun_init_pthread_key
@@ -279,7 +271,6 @@
 
 
 void
-<<<<<<< HEAD
 hpcrun_thread_init_mem_pool_once
 (
   int id, 
@@ -295,35 +286,10 @@
     hpcrun_threadMgr_data_get_safe(id, thr_ctxt, &td, has_trace, demand_new_thread);
     hpcrun_set_thread_data(td);
 
-=======
-hpcrun_thread_init_mem_pool_once(void){  
-
-  if (mem_pool_initialized == false){
-    hpcrun_mmap_init();
-
-    // ----------------------------------------
-    // call thread manager to get a thread data. If there is unused thread data,
-    //  we can recycle it, otherwise we need to allocate a new one.
-    // If we allocate a new one, we need to initialize the data and trace file.
-    // ----------------------------------------
-
-    int id = 0;
-    thread_data_t* td = NULL;
-    bool has_trace = false;
-    bool demand_new_thread = true;
-
-    hpcrun_threadMgr_data_get_safe(id, NULL, &td, has_trace, demand_new_thread);
-    hpcrun_set_thread_data(td);
->>>>>>> 6d4149af
     mem_pool_initialized = true;
   }
 }
 
-<<<<<<< HEAD
-
-
-=======
->>>>>>> 6d4149af
 //***************************************************************************
 // 
 //***************************************************************************
