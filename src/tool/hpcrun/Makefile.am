# -*-Mode: makefile;-*-

## * BeginRiceCopyright *****************************************************
##
## $HeadURL$
## $Id$
##
## --------------------------------------------------------------------------
## Part of HPCToolkit (hpctoolkit.org)
##
## Information about sources of support for research and development of
## HPCToolkit is at 'hpctoolkit.org' and in 'README.Acknowledgments'.
## --------------------------------------------------------------------------
##
## Copyright ((c)) 2002-2019, Rice University
## All rights reserved.
##
## Redistribution and use in source and binary forms, with or without
## modification, are permitted provided that the following conditions are
## met:
##
## * Redistributions of source code must retain the above copyright
##   notice, this list of conditions and the following disclaimer.
##
## * Redistributions in binary form must reproduce the above copyright
##   notice, this list of conditions and the following disclaimer in the
##   documentation and/or other materials provided with the distribution.
##
## * Neither the name of Rice University (RICE) nor the names of its
##   contributors may be used to endorse or promote products derived from
##   this software without specific prior written permission.
##
## This software is provided by RICE and contributors "as is" and any
## express or implied warranties, including, but not limited to, the
## implied warranties of merchantability and fitness for a particular
## purpose are disclaimed. In no event shall RICE or contributors be
## liable for any direct, indirect, incidental, special, exemplary, or
## consequential damages (including, but not limited to, procurement of
## substitute goods or services; loss of use, data, or profits; or
## business interruption) however caused and on any theory of liability,
## whether in contract, strict liability, or tort (including negligence
## or otherwise) arising in any way out of the use of this software, even
## if advised of the possibility of such damage.
##
## ******************************************************* EndRiceCopyright *

#############################################################################
##
## File:
##   $HeadURL$
##
## Description:
##   *Process with automake to produce Makefile.in*
##
##   Note: All local variables are prefixed with MY to prevent name
##   clashes with automatic automake variables.
##
#############################################################################

# We do not want the standard GNU files (NEWS README AUTHORS ChangeLog...)
AUTOMAKE_OPTIONS = foreign subdir-objects

#############################################################################
# Common settings
#############################################################################

include $(top_srcdir)/src/Makeinclude.config

#############################################################################
# Local settings
#############################################################################

PYTHON = python


#############################################################################
# Automake rules
#############################################################################

# FIXME: tallent: hpcrun's build is highly parameterized and therefore
# will be more complex than other parts of HPCToolkit.  However, this
# makefile is surely more convoluted than necessary.  Sorting it out
# would take more time than I have right now.
#
# An initial list of parameters:
# - statically vs. dynamically linked app
# - unwinder selection
# - logical unwinding plugins
# - system, language, problem-specific sample sources
# - architecture/system/mpi-specific code (unwinder, sample sources, etc)

#-----------------------------------------------------------
# build targets
#-----------------------------------------------------------

if OPT_BGQ_BACKEND
  SUBDIRS = utilities/bgq-cnk
endif

pkglibdir = @my_pkglibdir@
pkglibexecdir = @my_pkglibexecdir@

plugin_srcdir = $(srcdir)/plugins
plugin_instdir = $(pkglibdir)/plugins

bin_SCRIPTS =
pkglibexec_SCRIPTS =
include_HEADERS =
pkglibexec_PROGRAMS =
pkglib_LIBRARIES =
pkglib_LTLIBRARIES =

BUILT_SOURCES =
CLEANFILES =

if OPT_BUILD_FRONT_END
  pkglibexec_SCRIPTS += scripts/hpcsummary
  pkglibexec_SCRIPTS += scripts/hpclog
  include_HEADERS += hpctoolkit.h
endif

if OPT_ENABLE_HPCRUN_DYNAMIC
  pkglib_LTLIBRARIES += libhpcrun.la
  pkglib_LTLIBRARIES += libhpcrun_ga.la
  pkglib_LTLIBRARIES += libhpcrun_io.la
  pkglib_LTLIBRARIES += libhpcrun_memleak.la
  pkglib_LTLIBRARIES += libhpcrun_pthread.la
  pkglib_LTLIBRARIES += libhpctoolkit.la
  bin_SCRIPTS += scripts/hpcrun
endif

if OPT_ENABLE_HPCRUN_STATIC
  noinst_PROGRAMS  = libhpcrun.o
  pkglib_LIBRARIES += libhpcrun_wrap.a
  pkglib_LIBRARIES += libhpcrun_ga_wrap.a
  pkglib_LIBRARIES += libhpcrun_io_wrap.a
  pkglib_LIBRARIES += libhpcrun_memleak_wrap.a
  pkglib_LIBRARIES += libhpcrun_pthread_wrap.a
  pkglib_LIBRARIES += libhpctoolkit.a
  bin_SCRIPTS += scripts/hpclink
endif

if OPT_ENABLE_MPI_WRAP
  pkglib_LTLIBRARIES += libhpcrun_mpi.la
endif


#-----------------------------------------------------------
# source files, part 1
#-----------------------------------------------------------

LIBELF_INC   = @LIBELF_INC@
LIBELF_LIB   = @LIBELF_LIB@
LIBMONITOR_INC = @LIBMONITOR_INC@
LIBMONITOR_LIB = @LIBMONITOR_LIB@
PAPI_INC_FLGS =  @OPT_PAPI_IFLAGS@ 
PAPI_LD_FLGS =   @OPT_PAPI_LDFLAGS@
XED2_INC = @XED2_INC@
XED2_HPCRUN_LIBS =  @XED2_HPCRUN_LIBS@
XED2_HPCLINK_LIBS = @XED2_HPCLINK_LIBS@
CUPTI_INC_FLGS = @OPT_CUPTI_IFLAGS@
CUPTI_LD_FLGS = @OPT_CUPTI_LDFLAGS@
CUPTI_BASE = @OPT_CUPTI@
CUDA_SANITIZER_INC_FLGS = @OPT_CUDA_SANITIZER_IFLAGS@
CUDA_SANITIZER_BASE = @OPT_CUDA_SANITIZER@
GPU_PATCH_INC_FLGS = @OPT_GPU_PATCH_IFLAGS@
GPU_PATCH_LD_FLGS = @OPT_GPU_PATCH_LDFLAGS@
GPU_PATCH_BASE = @OPT_GPU_PATCH@

MPI_INC = @MPI_INC@
MPI_PROTO_FILE = @MPI_PROTO_FILE@

ZLIB_LIB = @ZLIB_LIB@
ZLIB_HPCLINK_LIB = @ZLIB_HPCLINK_LIB@
ZLIB_INC = @ZLIB_INC@

LZMA_LDFLAGS_DYN=@LZMA_LDFLAGS_DYN@

HPCFNBOUNDS_INC = $(top_srcdir)/src/tool/hpcfnbounds

PLUGIN_CONFIG_FILES = ga io memleak pthread

# Disable the ibm-xlomp plugin in favor of the new openmp tools
# interface.
if FALSE
  PLUGIN_CONFIG_FILES += ibm-xlomp
  pkglib_LIBRARIES += libibm_xlomp_wrappers.a
  libibm_xlomp_wrappers_a_SOURCES = plugins/ibm-xlomp-wrappers.c
endif

UNW_UNIV_FILES = \
	unwind/common/backtrace.c	\
        unwind/common/unw-throw.c

UNW_COMMON_FILES = \
        $(UNW_UNIV_FILES)				\
	unwind/common/binarytree_uwi.c			\
	unwind/common/interval_t.c			\
	unwind/common/libunw_intervals.c		\
	unwind/common/stack_troll.c			\
	unwind/common/uw_hash.c			\
	unwind/common/uw_recipe_map.c

UNW_X86_FILES = \
       $(UNW_COMMON_FILES) \
	unwind/x86-family/x86-all.c			\
	unwind/x86-family/amd-xop.c                     \
	unwind/x86-family/x86-cold-path.c		\
	unwind/x86-family/x86-validate-retn-addr.c	\
	unwind/x86-family/x86-unwind-interval.c		\
	unwind/x86-family/x86-unwind-interval-fixup.c	\
	unwind/x86-family/x86-unwind.c		        \
	unwind/x86-family/x86-unwind-support.c		\
	unwind/x86-family/manual-intervals/x86-gcc-adjust.c \
	unwind/x86-family/manual-intervals/x86-gcc-main64.c \
	unwind/x86-family/manual-intervals/x86-linux-dlresolver.c \
	unwind/x86-family/manual-intervals/x86-intel11-f90main.c \
	unwind/x86-family/manual-intervals/x86-intel-align32.c \
	unwind/x86-family/manual-intervals/x86-intel-align64.c \
	unwind/x86-family/manual-intervals/x86-intel-composer2013-mic.c \
	unwind/x86-family/manual-intervals/x86-32bit-main.c \
	unwind/x86-family/manual-intervals/x86-32bit-icc-variant.c \
	unwind/x86-family/manual-intervals/x86-fail-intervals.c \
	unwind/x86-family/manual-intervals/x86-pgi-mp_pexit.c

# unwind/x86-family/x86-libunwind.c  # presently unused on x86

UNW_X86_INCLUDE_DIRS = \
	-I$(srcdir)/unwind/x86-family	\
	-I$(XED2_INC)

UNW_PPC64_FILES = \
        $(UNW_COMMON_FILES) \
	unwind/ppc64/ppc64-unwind.c \
	unwind/ppc64/ppc64-unwind-interval.c \
	unwind/common/default_validation_summary.c

UNW_PPC64_INCLUDE_DIRS = \
        -I$(srcdir)/unwind/ppc64

UNW_PPC64_LD_FLAGS =

# generic libunwind uwinder
# NOTE: the unwinder code is specific to the
#  unwind implementation (which wraps libunwind)
# The IFLAGS and LDFLAGS related to the libunwind
# library component are handled via the LIBUNWIND
# configuration

UNW_LIBUNW_FILES = \
       $(UNW_COMMON_FILES) \
       unwind/generic-libunwind/libunw-unwind.c \
       unwind/common/default_validation_summary.c

UNW_LIBUNW_INCLUDE_DIRS = \
       -I$(srcdir)/unwind/generic-libunwind

UNW_LIBUNW_LD_FLAGS = 

UNW_MIPS_FILES = \
        $(UNW_COMMON_FILES) \
	unwind/mips/mips-unwind.c \
	unwind/mips/mips-unwind-interval.c

UNW_MIPS_INCLUDE_DIRS = \
        -I$(srcdir)/unwind/mips

UNW_MIPS_LD_FLAGS =

MY_CPP_DEFINES =			\
	-D_GNU_SOURCE			\
	-DINLINE_FN=1 \
	-DLOCAL_BUILD=1 \
	-D__HIP_PLATFORM_HCC__=1

MY_BASE_FILES =				\
	utilities/first_func.c		\
	\
	main.h main.c			\
	disabled.c			\
        closure-registry.c              \
        cct_insert_backtrace.c          \
        cct_backtrace_finalize.c        \
	env.c				\
	epoch.c				\
	files.c				\
	handling_sample.c		\
	hpcrun-initializers.c		\
	hpcrun_options.c		\
	hpcrun_stats.c			\
	loadmap.c			\
	metrics.c			\
	name.c				\
	rank.c				\
	sample_event.c			\
	sample_prob.c			\
	sample_sources_all.c		\
	sample-sources/blame-shift/blame-shift.c \
	sample-sources/blame-shift/blame-map.c   \
	sample-sources/blame-shift/directed.c    \
	sample-sources/blame-shift/undirected.c    \
	sample-sources/omp-mutex.c      \
	sample-sources/omp-idle.c       \
        sample-sources/common.c         \
	sample-sources/display.c		\
	sample-sources/ga.c		\
	sample-sources/io.c 		\
	sample-sources/itimer.c		\
	sample-sources/idle.c		\
	sample-sources/memleak.c	\
	sample-sources/pthread-blame.c  \
	sample-sources/none.c           \
        sample-sources/retcnt.c         \
        sample-sources/sync.c           \
	sample_sources_registered.c	\
	sample-sources/sample-filters.c \
	segv_handler.c			\
	start-stop.c			\
	term_handler.c			\
	thread_data.c			\
	thread_use.c			\
	thread_finalize.c		\
	control-knob.c   \
	control-knob.h   \
	hpcrun_flag_stacks.c \
	device-finalizers.c \
	device-initializers.c \
	module-ignore-map.c \
	threadmgr.c			\
	trace.c				\
	weak.c				\
	write_data.c		        \
	\
	cct/cct_bundle.c		\
	cct/cct_ctxt.c			\
	cct/cct.c               	\
	cct/cct-node-vector.c     \
	\
	cct2metrics.c                   \
##	\
##	trampoline/common/trampoline.c  \
	\
	lush/lush-backtrace.h lush/lush-backtrace.c \
	lush/lush.h lush/lush.c	\
	lush/lush-pthread.h lush/lush-pthread.i lush/lush-pthread.c \
	lush/lush-support-rt.h lush/lush-support-rt.c \
	\
	lush/lushi.h \
	lush/lushi-cb.h	lush/lushi-cb.c	\
	\
	fnbounds/fnbounds_common.c	\
	\
	memory/mem.c			\
	memory/mmap.c                   \
	\
	messages/debug-flag.c	        \
	messages/messages-sync.c	\
	messages/messages-async.c	\
	messages/fmt.c	                \
	hpcrun-placeholders.c 		\
	gpu/gpu-activity.c 		\
	gpu/gpu-activity-channel.c 	\
	gpu/gpu-activity-process.c 	\
	gpu/gpu-application-thread-api.c \
	gpu/gpu-channel-item-allocator.c \
	gpu/gpu-context-id-map.c	\
	gpu/gpu-correlation.c 		\
	gpu/gpu-correlation-channel.c 	\
	gpu/gpu-correlation-channel-set.c \
	gpu/gpu-correlation-id.c	\
	gpu/gpu-correlation-id-map.c 	\
	gpu/gpu-event-id-map.c \
	gpu/gpu-function-id-map.c \
	gpu/gpu-host-correlation-map.c 	\
	gpu/gpu-metrics.c 		\
	gpu/gpu-monitoring.c 		\
	gpu/gpu-monitoring-thread-api.c \
	gpu/gpu-op-placeholders.c 	\
	gpu/gpu-splay-allocator.c	\
	gpu/gpu-stream-id-map.c		\
	gpu/gpu-trace.c			\
	gpu/gpu-trace-channel.c		\
	gpu/gpu-trace-item.c		\
	\
	ompt/ompt-callstack.c           \
	ompt/ompt-defer.c               \
	ompt/ompt-device.c              \
	ompt/ompt-defer-write.c         \
	ompt/ompt-interface.c           \
	ompt/ompt-queues.c              \
	ompt/ompt-region.c              \
	ompt/ompt-region-debug.c        \
	ompt/ompt-placeholders.c        \
	ompt/ompt-device-map.c          \
	ompt/ompt-task.c                \
	ompt/ompt-thread.c              \
	\
	utilities/executable-path.h utilities/executable-path.c \
	utilities/ip-normalized.h utilities/ip-normalized.c \
	utilities/line_wrapping.c	\
	utilities/timer.c		\
	utilities/tokenize.h utilities/tokenize.c \
	utilities/unlink.h utilities/unlink.c

# 	gpu/gpu-api.c

if HOST_CPU_PPC
MY_BASE_FILES +=			\
        trampoline/common/trampoline_eager.c
else
MY_BASE_FILES +=			\
        trampoline/common/trampoline_lazy.c
endif

if OPT_ENABLE_PERF_EVENT
MY_BASE_FILES +=  \
	sample-sources/perf/event_custom.c  \
	sample-sources/perf/linux_perf.c    \
	sample-sources/perf/perf_event_open.c     \
	sample-sources/perf/perf-util.c     \
	sample-sources/perf/perf_mmap.c     \
	sample-sources/perf/perf_skid.c

MY_CPP_DEFINES  += -DHPCRUN_SS_LINUX_PERF

if OPT_PERFMON
MY_BASE_FILES += sample-sources/perf/perfmon-util.c
else
MY_BASE_FILES += sample-sources/perf/perfmon-util-dummy.c
endif

if OPT_ENABLE_KERNEL_4_3
MY_BASE_FILES += sample-sources/perf/kernel_blocking.c
else
MY_BASE_FILES += sample-sources/perf/kernel_blocking_stub.c
endif
endif

## if OPT_ENABLE_MPI_WRAP
## MY_BASE_FILES +=  			\
## 	sample-sources/mpi.c
## endif

MY_DYNAMIC_FILES = 			\
	fnbounds/fnbounds_client.c	\
	fnbounds/fnbounds_dynamic.c	\
	monitor-exts/openmp.c		\
	hpcrun_dlfns.c                  \
        custom-init-dynamic.c

MY_STATIC_FILES = 			\
	fnbounds/fnbounds_static.c      \
        custom-init-static.c

MY_LINUX_DYNAMIC_FILES = 		\
	os/linux/dylib.c


MY_MIPS_FILES = \
	unwind/common/default_validation_summary.c

MY_PPC_FILES = \
        trampoline/ppc64/ppc64-tramp.s \
        \
        utilities/arch/ppc64/ppc64-context-pc.c

MY_X86_FILES = \
        trampoline/x86-family/x86-tramp.S \
        \
        utilities/arch/x86-family/x86-context-pc.c

MY_IA64_FILES = \
        trampoline/ia64/ia64-tramp.s \
        utilities/arch/ia64/ia64-context-pc.c

MY_AARCH64_FILES = \
	trampoline/aarch64/aarch64-tramp.c \
	utilities/arch/libunwind/libunwind-context-pc.c

if OPT_PAPI_COMPONENT
MY_PAPI_FILES = \
    sample-sources/papi-c.c \
    sample-sources/papi-c-extended-info.c
else
    MY_PAPI_FILES = sample-sources/papi.c
endif

if OPT_PAPI_CUPTI
    MY_PAPI_FILES += sample-sources/papi-c-cupti.c
endif

<<<<<<< HEAD
if OPT_ENABLE_CUDA
MY_CUDA_FILES = sample-sources/nvidia/cuda-api.c 		\
								sample-sources/nvidia/cubin-hash-map.c \
								sample-sources/nvidia/cubin-module-map.c \
								sample-sources/nvidia/cubin-symbols.c \
								sample-sources/nvidia/cuda-device-map.c			\
								sample-sources/nvidia/cuda-state-placeholders.c  \
								sample-sources/nvidia/gpu-driver-state-placeholders.c \
								sample-sources/nvidia/nvidia.c
endif

if OPT_ENABLE_CUPTI
MY_CUPTI_FILES = sample-sources/nvidia/cubin-id-map.c \
								 sample-sources/nvidia/cupti-analysis.c \
								 sample-sources/nvidia/cupti-api.c \
								 sample-sources/nvidia/cupti-correlation-id-map.c \
								 sample-sources/nvidia/cupti-function-id-map.c \
								 sample-sources/nvidia/cupti-host-op-map.c \
								 sample-sources/nvidia/cupti-node.c \
								 sample-sources/nvidia/cupti-context-id-map.c \
								 sample-sources/nvidia/cupti-stream-id-map.c \
								 sample-sources/nvidia/cupti-trace-api.c \
								 sample-sources/nvidia/cupti-trace-channel.c \
								 sample-sources/nvidia/cupti-correlation-channel.c \
								 sample-sources/nvidia/cupti-activity-channel.c
endif

if OPT_ENABLE_CUDA_SANITIZER
MY_CUDA_SANITIZER_FILES = sample-sources/nvidia/sanitizer-api.c \
													sample-sources/nvidia/sanitizer-context-map.c \
													sample-sources/nvidia/sanitizer-stream-map.c \
													sample-sources/nvidia/sanitizer-node.c \
                          sample-sources/nvidia/sanitizer-record.c
=======
if OPT_ENABLE_CUPTI
MY_CUPTI_FILES = sample-sources/nvidia.c	\
	gpu/nvidia/cubin-hash-map.c		\
	gpu/nvidia/cubin-id-map.c		\
	gpu/nvidia/cubin-symbols.c		\
	gpu/nvidia/cuda-api.c			\
	gpu/nvidia/cuda-device-map.c		\
	gpu/nvidia/cupti-activity-translate.c	\
	gpu/nvidia/cupti-analysis.c		\
	gpu/nvidia/cupti-api.c			\
	gpu/nvidia/cupti-gpu-api.c		
endif


if OPT_ENABLE_ROCM
MY_ROCM_FILES=\
	sample-sources/amd.c \
	gpu/amd/roctracer-activity-translate.c \
	gpu/amd/roctracer-api.c 	
>>>>>>> 0a02bf8e
endif

MY_UPC_FILES = sample-sources/upc.c


#
# BG/Q backend requires special treatment to avoid deadlocks
#
if OPT_BGQ_BACKEND
   MY_CPP_DEFINES += -DUSE_HW_THREAD_ID -DNONZERO_THRESHOLD
endif

MY_INCLUDE_DIRS =			\
        -I$(top_srcdir)/src/tool        \
	-I$(srcdir)/messages	        \
	-I$(srcdir)/fnbounds		\
	-I$(srcdir)/memory		\
	-I$(srcdir)/os/linux		\
	-I$(srcdir)/cct			\
	-I$(srcdir)/ompt                \
	-I$(srcdir)/unwind/common	\
	-I$(srcdir)/utilities		\
	$(HPC_IFLAGS)			\
	$(LIBUNWIND_IFLAGS)		\
	-I$(HPCFNBOUNDS_INC)		\
        $(OPT_CUDA_IFLAGS)             \
        $(OPT_CUPTI_IFLAGS)            \
        $(OPT_CUDA_SANITIZER_IFLAGS)   \
        $(OPT_GPU_PATCH_IFLAGS)        \
	-I$(LIBELF_INC)			\
	-I$(LIBMONITOR_INC)

MY_MIPS_INCLUDE_DIRS = \
	-I$(srcdir)/unwind/mips

MY_PPC_INCLUDE_DIRS = 		\
        -I$(srcdir)/utilities/arch/ppc64

MY_X86_INCLUDE_DIRS =		\
        -I$(srcdir)/utilities/arch/x86-family

MY_IA64_INCLUDE_DIRS =         \
        -I$(srcdir)/utilities/arch/ia64

MY_AARCH64_INCLUDE_DIRS = \
	-I$(srcdir)/utilities/arch/aarch64

libhpcrun_la_SOURCES = 			\
	$(MY_BASE_FILES)		\
	$(MY_DYNAMIC_FILES)

libhpcrun_o_SOURCES = 			\
	$(MY_BASE_FILES)		\
	$(MY_STATIC_FILES)


libhpcrun_wrap_a_SOURCES =		\
	monitor-exts/openmp.c

libhpcrun_ga_la_SOURCES = 		\
	sample-sources/ga-overrides.c

libhpcrun_ga_wrap_a_SOURCES = 		\
	sample-sources/ga-overrides.c

libhpcrun_io_la_SOURCES = 		\
	sample-sources/io-over.c

libhpcrun_io_wrap_a_SOURCES = 		\
	sample-sources/io-over.c

libhpcrun_memleak_la_SOURCES = 		\
	sample-sources/memleak-overrides.c

libhpcrun_memleak_wrap_a_SOURCES = 	\
	sample-sources/memleak-overrides.c

libhpcrun_pthread_la_SOURCES = 		\
	sample-sources/pthread-blame-overrides.c

libhpcrun_pthread_wrap_a_SOURCES = 	\
	sample-sources/pthread-blame-overrides.c

libhpcrun_mpi_la_SOURCES = 		\
	./mpi-overrides.c

libhpctoolkit_la_SOURCES = 		\
	hpctoolkit.c

libhpctoolkit_a_SOURCES = 		\
	hpctoolkit.c


#-----------------------------------------------------------
# cppflags
#-----------------------------------------------------------

libhpcrun_la_CPPFLAGS =			\
	$(MY_CPP_DEFINES)		\
	$(LIBUNWIND_CPPFLAGS_DYN)	\
	$(MY_INCLUDE_DIRS)

if OPT_BGQ_BACKEND
  libhpcrun_la_CPPFLAGS += -I$(srcdir)/utilities/bgq-cnk
endif

libhpcrun_o_CPPFLAGS =			\
	-DHPCRUN_STATIC_LINK		\
	$(MY_CPP_DEFINES)		\
	$(LIBUNWIND_CPPFLAGS_STAT)	\
	$(MY_INCLUDE_DIRS)

if OPT_BGQ_BACKEND
  libhpcrun_o_CPPFLAGS += -I$(srcdir)/utilities/bgq-cnk
endif

libhpcrun_wrap_a_CPPFLAGS =		\
	-DHPCRUN_STATIC_LINK		\
	$(MY_CPP_DEFINES)		\
	$(MY_INCLUDE_DIRS)

libhpcrun_ga_la_CPPFLAGS =		\
	$(MY_CPP_DEFINES)		\
	$(MY_INCLUDE_DIRS)

libhpcrun_ga_wrap_a_CPPFLAGS =		\
	-DHPCRUN_STATIC_LINK		\
	$(MY_CPP_DEFINES)		\
	$(MY_INCLUDE_DIRS)

libhpcrun_io_la_CPPFLAGS =		\
	$(MY_CPP_DEFINES)		\
	$(MY_INCLUDE_DIRS)

libhpcrun_io_wrap_a_CPPFLAGS =		\
	-DHPCRUN_STATIC_LINK		\
	$(MY_CPP_DEFINES)		\
	$(MY_INCLUDE_DIRS)


libhpcrun_memleak_la_CPPFLAGS =		\
	$(MY_CPP_DEFINES)		\
	$(MY_INCLUDE_DIRS)

libhpcrun_memleak_wrap_a_CPPFLAGS =	\
	-DHPCRUN_STATIC_LINK		\
	$(MY_CPP_DEFINES)		\
	$(MY_INCLUDE_DIRS)

libhpcrun_pthread_la_CPPFLAGS =		\
	$(MY_CPP_DEFINES)		\
	$(MY_INCLUDE_DIRS)

libhpcrun_pthread_wrap_a_CPPFLAGS =	\
	-DHPCRUN_STATIC_LINK		\
	$(MY_CPP_DEFINES)		\
	$(MY_INCLUDE_DIRS)

libhpcrun_mpi_la_CPPFLAGS =		\
	$(MY_CPP_DEFINES)		\
	-I$(MPI_INC)			\
	$(MY_INCLUDE_DIRS)

libhpctoolkit_la_CPPFLAGS =		\
	$(MY_CPP_DEFINES)		\
	$(MY_INCLUDE_DIRS)

libhpctoolkit_a_CPPFLAGS =		\
	-DHPCRUN_STATIC_LINK		\
	$(MY_CPP_DEFINES)		\
	$(MY_INCLUDE_DIRS)

if OPT_ENABLE_MPI_WRAP

BUILT_SOURCES += mpi-overrides.c
CLEANFILES += mpi-overrides.c

mpi-overrides.c: $(srcdir)/sample-sources/$(MPI_PROTO_FILE)
	$(PYTHON) $(srcdir)/sample-sources/make-wrappers.py \
		--f77symbol $(F77_SYMBOLS) $(srcdir)/sample-sources/$(MPI_PROTO_FILE)

endif


#-----------------------------------------------------------
# cflags
#-----------------------------------------------------------

libhpcrun_la_CFLAGS = $(CFLAGS) $(HOST_CFLAGS) $(PERFMON_CFLAGS)
libhpcrun_o_CFLAGS  = $(CFLAGS) $(HOST_CFLAGS) $(PERFMON_CFLAGS)

libhpcrun_wrap_a_CFLAGS = $(CFLAGS) $(HOST_CFLAGS)
libhpcrun_ga_la_CFLAGS = $(CFLAGS) $(HOST_CFLAGS)
libhpcrun_ga_wrap_a_CFLAGS = $(CFLAGS) $(HOST_CFLAGS)
libhpcrun_io_la_CFLAGS = $(CFLAGS) $(HOST_CFLAGS)
libhpcrun_io_wrap_a_CFLAGS = $(CFLAGS) $(HOST_CFLAGS)
libhpcrun_memleak_la_CFLAGS = $(CFLAGS) $(HOST_CFLAGS)
libhpcrun_memleak_wrap_a_CFLAGS = $(CFLAGS) $(HOST_CFLAGS)
libhpcrun_pthread_la_CFLAGS = $(CFLAGS) $(HOST_CFLAGS)
libhpcrun_pthread_wrap_a_CFLAGS = $(CFLAGS) $(HOST_CFLAGS)
libhpcrun_mpi_la_CFLAGS = $(CFLAGS) $(HOST_CFLAGS)


#-----------------------------------------------------------
# ldflags
#-----------------------------------------------------------

libhpcrun_la_LIBADD = $(HPCLIB_ProfLean) $(HPCLIB_SupportLean)
libhpcrun_o_LDADD   = $(HPCLIB_ProfLean) $(HPCLIB_SupportLean)

if OPT_BGQ_BACKEND
  libhpcrun_la_LIBADD += utilities/bgq-cnk/libhardware-thread-id.la
  libhpcrun_o_LDADD   += utilities/bgq-cnk/libhardware-thread-id.la
endif

libhpcrun_la_LDFLAGS = -Wl,-Bsymbolic 	\
	-L$(LIBMONITOR_LIB) -lmonitor -lpthread -lrt -lelf -L$(LIBELF_LIB)  \
        $(LIBUNWIND_LDFLAGS_DYN) $(LZMA_LDFLAGS_DYN) \
        $(PERFMON_LDFLAGS_DYN) $(MBEDTLS_LIBS) $(OPT_ROCM_LDFLAGS)

libhpcrun_ga_la_LDFLAGS = -Wl,-Bsymbolic

libhpcrun_io_la_LDFLAGS = -Wl,-Bsymbolic

libhpcrun_memleak_la_LDFLAGS = -Wl,-Bsymbolic

libhpcrun_pthread_la_LDFLAGS = -Wl,-Bsymbolic

libhpcrun_mpi_la_LDFLAGS = -Wl,-Bsymbolic

libhpcrun_o_LDFLAGS = $(LIBUNWIND_LDFLAGS_STAT) \
			$(PERFMON_LDFLAGS_STAT) 
		 

if OPT_USE_ZLIB
#  libhpcrun_o_LDFLAGS   += $(ZLIB_HPCLINK_LIB)
endif

#-----------------------------------------------------------
# whirled peas
#-----------------------------------------------------------

if HOST_OS_LINUX
  libhpcrun_la_SOURCES += $(MY_LINUX_DYNAMIC_FILES)
endif

MY_AGENT_INCLUDE_DIRS = $(MY_INCLUDE_DIRS)

if HOST_CPU_MIPS
  libhpcrun_la_SOURCES  += $(MY_MIPS_FILES)
  libhpcrun_o_SOURCES   += $(MY_MIPS_FILES)
  libhpcrun_la_CPPFLAGS += $(MY_MIPS_INCLUDE_DIRS)
  libhpcrun_o_CPPFLAGS  += $(MY_MIPS_INCLUDE_DIRS)
  libhpcrun_ga_la_CPPFLAGS += $(MY_MIPS_INCLUDE_DIRS)
  libhpcrun_ga_wrap_a_CPPFLAGS += $(MY_MIPS_INCLUDE_DIRS)
  libhpcrun_io_la_CPPFLAGS += $(MY_MIPS_INCLUDE_DIRS)
  libhpcrun_io_wrap_a_CPPFLAGS += $(MY_MIPS_INCLUDE_DIRS)
  libhpcrun_memleak_la_CPPFLAGS += $(MY_MIPS_INCLUDE_DIRS)
  libhpcrun_memleak_wrap_a_CPPFLAGS += $(MY_MIPS_INCLUDE_DIRS)
  libhpcrun_pthread_la_CPPFLAGS += $(MY_MIPS_INCLUDE_DIRS)
  libhpcrun_pthread_wrap_a_CPPFLAGS += $(MY_MIPS_INCLUDE_DIRS)
  libhpcrun_mpi_la_CPPFLAGS += $(MY_MIPS_INCLUDE_DIRS)
endif

# Note: setting CCASFLAGS here is a no-op hack with the side effect of
# prefixing the tramp.s file names so they will be compiled separately
# for .o and .so targets.  CFLAGS does this for the .c files, but
# CFLAGS doesn't apply to .s files.  See the automake docs section
# 8.3.9.2, Objects created with both libtool and without.

if HOST_CPU_PPC
  libhpcrun_la_SOURCES  += $(MY_PPC_FILES)
  libhpcrun_o_SOURCES   += $(MY_PPC_FILES)
  libhpcrun_la_CPPFLAGS += $(MY_PPC_INCLUDE_DIRS)
  libhpcrun_o_CPPFLAGS  += $(MY_PPC_INCLUDE_DIRS)
  libhpcrun_ga_la_CPPFLAGS += $(MY_PPC_INCLUDE_DIRS)
  libhpcrun_ga_wrap_a_CPPFLAGS += $(MY_PPC_INCLUDE_DIRS)
  libhpcrun_io_la_CPPFLAGS += $(MY_PPC_INCLUDE_DIRS)
  libhpcrun_io_wrap_a_CPPFLAGS += $(MY_PPC_INCLUDE_DIRS)
  libhpcrun_memleak_la_CPPFLAGS += $(MY_PPC_INCLUDE_DIRS)
  libhpcrun_memleak_wrap_a_CPPFLAGS += $(MY_PPC_INCLUDE_DIRS)
  libhpcrun_pthread_la_CPPFLAGS += $(MY_PPC_INCLUDE_DIRS)
  libhpcrun_pthread_wrap_a_CPPFLAGS += $(MY_PPC_INCLUDE_DIRS)
  libhpcrun_mpi_la_CPPFLAGS += $(MY_PPC_INCLUDE_DIRS)
  libhpcrun_la_CCASFLAGS = $(AM_CCASFLAGS)
  libhpcrun_o_CCASFLAGS  = $(AM_CCASFLAGS)
endif

if HOST_CPU_X86_FAMILY
  libhpcrun_la_SOURCES  += $(MY_X86_FILES)
  libhpcrun_o_SOURCES   += $(MY_X86_FILES)
  libhpcrun_la_CPPFLAGS += $(MY_X86_INCLUDE_DIRS)
  libhpcrun_o_CPPFLAGS  += $(MY_X86_INCLUDE_DIRS)
  libhpcrun_la_CCASFLAGS = $(AM_CCASFLAGS)
  libhpcrun_o_CCASFLAGS  = $(AM_CCASFLAGS)
  libhpcrun_la_LDFLAGS  += $(XED2_HPCRUN_LIBS)
  libhpcrun_o_LDFLAGS   += $(XED2_HPCLINK_LIBS) 
  libhpcrun_ga_la_CPPFLAGS += $(MY_X86_INCLUDE_DIRS)
  libhpcrun_ga_wrap_a_CPPFLAGS += $(MY_X86_INCLUDE_DIRS)
  libhpcrun_io_la_CPPFLAGS += $(MY_X86_INCLUDE_DIRS)
  libhpcrun_io_wrap_a_CPPFLAGS += $(MY_X86_INCLUDE_DIRS)
  libhpcrun_memleak_la_CPPFLAGS += $(MY_X86_INCLUDE_DIRS)
  libhpcrun_memleak_wrap_a_CPPFLAGS += $(MY_X86_INCLUDE_DIRS)
  libhpcrun_pthread_la_CPPFLAGS += $(MY_X86_INCLUDE_DIRS)
  libhpcrun_pthread_wrap_a_CPPFLAGS += $(MY_X86_INCLUDE_DIRS)
  libhpcrun_mpi_la_CPPFLAGS += $(MY_X86_INCLUDE_DIRS)
  MY_AGENT_INCLUDE_DIRS += $(MY_X86_INCLUDE_DIRS)
endif

if HOST_CPU_IA64
  libhpcrun_la_SOURCES  += $(MY_IA64_FILES)
  libhpcrun_o_SOURCES   += $(MY_IA64_FILES)
  libhpcrun_la_CPPFLAGS += $(MY_IA64_INCLUDE_DIRS)
  libhpcrun_o_CPPFLAGS  += $(MY_IA64_INCLUDE_DIRS)
  libhpcrun_ga_la_CPPFLAGS += $(MY_IA64_INCLUDE_DIRS)
  libhpcrun_ga_wrap_a_CPPFLAGS += $(MY_IA64_INCLUDE_DIRS)
  libhpcrun_io_la_CPPFLAGS += $(MY_IA64_INCLUDE_DIRS)
  libhpcrun_io_wrap_a_CPPFLAGS += $(MY_IA64_INCLUDE_DIRS)
  libhpcrun_memleak_la_CPPFLAGS += $(MY_IA64_INCLUDE_DIRS)
  libhpcrun_memleak_wrap_a_CPPFLAGS += $(MY_IA64_INCLUDE_DIRS)
  libhpcrun_pthread_la_CPPFLAGS += $(MY_IA64_INCLUDE_DIRS)
  libhpcrun_pthread_wrap_a_CPPFLAGS += $(MY_IA64_INCLUDE_DIRS)
  libhpcrun_mpi_la_CPPFLAGS += $(MY_IA64_INCLUDE_DIRS)
endif

if HOST_CPU_AARCH64
  libhpcrun_la_SOURCES  += $(MY_AARCH64_FILES)
  libhpcrun_o_SOURCES   += $(MY_AARCH64_FILES)
  libhpcrun_la_CPPFLAGS += $(MY_AARCH64_INCLUDE_DIRS)
  libhpcrun_o_CPPFLAGS  += $(MY_AARCH64_INCLUDE_DIRS)
  libhpcrun_la_CCASFLAGS = $(AM_CCASFLAGS)
  libhpcrun_o_CCASFLAGS  = $(AM_CCASFLAGS)
  libhpcrun_ga_la_CPPFLAGS += $(MY_AARCH64_INCLUDE_DIRS)
  libhpcrun_ga_wrap_a_CPPFLAGS += $(MY_AARCH64_INCLUDE_DIRS)
  libhpcrun_io_la_CPPFLAGS += $(MY_AARCH64_INCLUDE_DIRS)
  libhpcrun_io_wrap_a_CPPFLAGS += $(MY_AARCH64_INCLUDE_DIRS)
  libhpcrun_memleak_la_CPPFLAGS += $(MY_AARCH64_INCLUDE_DIRS)
  libhpcrun_memleak_wrap_a_CPPFLAGS += $(MY_AARCH64_INCLUDE_DIRS)
  libhpcrun_pthread_la_CPPFLAGS += $(MY_AARCH64_INCLUDE_DIRS)
  libhpcrun_pthread_wrap_a_CPPFLAGS += $(MY_AARCH64_INCLUDE_DIRS)
  libhpcrun_mpi_la_CPPFLAGS += $(MY_AARCH64_INCLUDE_DIRS)
endif

if OPT_PAPI_DYNAMIC
  libhpcrun_la_SOURCES  += $(MY_PAPI_FILES)
  libhpcrun_la_CPPFLAGS += $(PAPI_INC_FLGS)
  libhpcrun_la_LDFLAGS  += $(PAPI_LD_FLGS)

  MY_CPP_DEFINES  += -DHPCRUN_SS_PAPI
endif

if OPT_ENABLE_CUPTI
  libhpcrun_la_SOURCES  += $(MY_CUPTI_FILES)
  libhpcrun_o_SOURCES   += $(MY_CUPTI_FILES)
  libhpcrun_la_CPPFLAGS += $(CUPTI_INC_FLGS)

  MY_CPP_DEFINES  += -DHPCRUN_SS_NVIDIA
endif

if OPT_ENABLE_CUDA_SANITIZER
  libhpcrun_la_SOURCES  += $(MY_CUDA_SANITIZER_FILES)
  libhpcrun_o_SOURCES   += $(MY_CUDA_SANITIZER_FILES)
  libhpcrun_la_CPPFLAGS += $(CUDA_SANITIZER_INC_FLGS)

  MY_CPP_DEFINES  += -DHPCRUN_SS_NVIDIA
endif

if OPT_ENABLE_GPU_PATCH
  libhpcrun_la_CPPFLAGS += $(GPU_PATCH_INC_FLGS)

  MY_CPP_DEFINES  += -DHPCTOOLKIT_GPU_PATCH='"$(GPU_PATCH_LD_FLGS)"'
endif


if OPT_PAPI_CUPTI
libhpcrun_la_CPPFLAGS += $(CUPTI_INC_FLGS)
MY_CPP_DEFINES += -DHPCRUN_SS_PAPI_C_CUPTI
endif

if OPT_PAPI_STATIC
  libhpcrun_o_SOURCES   += $(MY_PAPI_FILES)
  libhpcrun_o_CPPFLAGS  += $(PAPI_INC_FLGS)
  libhpcrun_o_LDFLAGS   += $(PAPI_LD_FLGS)

  MY_CPP_DEFINES  += -DHPCRUN_SS_PAPI
endif

if OPT_ENABLE_UPC
  libhpcrun_la_SOURCES  += $(MY_UPC_FILES)
  libhpcrun_o_SOURCES   += $(MY_UPC_FILES)
  libhpcrun_la_CPPFLAGS += $(OPT_UPC_IFLAGS)
  libhpcrun_o_CPPFLAGS  += $(OPT_UPC_IFLAGS)
  libhpcrun_la_LDFLAGS  += $(OPT_UPC_LDFLAGS)
endif

if OPT_ENABLE_LUSH_PTHREADS
  libhpcrun_la_CPPFLAGS += -DLUSH_PTHREADS
  libhpcrun_o_CPPFLAGS  += -DLUSH_PTHREADS
endif


#-----------------------------------------------------------
# source files, part 2.3
#-----------------------------------------------------------

if UNW_X86
  UNW_SOURCE_FILES = $(UNW_X86_FILES)
  UNW_INCLUDE_DIRS = $(UNW_X86_INCLUDE_DIRS)
  UNW_DYNAMIC_LD_FLAGS = $(XED2_HPCRUN_LIBS)
  UNW_STATIC_LD_FLAGS =  $(XED2_HPCLINK_LIBS)
endif

if UNW_PPC64
  UNW_SOURCE_FILES = $(UNW_PPC64_FILES)
  UNW_INCLUDE_DIRS = $(UNW_PPC64_INCLUDE_DIRS)
  UNW_DYNAMIC_LD_FLAGS = $(UNW_PPC64_LD_FLAGS)
  UNW_STATIC_LD_FLAGS =  $(UNW_PPC64_LD_FLAGS)
endif

if OPT_ENABLE_CUDA
  libhpcrun_la_SOURCES += $(MY_CUDA_FILES)
  libhpcrun_la_CPPFLAGS += -DENABLE_CUDA
  libhpcrun_la_CFLAGS += $(OPT_CUDA_IFLAGS)
  libhpcrun_o_SOURCES += $(MY_CUDA_FILES)
endif


if OPT_ENABLE_ROCM
  libhpcrun_la_SOURCES  += $(MY_ROCM_FILES)
  libhpcrun_la_CPPFLAGS += -DENABLE_ROCM
  libhpcrun_la_CFLAGS   += $(OPT_ROCM_IFLAGS) -g

  MY_CPP_DEFINES  += -DHPCRUN_SS_AMD
endif

if UNW_LIBUNW
  UNW_SOURCE_FILES = $(UNW_LIBUNW_FILES)
  UNW_INCLUDE_DIRS = $(UNW_LIBUNW_INCLUDE_DIRS)
  UNW_DYNAMIC_LD_FLAGS = $(UNW_LIBUNW_LD_FLAGS)
  UNW_STATIC_LD_FLAGS =  $(UNW_LIBUNW_LD_FLAGS)
endif

libhpcrun_la_SOURCES  +=  $(UNW_SOURCE_FILES)
libhpcrun_o_SOURCES   +=  $(UNW_SOURCE_FILES)
libhpcrun_la_CPPFLAGS += $(UNW_INCLUDE_DIRS)
libhpcrun_o_CPPFLAGS  += $(UNW_INCLUDE_DIRS)
libhpcrun_ga_la_CPPFLAGS += $(UNW_INCLUDE_DIRS)
libhpcrun_ga_wrap_a_CPPFLAGS += $(UNW_INCLUDE_DIRS)
libhpcrun_io_la_CPPFLAGS += $(UNW_INCLUDE_DIRS)
libhpcrun_io_wrap_a_CPPFLAGS += $(UNW_INCLUDE_DIRS)
libhpcrun_memleak_la_CPPFLAGS += $(UNW_INCLUDE_DIRS)
libhpcrun_memleak_wrap_a_CPPFLAGS += $(UNW_INCLUDE_DIRS)
libhpcrun_pthread_la_CPPFLAGS += $(UNW_INCLUDE_DIRS)
libhpcrun_pthread_wrap_a_CPPFLAGS += $(UNW_INCLUDE_DIRS)
libhpcrun_mpi_la_CPPFLAGS += $(UNW_INCLUDE_DIRS)
libhpcrun_la_LDFLAGS  += $(UNW_DYNAMIC_LD_FLAGS)
libhpcrun_o_LDFLAGS   += $(UNW_STATIC_LD_FLAGS)
MY_AGENT_INCLUDE_DIRS += $(UNW_INCLUDE_DIRS)

libhpcrun_la_SOURCES += utilities/last_func.c
libhpcrun_o_SOURCES  += utilities/last_func.c


#-----------------------------------------------------------
# whirled peas, LUSH-style
#-----------------------------------------------------------

MY_AGENT_RTSUPPORT = lush/lush-support-rt.h lush/lush-support-rt.c

MY_AGENT_CILK_SOURCES = \
	lush-agents/agent-cilk.h lush-agents/agent-cilk.c \
	$(MY_AGENT_RTSUPPORT)

MY_AGENT_CILK_CFLAGS = \
	$(CFLAGS) $(HOST_CFLAGS) \
	$(OPT_CILK_IFLAGS) \
	$(MY_AGENT_INCLUDE_DIRS)


MY_AGENT_PTHREAD_SOURCES = \
	lush-agents/agent-pthread.h lush-agents/agent-pthread.c \
	$(MY_AGENT_RTSUPPORT)

MY_AGENT_PTHREAD_CFLAGS = \
	$(CFLAGS) $(HOST_CFLAGS) \
	$(MY_AGENT_INCLUDE_DIRS)


MY_AGENT_TBB_SOURCES = \
	lush-agents/agent-tbb.h lush-agents/agent-tbb.c \
	$(MY_AGENT_RTSUPPORT)

MY_AGENT_TBB_CFLAGS = \
	$(CFLAGS) $(HOST_CFLAGS) \
	$(MY_AGENT_INCLUDE_DIRS)


if OPT_ENABLE_LUSH
if OPT_WITH_CILK
  pkglib_LTLIBRARIES       += libagent-cilk.la
  libagent_cilk_la_SOURCES  = $(MY_AGENT_CILK_SOURCES)
  libagent_cilk_la_CFLAGS   = $(MY_AGENT_CILK_CFLAGS)
endif

  pkglib_LTLIBRARIES       += libagent-pthread.la
  libagent_pthread_la_SOURCES  = $(MY_AGENT_PTHREAD_SOURCES)
  libagent_pthread_la_CFLAGS   = $(MY_AGENT_PTHREAD_CFLAGS)

  pkglib_LTLIBRARIES       += libagent-tbb.la
  libagent_tbb_la_SOURCES  = $(MY_AGENT_TBB_SOURCES)
  libagent_tbb_la_CFLAGS   = $(MY_AGENT_TBB_CFLAGS)
endif


#-----------------------------------------------------------
# local hooks
#-----------------------------------------------------------

# Install the plugin config files.

install-data-hook:
	mkdir -p "$(DESTDIR)$(plugin_instdir)"
	-for file in $(PLUGIN_CONFIG_FILES) ; do \
	    cp -f "$(plugin_srcdir)/$$file" "$(DESTDIR)$(plugin_instdir)/$$file" ; \
	done

# Install libhpcrun.o into pkglibdir.  New automake won't install a
# program into a libdir, so we use noinst and install it manually.

if OPT_ENABLE_HPCRUN_STATIC
install-exec-hook:
	cp libhpcrun.o $(DESTDIR)$(pkglibdir)
endif


#############################################################################
# Common rules
#############################################################################

include $(top_srcdir)/src/Makeinclude.rules<|MERGE_RESOLUTION|>--- conflicted
+++ resolved
@@ -161,8 +161,8 @@
 CUPTI_INC_FLGS = @OPT_CUPTI_IFLAGS@
 CUPTI_LD_FLGS = @OPT_CUPTI_LDFLAGS@
 CUPTI_BASE = @OPT_CUPTI@
-CUDA_SANITIZER_INC_FLGS = @OPT_CUDA_SANITIZER_IFLAGS@
-CUDA_SANITIZER_BASE = @OPT_CUDA_SANITIZER@
+SANITIZER_INC_FLGS = @OPT_SANITIZER_IFLAGS@
+SANITIZER_BASE = @OPT_SANITIZER@
 GPU_PATCH_INC_FLGS = @OPT_GPU_PATCH_IFLAGS@
 GPU_PATCH_LD_FLGS = @OPT_GPU_PATCH_LDFLAGS@
 GPU_PATCH_BASE = @OPT_GPU_PATCH@
@@ -489,51 +489,29 @@
     MY_PAPI_FILES += sample-sources/papi-c-cupti.c
 endif
 
-<<<<<<< HEAD
 if OPT_ENABLE_CUDA
-MY_CUDA_FILES = sample-sources/nvidia/cuda-api.c 		\
-								sample-sources/nvidia/cubin-hash-map.c \
-								sample-sources/nvidia/cubin-module-map.c \
-								sample-sources/nvidia/cubin-symbols.c \
-								sample-sources/nvidia/cuda-device-map.c			\
-								sample-sources/nvidia/cuda-state-placeholders.c  \
-								sample-sources/nvidia/gpu-driver-state-placeholders.c \
-								sample-sources/nvidia/nvidia.c
+MY_CUDA_FILES = sample-sources/nvidia.c \
+							  gpu/nvidia/cuda-api.c \
+								gpu/nvidia/cubin-hash-map.c \
+								gpu/nvidia/cubin-id-map.c	\
+								gpu/nvidia/cubin-symbols.c \
+								gpu/nvidia/cuda-api.c \
+								gpu/nvidia/cuda-device-map.c
+endif
+
+if OPT_ENABLE_SANITIZER
+MY_SANITIZER_FILES = gpu/nvidia/sanitizer-api.c \
+										 gpu/nvidia/sanitizer-context-map.c \
+										 gpu/nvidia/sanitizer-stream-map.c \
+										 gpu/nvidia/sanitizer-node.c \
+										 gpu/nvidia/sanitizer-record.c
 endif
 
 if OPT_ENABLE_CUPTI
-MY_CUPTI_FILES = sample-sources/nvidia/cubin-id-map.c \
-								 sample-sources/nvidia/cupti-analysis.c \
-								 sample-sources/nvidia/cupti-api.c \
-								 sample-sources/nvidia/cupti-correlation-id-map.c \
-								 sample-sources/nvidia/cupti-function-id-map.c \
-								 sample-sources/nvidia/cupti-host-op-map.c \
-								 sample-sources/nvidia/cupti-node.c \
-								 sample-sources/nvidia/cupti-context-id-map.c \
-								 sample-sources/nvidia/cupti-stream-id-map.c \
-								 sample-sources/nvidia/cupti-trace-api.c \
-								 sample-sources/nvidia/cupti-trace-channel.c \
-								 sample-sources/nvidia/cupti-correlation-channel.c \
-								 sample-sources/nvidia/cupti-activity-channel.c
-endif
-
-if OPT_ENABLE_CUDA_SANITIZER
-MY_CUDA_SANITIZER_FILES = sample-sources/nvidia/sanitizer-api.c \
-													sample-sources/nvidia/sanitizer-context-map.c \
-													sample-sources/nvidia/sanitizer-stream-map.c \
-													sample-sources/nvidia/sanitizer-node.c \
-                          sample-sources/nvidia/sanitizer-record.c
-=======
-if OPT_ENABLE_CUPTI
-MY_CUPTI_FILES = sample-sources/nvidia.c	\
-	gpu/nvidia/cubin-hash-map.c		\
-	gpu/nvidia/cubin-id-map.c		\
-	gpu/nvidia/cubin-symbols.c		\
-	gpu/nvidia/cuda-api.c			\
-	gpu/nvidia/cuda-device-map.c		\
+MY_CUPTI_FILES = \
 	gpu/nvidia/cupti-activity-translate.c	\
-	gpu/nvidia/cupti-analysis.c		\
-	gpu/nvidia/cupti-api.c			\
+	gpu/nvidia/cupti-analysis.c \
+	gpu/nvidia/cupti-api.c \
 	gpu/nvidia/cupti-gpu-api.c		
 endif
 
@@ -543,7 +521,6 @@
 	sample-sources/amd.c \
 	gpu/amd/roctracer-activity-translate.c \
 	gpu/amd/roctracer-api.c 	
->>>>>>> 0a02bf8e
 endif
 
 MY_UPC_FILES = sample-sources/upc.c
@@ -571,7 +548,7 @@
 	-I$(HPCFNBOUNDS_INC)		\
         $(OPT_CUDA_IFLAGS)             \
         $(OPT_CUPTI_IFLAGS)            \
-        $(OPT_CUDA_SANITIZER_IFLAGS)   \
+        $(OPT_SANITIZER_IFLAGS)   \
         $(OPT_GPU_PATCH_IFLAGS)        \
 	-I$(LIBELF_INC)			\
 	-I$(LIBMONITOR_INC)
@@ -903,10 +880,10 @@
   MY_CPP_DEFINES  += -DHPCRUN_SS_NVIDIA
 endif
 
-if OPT_ENABLE_CUDA_SANITIZER
-  libhpcrun_la_SOURCES  += $(MY_CUDA_SANITIZER_FILES)
-  libhpcrun_o_SOURCES   += $(MY_CUDA_SANITIZER_FILES)
-  libhpcrun_la_CPPFLAGS += $(CUDA_SANITIZER_INC_FLGS)
+if OPT_ENABLE_SANITIZER
+  libhpcrun_la_SOURCES  += $(MY_SANITIZER_FILES)
+  libhpcrun_o_SOURCES   += $(MY_SANITIZER_FILES)
+  libhpcrun_la_CPPFLAGS += $(SANITIZER_INC_FLGS)
 
   MY_CPP_DEFINES  += -DHPCRUN_SS_NVIDIA
 endif
