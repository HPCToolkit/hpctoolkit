# -*-Mode: makefile;-*-

## * BeginRiceCopyright *****************************************************
##
## $HeadURL$
## $Id$
##
## --------------------------------------------------------------------------
## Part of HPCToolkit (hpctoolkit.org)
##
## Information about sources of support for research and development of
## HPCToolkit is at 'hpctoolkit.org' and in 'README.Acknowledgments'.
## --------------------------------------------------------------------------
##
## Copyright ((c)) 2002-2020, Rice University
## All rights reserved.
##
## Redistribution and use in source and binary forms, with or without
## modification, are permitted provided that the following conditions are
## met:
##
## * Redistributions of source code must retain the above copyright
##   notice, this list of conditions and the following disclaimer.
##
## * Redistributions in binary form must reproduce the above copyright
##   notice, this list of conditions and the following disclaimer in the
##   documentation and/or other materials provided with the distribution.
##
## * Neither the name of Rice University (RICE) nor the names of its
##   contributors may be used to endorse or promote products derived from
##   this software without specific prior written permission.
##
## This software is provided by RICE and contributors "as is" and any
## express or implied warranties, including, but not limited to, the
## implied warranties of merchantability and fitness for a particular
## purpose are disclaimed. In no event shall RICE or contributors be
## liable for any direct, indirect, incidental, special, exemplary, or
## consequential damages (including, but not limited to, procurement of
## substitute goods or services; loss of use, data, or profits; or
## business interruption) however caused and on any theory of liability,
## whether in contract, strict liability, or tort (including negligence
## or otherwise) arising in any way out of the use of this software, even
## if advised of the possibility of such damage.
##
## ******************************************************* EndRiceCopyright *

#############################################################################
##
## File:
##   $HeadURL$
##
## Description:
##   *Process with automake to produce Makefile.in*
##
##   Note: All local variables are prefixed with MY to prevent name
##   clashes with automatic automake variables.
##
#############################################################################

# We do not want the standard GNU files (NEWS README AUTHORS ChangeLog...)
AUTOMAKE_OPTIONS = foreign subdir-objects

#############################################################################
# Common settings
#############################################################################

include $(top_srcdir)/src/Makeinclude.config

#############################################################################
# Local settings
#############################################################################

PYTHON = python


#############################################################################
# Automake rules
#############################################################################

# FIXME: tallent: hpcrun's build is highly parameterized and therefore
# will be more complex than other parts of HPCToolkit.  However, this
# makefile is surely more convoluted than necessary.  Sorting it out
# would take more time than I have right now.
#
# An initial list of parameters:
# - statically vs. dynamically linked app
# - unwinder selection
# - logical unwinding plugins
# - system, language, problem-specific sample sources
# - architecture/system/mpi-specific code (unwinder, sample sources, etc)

#-----------------------------------------------------------
# build targets
#-----------------------------------------------------------

if OPT_BGQ_BACKEND
  SUBDIRS = utilities/bgq-cnk
endif

pkglibdir = @my_pkglibdir@
pkglibexecdir = @my_pkglibexecdir@

plugin_srcdir = $(srcdir)/plugins
plugin_instdir = $(pkglibdir)/plugins

bin_SCRIPTS =
pkglibexec_SCRIPTS =
include_HEADERS =
pkglibexec_PROGRAMS =
pkglib_LIBRARIES =
pkglib_LTLIBRARIES =

BUILT_SOURCES =
CLEANFILES =

if OPT_BUILD_FRONT_END
  pkglibexec_SCRIPTS += scripts/hpcsummary
  pkglibexec_SCRIPTS += scripts/hpclog
  include_HEADERS += hpctoolkit.h
endif

if OPT_ENABLE_HPCRUN_DYNAMIC
  pkglib_LTLIBRARIES += libhpcrun.la
  pkglib_LTLIBRARIES += libhpcrun_datacentric.la
  pkglib_LTLIBRARIES += libhpcrun_ga.la
  pkglib_LTLIBRARIES += libhpcrun_io.la
  pkglib_LTLIBRARIES += libhpcrun_memleak.la
  pkglib_LTLIBRARIES += libhpcrun_pthread.la
  pkglib_LTLIBRARIES += libhpctoolkit.la
  bin_SCRIPTS += scripts/hpcrun
endif

if OPT_ENABLE_HPCRUN_STATIC
  noinst_PROGRAMS  = libhpcrun.o
  pkglib_LIBRARIES += libhpcrun_wrap.a
  pkglib_LIBRARIES += libhpcrun_datacentric_wrap.a
  pkglib_LIBRARIES += libhpcrun_ga_wrap.a
  pkglib_LIBRARIES += libhpcrun_io_wrap.a
  pkglib_LIBRARIES += libhpcrun_memleak_wrap.a
  pkglib_LIBRARIES += libhpcrun_pthread_wrap.a
  pkglib_LIBRARIES += libhpctoolkit.a
  bin_SCRIPTS += scripts/hpclink
endif

if OPT_ENABLE_MPI_WRAP
  pkglib_LTLIBRARIES += libhpcrun_mpi.la
endif


#-----------------------------------------------------------
# source files, part 1
#-----------------------------------------------------------

LIBELF_INC   = @LIBELF_INC@
LIBELF_LIB   = @LIBELF_LIB@
LIBMONITOR_INC = @LIBMONITOR_INC@
LIBMONITOR_LIB = @LIBMONITOR_LIB@
PAPI_INC_FLGS =  @OPT_PAPI_IFLAGS@ 
PAPI_LD_FLGS =   @OPT_PAPI_LDFLAGS@
XED2_INC = @XED2_INC@
XED2_HPCRUN_LIBS =  @XED2_HPCRUN_LIBS@
XED2_HPCLINK_LIBS = @XED2_HPCLINK_LIBS@
CUPTI_INC_FLGS = @OPT_CUPTI_IFLAGS@
CUPTI_LD_FLGS = @OPT_CUPTI_LDFLAGS@
CUPTI_BASE = @OPT_CUPTI@

MPI_INC = @MPI_INC@
MPI_PROTO_FILE = @MPI_PROTO_FILE@

ZLIB_LIB = @ZLIB_LIB@
ZLIB_HPCLINK_LIB = @ZLIB_HPCLINK_LIB@
ZLIB_INC = @ZLIB_INC@

LZMA_LDFLAGS_DYN=@LZMA_LDFLAGS_DYN@

HPCFNBOUNDS_INC = $(top_srcdir)/src/tool/hpcfnbounds

PLUGIN_CONFIG_FILES = datacentric ga io memleak pthread

# Disable the ibm-xlomp plugin in favor of the new openmp tools
# interface.
if FALSE
  PLUGIN_CONFIG_FILES += ibm-xlomp
  pkglib_LIBRARIES += libibm_xlomp_wrappers.a
  libibm_xlomp_wrappers_a_SOURCES = plugins/ibm-xlomp-wrappers.c
endif

UNW_UNIV_FILES = \
	unwind/common/backtrace.c	\
        unwind/common/unw-throw.c

UNW_COMMON_FILES = \
        $(UNW_UNIV_FILES)				\
	unwind/common/binarytree_uwi.c			\
	unwind/common/interval_t.c			\
	unwind/common/libunw_intervals.c		\
	unwind/common/stack_troll.c			\
	unwind/common/uw_hash.c			\
	unwind/common/uw_recipe_map.c

UNW_X86_FILES = \
       $(UNW_COMMON_FILES) \
	unwind/x86-family/x86-all.c			\
	unwind/x86-family/amd-xop.c                     \
	unwind/x86-family/x86-cold-path.c		\
	unwind/x86-family/x86-validate-retn-addr.c	\
	unwind/x86-family/x86-unwind-interval.c		\
	unwind/x86-family/x86-unwind-interval-fixup.c	\
	unwind/x86-family/x86-unwind.c		        \
	unwind/x86-family/x86-unwind-support.c		\
	unwind/x86-family/manual-intervals/x86-gcc-adjust.c \
	unwind/x86-family/manual-intervals/x86-gcc-main64.c \
	unwind/x86-family/manual-intervals/x86-linux-dlresolver.c \
	unwind/x86-family/manual-intervals/x86-intel11-f90main.c \
	unwind/x86-family/manual-intervals/x86-intel-align32.c \
	unwind/x86-family/manual-intervals/x86-intel-align64.c \
	unwind/x86-family/manual-intervals/x86-intel-composer2013-mic.c \
	unwind/x86-family/manual-intervals/x86-32bit-main.c \
	unwind/x86-family/manual-intervals/x86-32bit-icc-variant.c \
	unwind/x86-family/manual-intervals/x86-fail-intervals.c \
	unwind/x86-family/manual-intervals/x86-pgi-mp_pexit.c

# unwind/x86-family/x86-libunwind.c  # presently unused on x86

UNW_X86_INCLUDE_DIRS = \
	-I$(srcdir)/unwind/x86-family	\
	-I$(XED2_INC)

UNW_PPC64_FILES = \
        $(UNW_COMMON_FILES) \
	unwind/ppc64/ppc64-unwind.c \
	unwind/ppc64/ppc64-unwind-interval.c \
	unwind/common/default_validation_summary.c

UNW_PPC64_INCLUDE_DIRS = \
        -I$(srcdir)/unwind/ppc64

UNW_PPC64_LD_FLAGS =

# generic libunwind uwinder
# NOTE: the unwinder code is specific to the
#  unwind implementation (which wraps libunwind)
# The IFLAGS and LDFLAGS related to the libunwind
# library component are handled via the LIBUNWIND
# configuration

UNW_LIBUNW_FILES = \
       $(UNW_COMMON_FILES) \
       unwind/generic-libunwind/libunw-unwind.c \
       unwind/common/default_validation_summary.c

UNW_LIBUNW_INCLUDE_DIRS = \
       -I$(srcdir)/unwind/generic-libunwind

UNW_LIBUNW_LD_FLAGS = 

UNW_MIPS_FILES = \
        $(UNW_COMMON_FILES) \
	unwind/mips/mips-unwind.c \
	unwind/mips/mips-unwind-interval.c

UNW_MIPS_INCLUDE_DIRS = \
        -I$(srcdir)/unwind/mips

UNW_MIPS_LD_FLAGS =

MY_CPP_DEFINES =			\
	-D_GNU_SOURCE			\
	-DINLINE_FN=1 \
	-DLOCAL_BUILD=1 \
	-D__HIP_PLATFORM_HCC__=1

MY_BASE_FILES =				\
	utilities/first_func.c		\
	\
	main.h main.c			\
	disabled.c			\
        closure-registry.c              \
        cct_insert_backtrace.c          \
        cct_backtrace_finalize.c        \
	env.c				\
	epoch.c				\
	files.c				\
	handling_sample.c		\
	hpcrun-initializers.c		\
	hpcrun_options.c		\
	hpcrun_stats.c			\
	loadmap.c			\
	metrics.c			\
	name.c				\
	rank.c				\
	sample_event.c			\
	sample_prob.c			\
	sample_sources_all.c		\
<<<<<<< HEAD
	sample-sources/blame-shift/blame-shift.c        \
	sample-sources/blame-shift/blame-map.c          \
	sample-sources/common.c         \
	sample-sources/display.c	\
=======
	sample-sources/blame-shift/blame-shift.c \
	sample-sources/blame-shift/blame-map.c   \
	sample-sources/blame-shift/directed.c    \
	sample-sources/blame-shift/undirected.c    \
	sample-sources/omp-mutex.c      \
	sample-sources/omp-idle.c       \
        sample-sources/common.c         \
	sample-sources/display.c		\
>>>>>>> 69000245
	sample-sources/ga.c		\
	sample-sources/io.c 		\
	sample-sources/itimer.c		\
	sample-sources/idle.c		\
	sample-sources/memleak.c	\
	sample-sources/pthread-blame.c  \
	sample-sources/none.c           \
        sample-sources/retcnt.c         \
        sample-sources/sync.c           \
	sample_sources_registered.c	\
	sample-sources/sample-filters.c \
	segv_handler.c			\
	start-stop.c			\
	term_handler.c			\
	thread_data.c			\
	thread_use.c			\
	thread_finalize.c		\
	control-knob.c   \
	control-knob.h   \
	hpcrun_flag_stacks.c \
	device-finalizers.c \
	device-initializers.c \
	module-ignore-map.c \
	threadmgr.c			\
	trace.c				\
	weak.c				\
	write_data.c		        \
	\
	cct/cct_bundle.c		\
	cct/cct_ctxt.c			\
	cct/cct.c               	\
	cct/cct-node-vector.c     \
	\
	cct2metrics.c                   \
<<<<<<< HEAD
	\
	data_tree.c	\
	\
	trampoline/common/trampoline.c  \
=======
##	\
##	trampoline/common/trampoline.c  \
>>>>>>> 69000245
	\
	lush/lush-backtrace.h lush/lush-backtrace.c \
	lush/lush.h lush/lush.c	\
	lush/lush-pthread.h lush/lush-pthread.i lush/lush-pthread.c \
	lush/lush-support-rt.h lush/lush-support-rt.c \
	\
	lush/lushi.h \
	lush/lushi-cb.h	lush/lushi-cb.c	\
	\
	fnbounds/fnbounds_common.c	\
	\
	memory/mem.c			\
	memory/mmap.c                   \
	\
	messages/debug-flag.c	        \
	messages/messages-sync.c	\
	messages/messages-async.c	\
	messages/fmt.c	                \
	hpcrun-placeholders.c 		\
	gpu/gpu-activity.c 		\
	gpu/gpu-activity-channel.c 	\
	gpu/gpu-activity-process.c 	\
	gpu/gpu-application-thread-api.c \
	gpu/gpu-channel-item-allocator.c \
	gpu/gpu-context-id-map.c	\
	gpu/gpu-correlation.c 		\
	gpu/gpu-correlation-channel.c 	\
	gpu/gpu-correlation-channel-set.c \
	gpu/gpu-correlation-id.c	\
	gpu/gpu-correlation-id-map.c 	\
	gpu/gpu-event-id-map.c \
	gpu/gpu-function-id-map.c \
	gpu/gpu-host-correlation-map.c 	\
	gpu/gpu-metrics.c 		\
	gpu/gpu-monitoring.c 		\
	gpu/gpu-monitoring-thread-api.c \
	gpu/gpu-op-placeholders.c 	\
	gpu/gpu-splay-allocator.c	\
	gpu/gpu-stream-id-map.c		\
	gpu/gpu-trace.c			\
	gpu/gpu-trace-channel.c		\
	gpu/gpu-trace-item.c		\
	\
	ompt/ompt-callstack.c           \
	ompt/ompt-defer.c               \
	ompt/ompt-device.c              \
	ompt/ompt-defer-write.c         \
	ompt/ompt-interface.c           \
	ompt/ompt-queues.c              \
	ompt/ompt-region.c              \
	ompt/ompt-region-debug.c        \
	ompt/ompt-placeholders.c        \
	ompt/ompt-device-map.c          \
	ompt/ompt-task.c                \
	ompt/ompt-thread.c              \
	\
	utilities/executable-path.h utilities/executable-path.c \
	utilities/ip-normalized.h utilities/ip-normalized.c \
	utilities/line_wrapping.c	\
	utilities/timer.c		\
	utilities/tokenize.h utilities/tokenize.c \
	utilities/unlink.h utilities/unlink.c

# 	gpu/gpu-api.c

if HOST_CPU_PPC
MY_BASE_FILES +=			\
        trampoline/common/trampoline_eager.c
else
MY_BASE_FILES +=			\
        trampoline/common/trampoline_lazy.c
endif

if OPT_ENABLE_PERF_EVENT
MY_BASE_FILES +=  \
	sample-sources/perf/event_custom.c  \
	sample-sources/perf/linux_perf.c    \
	sample-sources/perf/perf_event_open.c     \
	sample-sources/perf/perf-util.c     \
	sample-sources/perf/perf_mmap.c     \
	sample-sources/perf/perf_skid.c

MY_CPP_DEFINES  += -DHPCRUN_SS_LINUX_PERF

if OPT_PERFMON
MY_BASE_FILES += sample-sources/perf/perfmon-util.c
else
MY_BASE_FILES += sample-sources/perf/perfmon-util-dummy.c
endif


# datacentric plugin requires access to perf's data_src
# without it, it's useless (unless for page-faults)

if OPT_PERF_MEM_DATA_SRC
if HOST_CPU_AARCH64
# temporarily, no support for ARM
MY_BASE_FILES +=  			 	 \
	sample-sources/datacentric/datacentric_dummy.c \
	sample-sources/stall/stall_dummy.c 
else
if OPT_IBS_OP
MY_BASE_FILES +=  				 \
	sample-sources/datacentric/datacentric.c \
	sample-sources/datacentric/ibsop.c	 \
	sample-sources/stall/stall_dummy.c 
else 
if HOST_CPU_X86_64
MY_BASE_FILES +=  				 \
	sample-sources/datacentric/datacentric.c \
	utilities/arch/x86-family/cpuid.c    	 \
	sample-sources/datacentric/pmu_x86.c	 \
	sample-sources/datacentric/pmu_handler.c \
	sample-sources/stall/stall.c 
else 
if HOST_CPU_PPC
MY_BASE_FILES +=  				 \
	sample-sources/datacentric/datacentric.c \
	sample-sources/datacentric/pmu_power.c	 \
	sample-sources/datacentric/pmu_handler.c \
	sample-sources/stall/stall.c 
else
MY_BASE_FILES +=  				 \
	sample-sources/datacentric/datacentric_dummy.c \
	sample-sources/stall/stall_dummy.c 
endif	# HOST_CPU_PPC
endif	# HOST_CPU_X86_64

endif  # OPT_IBS_OP
endif  # HOST_CPU_AARCH64
endif  # OPT_PERF_MEM_DATA_SRC


# blocktime plugin only available if the kernel version is 4.3 or newer
#
if OPT_ENABLE_KERNEL_4_3
MY_BASE_FILES += sample-sources/perf/kernel_blocking.c
else
MY_BASE_FILES += sample-sources/perf/kernel_blocking_stub.c
endif  # OPT_ENABLE_KERNEL_4_3
endif  # OPT_ENABLE_PERF_EVENT

## if OPT_ENABLE_MPI_WRAP
## MY_BASE_FILES +=  			\
## 	sample-sources/mpi.c
## endif

MY_DYNAMIC_FILES = 			\
	fnbounds/fnbounds_client.c	\
	fnbounds/fnbounds_dynamic.c	\
	monitor-exts/openmp.c		\
	hpcrun_dlfns.c                  \
        custom-init-dynamic.c

MY_STATIC_FILES = 			\
	fnbounds/fnbounds_static.c      \
        custom-init-static.c

MY_LINUX_DYNAMIC_FILES = 		\
	os/linux/dylib.c


MY_MIPS_FILES = \
	unwind/common/default_validation_summary.c

MY_PPC_FILES = \
        trampoline/ppc64/ppc64-tramp.s \
        \
        utilities/arch/ppc64/cpuid.c   \
        utilities/arch/ppc64/ppc64-context-pc.c

MY_X86_FILES = \
        trampoline/x86-family/x86-tramp.S \
        \
        utilities/arch/x86-family/x86-context-pc.c

MY_IA64_FILES = \
        trampoline/ia64/ia64-tramp.s \
        \
        utilities/arch/ia64/cpuid.c  \
        utilities/arch/ia64/ia64-context-pc.c

MY_AARCH64_FILES = \
	trampoline/aarch64/aarch64-tramp.c \
    \
	utilities/arch/aarch64/cpuid.c   \
	utilities/arch/libunwind/libunwind-context-pc.c

if OPT_PAPI_COMPONENT
MY_PAPI_FILES = \
    sample-sources/papi-c.c \
    sample-sources/papi-c-extended-info.c
else
    MY_PAPI_FILES = sample-sources/papi.c
endif

if OPT_PAPI_CUPTI
    MY_PAPI_FILES += sample-sources/papi-c-cupti.c
endif

if OPT_ENABLE_CUPTI
MY_CUPTI_FILES = sample-sources/nvidia.c	\
	gpu/nvidia/cubin-hash-map.c		\
	gpu/nvidia/cubin-id-map.c		\
	gpu/nvidia/cubin-symbols.c		\
	gpu/nvidia/cuda-api.c			\
	gpu/nvidia/cuda-device-map.c		\
	gpu/nvidia/cupti-activity-translate.c	\
	gpu/nvidia/cupti-analysis.c		\
	gpu/nvidia/cupti-api.c			\
	gpu/nvidia/cupti-gpu-api.c		
endif


if OPT_ENABLE_ROCM
MY_ROCM_FILES=\
	sample-sources/amd.c \
	gpu/amd/roctracer-activity-translate.c \
	gpu/amd/roctracer-api.c 	
endif

MY_UPC_FILES = sample-sources/upc.c


#
# BG/Q backend requires special treatment to avoid deadlocks
#
if OPT_BGQ_BACKEND
   MY_CPP_DEFINES += -DUSE_HW_THREAD_ID -DNONZERO_THRESHOLD
endif

MY_INCLUDE_DIRS =			\
        -I$(top_srcdir)/src/tool        \
	-I$(srcdir)/messages	        \
	-I$(srcdir)/fnbounds		\
	-I$(srcdir)/memory		\
	-I$(srcdir)/os/linux		\
	-I$(srcdir)/cct			\
	-I$(srcdir)/ompt                \
	-I$(srcdir)/unwind/common	\
	-I$(srcdir)/utilities		\
	$(HPC_IFLAGS)			\
	$(LIBUNWIND_IFLAGS)		\
	-I$(HPCFNBOUNDS_INC)		\
        $(OPT_CUDA_IFLAGS)             \
        $(OPT_CUPTI_IFLAGS)             \
	-I$(LIBELF_INC)			\
	-I$(LIBMONITOR_INC)

MY_MIPS_INCLUDE_DIRS = \
	-I$(srcdir)/unwind/mips

MY_PPC_INCLUDE_DIRS = 		\
        -I$(srcdir)/utilities/arch/ppc64

MY_X86_INCLUDE_DIRS =		\
        -I$(srcdir)/utilities/arch/x86-family

MY_IA64_INCLUDE_DIRS =         \
        -I$(srcdir)/utilities/arch/ia64

MY_AARCH64_INCLUDE_DIRS = \
	-I$(srcdir)/utilities/arch/aarch64

libhpcrun_la_SOURCES = 			\
	$(MY_BASE_FILES)		\
	$(MY_DYNAMIC_FILES)

libhpcrun_o_SOURCES = 			\
	$(MY_BASE_FILES)		\
	$(MY_STATIC_FILES)


libhpcrun_wrap_a_SOURCES =		\
	monitor-exts/openmp.c

libhpcrun_datacentric_la_SOURCES = 		\
	sample-sources/datacentric/data-overrides.c

libhpcrun_datacentric_wrap_a_SOURCES = 	\
	sample-sources/datacentric/data-overrides.c

libhpcrun_ga_la_SOURCES = 		\
	sample-sources/ga-overrides.c

libhpcrun_ga_wrap_a_SOURCES = 		\
	sample-sources/ga-overrides.c

libhpcrun_io_la_SOURCES = 		\
	sample-sources/io-over.c

libhpcrun_io_wrap_a_SOURCES = 		\
	sample-sources/io-over.c

libhpcrun_memleak_la_SOURCES = 		\
	sample-sources/memleak-overrides.c

libhpcrun_memleak_wrap_a_SOURCES = 	\
	sample-sources/memleak-overrides.c

libhpcrun_pthread_la_SOURCES = 		\
	sample-sources/pthread-blame-overrides.c

libhpcrun_pthread_wrap_a_SOURCES = 	\
	sample-sources/pthread-blame-overrides.c

libhpcrun_mpi_la_SOURCES = 		\
	./mpi-overrides.c

libhpctoolkit_la_SOURCES = 		\
	hpctoolkit.c

libhpctoolkit_a_SOURCES = 		\
	hpctoolkit.c


#-----------------------------------------------------------
# cppflags
#-----------------------------------------------------------

libhpcrun_la_CPPFLAGS =			\
	$(MY_CPP_DEFINES)		\
	$(LIBUNWIND_CPPFLAGS_DYN)	\
	$(MY_INCLUDE_DIRS)

if OPT_BGQ_BACKEND
  libhpcrun_la_CPPFLAGS += -I$(srcdir)/utilities/bgq-cnk
endif

libhpcrun_o_CPPFLAGS =			\
	-DHPCRUN_STATIC_LINK		\
	$(MY_CPP_DEFINES)		\
	$(LIBUNWIND_CPPFLAGS_STAT)	\
	$(MY_INCLUDE_DIRS)

if OPT_BGQ_BACKEND
  libhpcrun_o_CPPFLAGS += -I$(srcdir)/utilities/bgq-cnk
endif

libhpcrun_wrap_a_CPPFLAGS =		\
	-DHPCRUN_STATIC_LINK		\
	$(MY_CPP_DEFINES)		\
	$(MY_INCLUDE_DIRS)

libhpcrun_datacentric_la_CPPFLAGS =		\
	$(MY_CPP_DEFINES)		\
	$(MY_INCLUDE_DIRS)

libhpcrun_datacentric_wrap_a_CPPFLAGS =	\
	-DHPCRUN_STATIC_LINK		\
	$(MY_CPP_DEFINES)		\
	$(MY_INCLUDE_DIRS)

libhpcrun_ga_la_CPPFLAGS =		\
	$(MY_CPP_DEFINES)		\
	$(MY_INCLUDE_DIRS)

libhpcrun_ga_wrap_a_CPPFLAGS =		\
	-DHPCRUN_STATIC_LINK		\
	$(MY_CPP_DEFINES)		\
	$(MY_INCLUDE_DIRS)

libhpcrun_io_la_CPPFLAGS =		\
	$(MY_CPP_DEFINES)		\
	$(MY_INCLUDE_DIRS)

libhpcrun_io_wrap_a_CPPFLAGS =		\
	-DHPCRUN_STATIC_LINK		\
	$(MY_CPP_DEFINES)		\
	$(MY_INCLUDE_DIRS)


libhpcrun_memleak_la_CPPFLAGS =		\
	$(MY_CPP_DEFINES)		\
	$(MY_INCLUDE_DIRS)

libhpcrun_memleak_wrap_a_CPPFLAGS =	\
	-DHPCRUN_STATIC_LINK		\
	$(MY_CPP_DEFINES)		\
	$(MY_INCLUDE_DIRS)

libhpcrun_pthread_la_CPPFLAGS =		\
	$(MY_CPP_DEFINES)		\
	$(MY_INCLUDE_DIRS)

libhpcrun_pthread_wrap_a_CPPFLAGS =	\
	-DHPCRUN_STATIC_LINK		\
	$(MY_CPP_DEFINES)		\
	$(MY_INCLUDE_DIRS)

libhpcrun_mpi_la_CPPFLAGS =		\
	$(MY_CPP_DEFINES)		\
	-I$(MPI_INC)			\
	$(MY_INCLUDE_DIRS)

libhpctoolkit_la_CPPFLAGS =		\
	$(MY_CPP_DEFINES)		\
	$(MY_INCLUDE_DIRS)

libhpctoolkit_a_CPPFLAGS =		\
	-DHPCRUN_STATIC_LINK		\
	$(MY_CPP_DEFINES)		\
	$(MY_INCLUDE_DIRS)

if OPT_ENABLE_MPI_WRAP

BUILT_SOURCES += mpi-overrides.c
CLEANFILES += mpi-overrides.c

mpi-overrides.c: $(srcdir)/sample-sources/$(MPI_PROTO_FILE)
	$(PYTHON) $(srcdir)/sample-sources/make-wrappers.py \
		--f77symbol $(F77_SYMBOLS) $(srcdir)/sample-sources/$(MPI_PROTO_FILE)

endif


#-----------------------------------------------------------
# cflags
#-----------------------------------------------------------

libhpcrun_la_CFLAGS = $(CFLAGS) $(HOST_CFLAGS) $(PERFMON_CFLAGS)
libhpcrun_o_CFLAGS  = $(CFLAGS) $(HOST_CFLAGS) $(PERFMON_CFLAGS)

libhpcrun_wrap_a_CFLAGS = $(CFLAGS) $(HOST_CFLAGS)
libhpcrun_datacentric_la_CFLAGS = $(CFLAGS) $(HOST_CFLAGS)
libhpcrun_datacentric_wrap_a_CFLAGS = $(CFLAGS) $(HOST_CFLAGS)
libhpcrun_ga_la_CFLAGS = $(CFLAGS) $(HOST_CFLAGS)
libhpcrun_ga_wrap_a_CFLAGS = $(CFLAGS) $(HOST_CFLAGS)
libhpcrun_io_la_CFLAGS = $(CFLAGS) $(HOST_CFLAGS)
libhpcrun_io_wrap_a_CFLAGS = $(CFLAGS) $(HOST_CFLAGS)
libhpcrun_memleak_la_CFLAGS = $(CFLAGS) $(HOST_CFLAGS)
libhpcrun_memleak_wrap_a_CFLAGS = $(CFLAGS) $(HOST_CFLAGS)
libhpcrun_pthread_la_CFLAGS = $(CFLAGS) $(HOST_CFLAGS)
libhpcrun_pthread_wrap_a_CFLAGS = $(CFLAGS) $(HOST_CFLAGS)
libhpcrun_mpi_la_CFLAGS = $(CFLAGS) $(HOST_CFLAGS)


#-----------------------------------------------------------
# ldflags
#-----------------------------------------------------------

libhpcrun_la_LIBADD = $(HPCLIB_ProfLean) $(HPCLIB_SupportLean)
libhpcrun_o_LDADD   = $(HPCLIB_ProfLean) $(HPCLIB_SupportLean)

if OPT_BGQ_BACKEND
  libhpcrun_la_LIBADD += utilities/bgq-cnk/libhardware-thread-id.la
  libhpcrun_o_LDADD   += utilities/bgq-cnk/libhardware-thread-id.la
endif

libhpcrun_la_LDFLAGS = -Wl,-Bsymbolic 	\
	-L$(LIBMONITOR_LIB) -lmonitor -lpthread -lrt -lelf -L$(LIBELF_LIB)  \
        $(LIBUNWIND_LDFLAGS_DYN) $(LZMA_LDFLAGS_DYN) \
        $(PERFMON_LDFLAGS_DYN) $(MBEDTLS_LIBS) $(OPT_ROCM_LDFLAGS)

libhpcrun_datacentric_la_LDFLAGS = -Wl,-Bsymbolic

libhpcrun_ga_la_LDFLAGS = -Wl,-Bsymbolic

libhpcrun_io_la_LDFLAGS = -Wl,-Bsymbolic

libhpcrun_memleak_la_LDFLAGS = -Wl,-Bsymbolic

libhpcrun_pthread_la_LDFLAGS = -Wl,-Bsymbolic

libhpcrun_mpi_la_LDFLAGS = -Wl,-Bsymbolic

libhpcrun_o_LDFLAGS = $(LIBUNWIND_LDFLAGS_STAT) \
			$(PERFMON_LDFLAGS_STAT) 
		 

if OPT_USE_ZLIB
#  libhpcrun_o_LDFLAGS   += $(ZLIB_HPCLINK_LIB)
endif

#-----------------------------------------------------------
# whirled peas
#-----------------------------------------------------------

if HOST_OS_LINUX
  libhpcrun_la_SOURCES += $(MY_LINUX_DYNAMIC_FILES)
endif

MY_AGENT_INCLUDE_DIRS = $(MY_INCLUDE_DIRS)

if HOST_CPU_MIPS
  libhpcrun_la_SOURCES  += $(MY_MIPS_FILES)
  libhpcrun_o_SOURCES   += $(MY_MIPS_FILES)
  libhpcrun_la_CPPFLAGS += $(MY_MIPS_INCLUDE_DIRS)
  libhpcrun_o_CPPFLAGS  += $(MY_MIPS_INCLUDE_DIRS)
  libhpcrun_datacentric_la_CPPFLAGS += $(MY_MIPS_INCLUDE_DIRS)
  libhpcrun_datacentric_wrap_a_CPPFLAGS += $(MY_MIPS_INCLUDE_DIRS)
  libhpcrun_ga_la_CPPFLAGS += $(MY_MIPS_INCLUDE_DIRS)
  libhpcrun_ga_wrap_a_CPPFLAGS += $(MY_MIPS_INCLUDE_DIRS)
  libhpcrun_io_la_CPPFLAGS += $(MY_MIPS_INCLUDE_DIRS)
  libhpcrun_io_wrap_a_CPPFLAGS += $(MY_MIPS_INCLUDE_DIRS)
  libhpcrun_memleak_la_CPPFLAGS += $(MY_MIPS_INCLUDE_DIRS)
  libhpcrun_memleak_wrap_a_CPPFLAGS += $(MY_MIPS_INCLUDE_DIRS)
  libhpcrun_pthread_la_CPPFLAGS += $(MY_MIPS_INCLUDE_DIRS)
  libhpcrun_pthread_wrap_a_CPPFLAGS += $(MY_MIPS_INCLUDE_DIRS)
  libhpcrun_mpi_la_CPPFLAGS += $(MY_MIPS_INCLUDE_DIRS)
endif

# Note: setting CCASFLAGS here is a no-op hack with the side effect of
# prefixing the tramp.s file names so they will be compiled separately
# for .o and .so targets.  CFLAGS does this for the .c files, but
# CFLAGS doesn't apply to .s files.  See the automake docs section
# 8.3.9.2, Objects created with both libtool and without.

if HOST_CPU_PPC
  libhpcrun_la_SOURCES  += $(MY_PPC_FILES)
  libhpcrun_o_SOURCES   += $(MY_PPC_FILES)
  libhpcrun_la_CPPFLAGS += $(MY_PPC_INCLUDE_DIRS)
  libhpcrun_o_CPPFLAGS  += $(MY_PPC_INCLUDE_DIRS)
  libhpcrun_datacentric_la_CPPFLAGS += $(MY_PPC_INCLUDE_DIRS)
  libhpcrun_datacentric_wrap_a_CPPFLAGS += $(MY_PPC_INCLUDE_DIRS)
  libhpcrun_ga_la_CPPFLAGS += $(MY_PPC_INCLUDE_DIRS)
  libhpcrun_ga_wrap_a_CPPFLAGS += $(MY_PPC_INCLUDE_DIRS)
  libhpcrun_io_la_CPPFLAGS += $(MY_PPC_INCLUDE_DIRS)
  libhpcrun_io_wrap_a_CPPFLAGS += $(MY_PPC_INCLUDE_DIRS)
  libhpcrun_memleak_la_CPPFLAGS += $(MY_PPC_INCLUDE_DIRS)
  libhpcrun_memleak_wrap_a_CPPFLAGS += $(MY_PPC_INCLUDE_DIRS)
  libhpcrun_pthread_la_CPPFLAGS += $(MY_PPC_INCLUDE_DIRS)
  libhpcrun_pthread_wrap_a_CPPFLAGS += $(MY_PPC_INCLUDE_DIRS)
  libhpcrun_mpi_la_CPPFLAGS += $(MY_PPC_INCLUDE_DIRS)
  libhpcrun_la_CCASFLAGS = $(AM_CCASFLAGS)
  libhpcrun_o_CCASFLAGS  = $(AM_CCASFLAGS)
endif

if HOST_CPU_X86_FAMILY
  libhpcrun_la_SOURCES  += $(MY_X86_FILES)
  libhpcrun_o_SOURCES   += $(MY_X86_FILES)
  libhpcrun_la_CPPFLAGS += $(MY_X86_INCLUDE_DIRS)
  libhpcrun_o_CPPFLAGS  += $(MY_X86_INCLUDE_DIRS)
  libhpcrun_la_CCASFLAGS = $(AM_CCASFLAGS)
  libhpcrun_o_CCASFLAGS  = $(AM_CCASFLAGS)
  libhpcrun_la_LDFLAGS  += $(XED2_HPCRUN_LIBS)
  libhpcrun_o_LDFLAGS   += $(XED2_HPCLINK_LIBS)
  libhpcrun_datacentric_la_CPPFLAGS += $(MY_X86_INCLUDE_DIRS)
  libhpcrun_datacentric_wrap_a_CPPFLAGS += $(MY_X86_INCLUDE_DIRS)
  libhpcrun_ga_la_CPPFLAGS += $(MY_X86_INCLUDE_DIRS)
  libhpcrun_ga_wrap_a_CPPFLAGS += $(MY_X86_INCLUDE_DIRS)
  libhpcrun_io_la_CPPFLAGS += $(MY_X86_INCLUDE_DIRS)
  libhpcrun_io_wrap_a_CPPFLAGS += $(MY_X86_INCLUDE_DIRS)
  libhpcrun_memleak_la_CPPFLAGS += $(MY_X86_INCLUDE_DIRS)
  libhpcrun_memleak_wrap_a_CPPFLAGS += $(MY_X86_INCLUDE_DIRS)
  libhpcrun_pthread_la_CPPFLAGS += $(MY_X86_INCLUDE_DIRS)
  libhpcrun_pthread_wrap_a_CPPFLAGS += $(MY_X86_INCLUDE_DIRS)
  libhpcrun_mpi_la_CPPFLAGS += $(MY_X86_INCLUDE_DIRS)
  MY_AGENT_INCLUDE_DIRS += $(MY_X86_INCLUDE_DIRS)
endif

if HOST_CPU_IA64
  libhpcrun_la_SOURCES  += $(MY_IA64_FILES)
  libhpcrun_o_SOURCES   += $(MY_IA64_FILES)
  libhpcrun_la_CPPFLAGS += $(MY_IA64_INCLUDE_DIRS)
  libhpcrun_o_CPPFLAGS  += $(MY_IA64_INCLUDE_DIRS)
  libhpcrun_datacentric_la_CPPFLAGS += $(MY_IA64_INCLUDE_DIRS)
  libhpcrun_datacentric_wrap_a_CPPFLAGS += $(MY_IA64_INCLUDE_DIRS)
  libhpcrun_ga_la_CPPFLAGS += $(MY_IA64_INCLUDE_DIRS)
  libhpcrun_ga_wrap_a_CPPFLAGS += $(MY_IA64_INCLUDE_DIRS)
  libhpcrun_io_la_CPPFLAGS += $(MY_IA64_INCLUDE_DIRS)
  libhpcrun_io_wrap_a_CPPFLAGS += $(MY_IA64_INCLUDE_DIRS)
  libhpcrun_memleak_la_CPPFLAGS += $(MY_IA64_INCLUDE_DIRS)
  libhpcrun_memleak_wrap_a_CPPFLAGS += $(MY_IA64_INCLUDE_DIRS)
  libhpcrun_pthread_la_CPPFLAGS += $(MY_IA64_INCLUDE_DIRS)
  libhpcrun_pthread_wrap_a_CPPFLAGS += $(MY_IA64_INCLUDE_DIRS)
  libhpcrun_mpi_la_CPPFLAGS += $(MY_IA64_INCLUDE_DIRS)
endif

if HOST_CPU_AARCH64
  libhpcrun_la_SOURCES  += $(MY_AARCH64_FILES)
  libhpcrun_o_SOURCES   += $(MY_AARCH64_FILES)
  libhpcrun_la_CPPFLAGS += $(MY_AARCH64_INCLUDE_DIRS)
  libhpcrun_o_CPPFLAGS  += $(MY_AARCH64_INCLUDE_DIRS)
  libhpcrun_la_CCASFLAGS = $(AM_CCASFLAGS)
  libhpcrun_o_CCASFLAGS  = $(AM_CCASFLAGS)
  libhpcrun_datacentric_la_CPPFLAGS += $(MY_AARCH64_INCLUDE_DIRS)
  libhpcrun_datacentric_wrap_a_CPPFLAGS += $(MY_AARCH64_INCLUDE_DIRS)
  libhpcrun_ga_la_CPPFLAGS += $(MY_AARCH64_INCLUDE_DIRS)
  libhpcrun_ga_wrap_a_CPPFLAGS += $(MY_AARCH64_INCLUDE_DIRS)
  libhpcrun_io_la_CPPFLAGS += $(MY_AARCH64_INCLUDE_DIRS)
  libhpcrun_io_wrap_a_CPPFLAGS += $(MY_AARCH64_INCLUDE_DIRS)
  libhpcrun_memleak_la_CPPFLAGS += $(MY_AARCH64_INCLUDE_DIRS)
  libhpcrun_memleak_wrap_a_CPPFLAGS += $(MY_AARCH64_INCLUDE_DIRS)
  libhpcrun_pthread_la_CPPFLAGS += $(MY_AARCH64_INCLUDE_DIRS)
  libhpcrun_pthread_wrap_a_CPPFLAGS += $(MY_AARCH64_INCLUDE_DIRS)
  libhpcrun_mpi_la_CPPFLAGS += $(MY_AARCH64_INCLUDE_DIRS)
endif

if OPT_PAPI_DYNAMIC
  libhpcrun_la_SOURCES  += $(MY_PAPI_FILES)
  libhpcrun_la_CPPFLAGS += $(PAPI_INC_FLGS)
  libhpcrun_la_LDFLAGS  += $(PAPI_LD_FLGS)

  MY_CPP_DEFINES  += -DHPCRUN_SS_PAPI
endif

if OPT_ENABLE_CUPTI
  libhpcrun_la_SOURCES  += $(MY_CUPTI_FILES)
  libhpcrun_o_SOURCES   += $(MY_CUPTI_FILES)
  libhpcrun_la_CPPFLAGS += $(CUPTI_INC_FLGS)

  MY_CPP_DEFINES  += -DHPCRUN_SS_NVIDIA
endif

if OPT_PAPI_CUPTI
libhpcrun_la_CPPFLAGS += $(CUPTI_INC_FLGS)
MY_CPP_DEFINES += -DHPCRUN_SS_PAPI_C_CUPTI
endif

if OPT_PAPI_STATIC
  libhpcrun_o_SOURCES   += $(MY_PAPI_FILES)
  libhpcrun_o_CPPFLAGS  += $(PAPI_INC_FLGS)
  libhpcrun_o_LDFLAGS   += $(PAPI_LD_FLGS)

  MY_CPP_DEFINES  += -DHPCRUN_SS_PAPI
endif

if OPT_ENABLE_UPC
  libhpcrun_la_SOURCES  += $(MY_UPC_FILES)
  libhpcrun_o_SOURCES   += $(MY_UPC_FILES)
  libhpcrun_la_CPPFLAGS += $(OPT_UPC_IFLAGS)
  libhpcrun_o_CPPFLAGS  += $(OPT_UPC_IFLAGS)
  libhpcrun_la_LDFLAGS  += $(OPT_UPC_LDFLAGS)
endif

if OPT_ENABLE_LUSH_PTHREADS
  libhpcrun_la_CPPFLAGS += -DLUSH_PTHREADS
  libhpcrun_o_CPPFLAGS  += -DLUSH_PTHREADS
endif


#-----------------------------------------------------------
# source files, part 2.3
#-----------------------------------------------------------

if UNW_X86
  UNW_SOURCE_FILES = $(UNW_X86_FILES)
  UNW_INCLUDE_DIRS = $(UNW_X86_INCLUDE_DIRS)
  UNW_DYNAMIC_LD_FLAGS = $(XED2_HPCRUN_LIBS)
  UNW_STATIC_LD_FLAGS =  $(XED2_HPCLINK_LIBS)
endif

if UNW_PPC64
  UNW_SOURCE_FILES = $(UNW_PPC64_FILES)
  UNW_INCLUDE_DIRS = $(UNW_PPC64_INCLUDE_DIRS)
  UNW_DYNAMIC_LD_FLAGS = $(UNW_PPC64_LD_FLAGS)
  UNW_STATIC_LD_FLAGS =  $(UNW_PPC64_LD_FLAGS)
endif

if OPT_ENABLE_CUDA
  libhpcrun_la_SOURCES += $(MY_CUDA_FILES)
  libhpcrun_la_CPPFLAGS += -DENABLE_CUDA
  libhpcrun_la_CFLAGS += $(OPT_CUDA_IFLAGS)
  libhpcrun_o_SOURCES += $(MY_CUDA_FILES)
endif


if OPT_ENABLE_ROCM
  libhpcrun_la_SOURCES  += $(MY_ROCM_FILES)
  libhpcrun_la_CPPFLAGS += -DENABLE_ROCM
  libhpcrun_la_CFLAGS   += $(OPT_ROCM_IFLAGS) -g

  MY_CPP_DEFINES  += -DHPCRUN_SS_AMD
endif

if UNW_LIBUNW
  UNW_SOURCE_FILES = $(UNW_LIBUNW_FILES)
  UNW_INCLUDE_DIRS = $(UNW_LIBUNW_INCLUDE_DIRS)
  UNW_DYNAMIC_LD_FLAGS = $(UNW_LIBUNW_LD_FLAGS)
  UNW_STATIC_LD_FLAGS =  $(UNW_LIBUNW_LD_FLAGS)
endif

libhpcrun_la_SOURCES  +=  $(UNW_SOURCE_FILES)
libhpcrun_o_SOURCES   +=  $(UNW_SOURCE_FILES)
libhpcrun_la_CPPFLAGS += $(UNW_INCLUDE_DIRS)
libhpcrun_o_CPPFLAGS  += $(UNW_INCLUDE_DIRS)
libhpcrun_datacentric_la_CPPFLAGS += $(UNW_INCLUDE_DIRS)
libhpcrun_datacentric_wrap_a_CPPFLAGS += $(UNW_INCLUDE_DIRS)
libhpcrun_ga_la_CPPFLAGS += $(UNW_INCLUDE_DIRS)
libhpcrun_ga_wrap_a_CPPFLAGS += $(UNW_INCLUDE_DIRS)
libhpcrun_io_la_CPPFLAGS += $(UNW_INCLUDE_DIRS)
libhpcrun_io_wrap_a_CPPFLAGS += $(UNW_INCLUDE_DIRS)
libhpcrun_memleak_la_CPPFLAGS += $(UNW_INCLUDE_DIRS)
libhpcrun_memleak_wrap_a_CPPFLAGS += $(UNW_INCLUDE_DIRS)
libhpcrun_pthread_la_CPPFLAGS += $(UNW_INCLUDE_DIRS)
libhpcrun_pthread_wrap_a_CPPFLAGS += $(UNW_INCLUDE_DIRS)
libhpcrun_mpi_la_CPPFLAGS += $(UNW_INCLUDE_DIRS)
libhpcrun_la_LDFLAGS  += $(UNW_DYNAMIC_LD_FLAGS)
libhpcrun_o_LDFLAGS   += $(UNW_STATIC_LD_FLAGS)
MY_AGENT_INCLUDE_DIRS += $(UNW_INCLUDE_DIRS)

libhpcrun_la_SOURCES += utilities/last_func.c
libhpcrun_o_SOURCES  += utilities/last_func.c


#-----------------------------------------------------------
# whirled peas, LUSH-style
#-----------------------------------------------------------

MY_AGENT_RTSUPPORT = lush/lush-support-rt.h lush/lush-support-rt.c

MY_AGENT_CILK_SOURCES = \
	lush-agents/agent-cilk.h lush-agents/agent-cilk.c \
	$(MY_AGENT_RTSUPPORT)

MY_AGENT_CILK_CFLAGS = \
	$(CFLAGS) $(HOST_CFLAGS) \
	$(OPT_CILK_IFLAGS) \
	$(MY_AGENT_INCLUDE_DIRS)


MY_AGENT_PTHREAD_SOURCES = \
	lush-agents/agent-pthread.h lush-agents/agent-pthread.c \
	$(MY_AGENT_RTSUPPORT)

MY_AGENT_PTHREAD_CFLAGS = \
	$(CFLAGS) $(HOST_CFLAGS) \
	$(MY_AGENT_INCLUDE_DIRS)


MY_AGENT_TBB_SOURCES = \
	lush-agents/agent-tbb.h lush-agents/agent-tbb.c \
	$(MY_AGENT_RTSUPPORT)

MY_AGENT_TBB_CFLAGS = \
	$(CFLAGS) $(HOST_CFLAGS) \
	$(MY_AGENT_INCLUDE_DIRS)


if OPT_ENABLE_LUSH
if OPT_WITH_CILK
  pkglib_LTLIBRARIES       += libagent-cilk.la
  libagent_cilk_la_SOURCES  = $(MY_AGENT_CILK_SOURCES)
  libagent_cilk_la_CFLAGS   = $(MY_AGENT_CILK_CFLAGS)
endif

  pkglib_LTLIBRARIES       += libagent-pthread.la
  libagent_pthread_la_SOURCES  = $(MY_AGENT_PTHREAD_SOURCES)
  libagent_pthread_la_CFLAGS   = $(MY_AGENT_PTHREAD_CFLAGS)

  pkglib_LTLIBRARIES       += libagent-tbb.la
  libagent_tbb_la_SOURCES  = $(MY_AGENT_TBB_SOURCES)
  libagent_tbb_la_CFLAGS   = $(MY_AGENT_TBB_CFLAGS)
endif


#-----------------------------------------------------------
# local hooks
#-----------------------------------------------------------

# Install the plugin config files.

install-data-hook:
	mkdir -p "$(DESTDIR)$(plugin_instdir)"
	-for file in $(PLUGIN_CONFIG_FILES) ; do \
	    cp -f "$(plugin_srcdir)/$$file" "$(DESTDIR)$(plugin_instdir)/$$file" ; \
	done

# Install libhpcrun.o into pkglibdir.  New automake won't install a
# program into a libdir, so we use noinst and install it manually.

if OPT_ENABLE_HPCRUN_STATIC
install-exec-hook:
	cp libhpcrun.o $(DESTDIR)$(pkglibdir)
endif


#############################################################################
# Common rules
#############################################################################

include $(top_srcdir)/src/Makeinclude.rules<|MERGE_RESOLUTION|>--- conflicted
+++ resolved
@@ -292,12 +292,6 @@
 	sample_event.c			\
 	sample_prob.c			\
 	sample_sources_all.c		\
-<<<<<<< HEAD
-	sample-sources/blame-shift/blame-shift.c        \
-	sample-sources/blame-shift/blame-map.c          \
-	sample-sources/common.c         \
-	sample-sources/display.c	\
-=======
 	sample-sources/blame-shift/blame-shift.c \
 	sample-sources/blame-shift/blame-map.c   \
 	sample-sources/blame-shift/directed.c    \
@@ -306,7 +300,6 @@
 	sample-sources/omp-idle.c       \
         sample-sources/common.c         \
 	sample-sources/display.c		\
->>>>>>> 69000245
 	sample-sources/ga.c		\
 	sample-sources/io.c 		\
 	sample-sources/itimer.c		\
@@ -341,15 +334,10 @@
 	cct/cct-node-vector.c     \
 	\
 	cct2metrics.c                   \
-<<<<<<< HEAD
 	\
 	data_tree.c	\
-	\
-	trampoline/common/trampoline.c  \
-=======
 ##	\
 ##	trampoline/common/trampoline.c  \
->>>>>>> 69000245
 	\
 	lush/lush-backtrace.h lush/lush-backtrace.c \
 	lush/lush.h lush/lush.c	\
