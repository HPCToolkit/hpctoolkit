--- conflicted
+++ resolved
@@ -521,7 +521,6 @@
 	gpu/nvidia/cupti-gpu-api.c		
 endif
 
-<<<<<<< HEAD
 if OPT_ENABLE_OPENCL
 MY_OPENCL_FILES = sample-sources/opencl.c \
 	gpu/opencl/opencl-api.c \
@@ -529,16 +528,6 @@
 	gpu/opencl/opencl-activity-translate.c \
 	gpu/opencl/opencl-h2d-map.c \
 	gpu/opencl/opencl-queue-map.c 
-=======
-if ENABLE_OPENCL
-#MY_OPENCL_FILES =
-MY_BASE_FILES += \
-	sample-sources/opencl.c 		\
-	gpu/opencl/opencl-intercept.c		\
-	gpu/opencl/opencl-api.c			\
-	gpu/opencl/opencl-memory-manager.c  	\
-	gpu/opencl/opencl-activity-translate.c
->>>>>>> b6e979af
 endif
 
 if OPT_ENABLE_GTPIN
