# -*-Mode: makefile;-*-

## * BeginRiceCopyright *****************************************************
##
## $HeadURL$
## $Id$
##
## --------------------------------------------------------------------------
## Part of HPCToolkit (hpctoolkit.org)
##
## Information about sources of support for research and development of
## HPCToolkit is at 'hpctoolkit.org' and in 'README.Acknowledgments'.
## --------------------------------------------------------------------------
##
## Copyright ((c)) 2002-2018, Rice University
## All rights reserved.
##
## Redistribution and use in source and binary forms, with or without
## modification, are permitted provided that the following conditions are
## met:
##
## * Redistributions of source code must retain the above copyright
##   notice, this list of conditions and the following disclaimer.
##
## * Redistributions in binary form must reproduce the above copyright
##   notice, this list of conditions and the following disclaimer in the
##   documentation and/or other materials provided with the distribution.
##
## * Neither the name of Rice University (RICE) nor the names of its
##   contributors may be used to endorse or promote products derived from
##   this software without specific prior written permission.
##
## This software is provided by RICE and contributors "as is" and any
## express or implied warranties, including, but not limited to, the
## implied warranties of merchantability and fitness for a particular
## purpose are disclaimed. In no event shall RICE or contributors be
## liable for any direct, indirect, incidental, special, exemplary, or
## consequential damages (including, but not limited to, procurement of
## substitute goods or services; loss of use, data, or profits; or
## business interruption) however caused and on any theory of liability,
## whether in contract, strict liability, or tort (including negligence
## or otherwise) arising in any way out of the use of this software, even
## if advised of the possibility of such damage.
##
## ******************************************************* EndRiceCopyright *

#############################################################################
##
## File:
##   $HeadURL$
##
## Description:
##   *Process with automake to produce Makefile.in*
##
##   Note: All local variables are prefixed with MY to prevent name
##   clashes with automatic automake variables.
##
#############################################################################

# We do not want the standard GNU files (NEWS README AUTHORS ChangeLog...)
AUTOMAKE_OPTIONS = foreign subdir-objects

#############################################################################
# Common settings
#############################################################################

include $(top_srcdir)/src/Makeinclude.config

#############################################################################
# Local settings
#############################################################################

PYTHON = python


#############################################################################
# Automake rules
#############################################################################

# FIXME: tallent: hpcrun's build is highly parameterized and therefore
# will be more complex than other parts of HPCToolkit.  However, this
# makefile is surely more convoluted than necessary.  Sorting it out
# would take more time than I have right now.
#
# An initial list of parameters:
# - statically vs. dynamically linked app
# - unwinder selection
# - logical unwinding plugins
# - system, language, problem-specific sample sources
# - architecture/system/mpi-specific code (unwinder, sample sources, etc)

#-----------------------------------------------------------
# build targets
#-----------------------------------------------------------

if OPT_BGQ_BACKEND
  SUBDIRS = utilities/bgq-cnk
endif

pkglibdir = @my_pkglibdir@
pkglibexecdir = @my_pkglibexecdir@

plugin_srcdir = $(srcdir)/plugins
plugin_instdir = $(pkglibdir)/plugins

bin_SCRIPTS =
pkglibexec_SCRIPTS =
include_HEADERS =
pkglibexec_PROGRAMS =
pkglib_LIBRARIES =
pkglib_LTLIBRARIES =

BUILT_SOURCES =
CLEANFILES =

if OPT_BUILD_FRONT_END
  bin_SCRIPTS += scripts/hpcsummary
  pkglibexec_SCRIPTS += scripts/hpclog
  include_HEADERS += hpctoolkit.h
endif

if OPT_ENABLE_HPCRUN_DYNAMIC
  pkglib_LTLIBRARIES += libhpcrun.la
  pkglib_LTLIBRARIES += libhpcrun_ga.la
  pkglib_LTLIBRARIES += libhpcrun_io.la
  pkglib_LTLIBRARIES += libhpcrun_memleak.la
  pkglib_LTLIBRARIES += libhpcrun_pthread.la
if OPT_ENABLE_CUDA
  pkglib_LTLIBRARIES += libhpcrun_gpu.la
endif
  pkglib_LTLIBRARIES += libhpctoolkit.la
  bin_SCRIPTS += scripts/hpcrun
endif

if OPT_ENABLE_HPCRUN_STATIC
  noinst_PROGRAMS  = libhpcrun.o
  pkglib_LIBRARIES += libhpcrun_wrap.a
  pkglib_LIBRARIES += libhpcrun_ga_wrap.a
  pkglib_LIBRARIES += libhpcrun_io_wrap.a
  pkglib_LIBRARIES += libhpcrun_memleak_wrap.a
  pkglib_LIBRARIES += libhpcrun_pthread_wrap.a
if OPT_ENABLE_CUDA
  pkglib_LIBRARIES += libhpcrun_gpu_wrap.a
endif
  pkglib_LIBRARIES += libhpctoolkit.a
if HOST_CPU_PPC
  pkglib_LIBRARIES += libibm_xlomp_wrappers.a
endif
  bin_SCRIPTS += scripts/hpclink
endif

if OPT_ENABLE_MPI_WRAP
  pkglib_LTLIBRARIES += libhpcrun_mpi.la
endif


#-----------------------------------------------------------
# source files, part 1
#-----------------------------------------------------------

LIBMONITOR_INC = @LIBMONITOR_INC@
LIBMONITOR_LIB = @LIBMONITOR_LIB@
PAPI_INC_FLGS =  @OPT_PAPI_IFLAGS@
PAPI_LD_FLGS =   @OPT_PAPI_LDFLAGS@
XED2_INC = @XED2_INC@
XED2_HPCRUN_LIBS =  @XED2_HPCRUN_LIBS@
XED2_HPCLINK_LIBS = @XED2_HPCLINK_LIBS@
CUPTI_INC_FLGS = @OPT_CUPTI_IFLAGS@
CUPTI_BASE = @OPT_CUPTI@

MPI_INC = @MPI_INC@
MPI_PROTO_FILE = @MPI_PROTO_FILE@

ZLIB_LIB = @ZLIB_LIB@
ZLIB_HPCLINK_LIB = @ZLIB_HPCLINK_LIB@
ZLIB_INC = @ZLIB_INC@

LZMA_LDFLAGS_DYN=@LZMA_LDFLAGS_DYN@

HPCFNBOUNDS_INC = $(top_srcdir)/src/tool/hpcfnbounds

PLUGIN_CONFIG_FILES = ga io memleak pthread

if HOST_CPU_PPC
  PLUGIN_CONFIG_FILES += ibm-xlomp
endif

UNW_UNIV_FILES = \
	unwind/common/backtrace.c	\
        unwind/common/unw-throw.c

UNW_COMMON_FILES = \
        $(UNW_UNIV_FILES)				\
	unwind/common/binarytree_uwi.c			\
	unwind/common/interval_t.c			\
	unwind/common/libunw_intervals.c		\
	unwind/common/stack_troll.c			\
	unwind/common/uw_recipe_map.c

UNW_X86_FILES = \
       $(UNW_COMMON_FILES) \
	unwind/x86-family/x86-all.c			\
	unwind/x86-family/amd-xop.c                     \
	unwind/x86-family/x86-cold-path.c		\
	unwind/x86-family/x86-validate-retn-addr.c	\
	unwind/x86-family/x86-unwind-interval.c		\
	unwind/x86-family/x86-unwind-interval-fixup.c	\
	unwind/x86-family/x86-unwind.c		        \
	unwind/x86-family/x86-unwind-support.c		\
	unwind/x86-family/manual-intervals/x86-gcc-main64.c \
	unwind/x86-family/manual-intervals/x86-linux-dlresolver.c \
	unwind/x86-family/manual-intervals/x86-intel11-f90main.c \
	unwind/x86-family/manual-intervals/x86-intel-align32.c \
	unwind/x86-family/manual-intervals/x86-intel-align64.c \
	unwind/x86-family/manual-intervals/x86-intel-composer2013-mic.c \
	unwind/x86-family/manual-intervals/x86-32bit-main.c \
	unwind/x86-family/manual-intervals/x86-gcc-adjust.c \
	unwind/x86-family/manual-intervals/x86-32bit-icc-variant.c \
	unwind/x86-family/manual-intervals/x86-pgi-mp_pexit.c

# unwind/x86-family/x86-libunwind.c  # presently unused on x86

UNW_X86_INCLUDE_DIRS = \
	-I$(srcdir)/unwind/x86-family	\
	-I$(XED2_INC)

UNW_PPC64_FILES = \
        $(UNW_COMMON_FILES) \
	unwind/ppc64/ppc64-unwind.c \
	unwind/ppc64/ppc64-unwind-interval.c \
	unwind/common/default_validation_summary.c

UNW_PPC64_INCLUDE_DIRS = \
        -I$(srcdir)/unwind/ppc64

UNW_PPC64_LD_FLAGS =

# generic libunwind uwinder
# NOTE: the unwinder code is specific to the
#  unwind implementation (which wraps libunwind)
# The IFLAGS and LDFLAGS related to the libunwind
# library component are handled via the LIBUNWIND
# configuration

UNW_LIBUNW_FILES = \
       $(UNW_COMMON_FILES) \
       unwind/generic-libunwind/libunw-unwind.c \
       unwind/common/default_validation_summary.c

UNW_LIBUNW_INCLUDE_DIRS = \
       -I$(srcdir)/unwind/generic-libunwind

UNW_LIBUNW_LD_FLAGS = 

UNW_MIPS_FILES = \
        $(UNW_COMMON_FILES) \
	unwind/mips/mips-unwind.c \
	unwind/mips/mips-unwind-interval.c

UNW_MIPS_INCLUDE_DIRS = \
        -I$(srcdir)/unwind/mips

UNW_MIPS_LD_FLAGS =

MY_BASE_FILES =				\
	utilities/first_func.c		\
	\
	main.h main.c			\
	disabled.c			\
<<<<<<< HEAD
        closure-registry.c              \
        cct_insert_backtrace.c          \
        cct_backtrace_finalize.c        \
=======
	cct_insert_backtrace.c          \
	cct_backtrace_finalize.c        \
>>>>>>> 2bb94937
	env.c				\
	epoch.c				\
	files.c				\
	handling_sample.c		\
	hpcrun-initializers.c		\
	hpcrun_options.c		\
	hpcrun_stats.c			\
	loadmap.c			\
	metrics.c			\
	name.c				\
	rank.c				\
	sample_event.c			\
	sample_prob.c			\
	sample_sources_all.c		\
<<<<<<< HEAD
	sample-sources/blame-shift/blame-shift.c \
	sample-sources/blame-shift/blame-map.c   \
	sample-sources/blame-shift/directed.c    \
	sample-sources/blame-shift/undirected.c    \
	sample-sources/omp-mutex.c      \
	sample-sources/omp-idle.c       \
        sample-sources/common.c         \
=======
	sample-sources/blame-shift/blame-shift.c          \
	sample-sources/blame-shift/blame-map.c            \
	sample-sources/common.c         \
	sample-sources/display.c		\
>>>>>>> 2bb94937
	sample-sources/ga.c		\
	sample-sources/io.c 		\
	sample-sources/itimer.c		\
	sample-sources/idle.c		\
	sample-sources/memleak.c	\
	sample-sources/pthread-blame.c  \
	sample-sources/none.c           \
<<<<<<< HEAD
        sample-sources/retcnt.c         \
        sample-sources/sample-filters.c \
        sample-sources/sync.c           \
=======
	sample-sources/retcnt.c         \
	sample-sources/sync.c           \
>>>>>>> 2bb94937
	sample_sources_registered.c	\
	segv_handler.c			\
	start-stop.c			\
	term_handler.c			\
	thread_data.c			\
	thread_use.c			\
	threadmgr.c			\
	trace.c				\
	weak.c				\
	write_data.c		        \
	\
	cct/cct_bundle.c		\
	cct/cct_ctxt.c			\
	cct/cct.c               	\
	\
	cct2metrics.c                   \
	\
	trampoline/common/trampoline.c  \
	\
	lush/lush-backtrace.h lush/lush-backtrace.c \
	lush/lush.h lush/lush.c	\
	lush/lush-pthread.h lush/lush-pthread.i lush/lush-pthread.c \
	lush/lush-support-rt.h lush/lush-support-rt.c \
	\
	lush/lushi.h \
	lush/lushi-cb.h	lush/lushi-cb.c	\
	\
	fnbounds/fnbounds_common.c	\
	\
	memory/mem.c			\
	memory/mmap.c                   \
	\
	messages/debug-flag.c	        \
	messages/messages-sync.c	\
	messages/messages-async.c	\
	messages/fmt.c	                \
	\
	ompt/ompt-callstack.c           \
	ompt/ompt-defer.c               \
	ompt/ompt-defer-write.c         \
	ompt/ompt-interface.c           \
	ompt/ompt-region.c              \
	ompt/ompt-region-map.c          \
	ompt/ompt-state-placeholders.c  \
	ompt/ompt-task.c                \
	ompt/ompt-thread.c              \
	ompt/ompt-task-map.c            \
	\
	utilities/executable-path.h utilities/executable-path.c \
	utilities/ip-normalized.h utilities/ip-normalized.c \
	utilities/line_wrapping.c	\
	utilities/tokenize.h utilities/tokenize.c \
	utilities/unlink.h utilities/unlink.c

if OPT_ENABLE_PERF_EVENT
MY_BASE_FILES +=  \
	sample-sources/perf/event_custom.c  \
	sample-sources/perf/linux_perf.c    \
	sample-sources/perf/perf-util.c     \
	sample-sources/perf/perf_mmap.c

if OPT_PERFMON
MY_BASE_FILES += sample-sources/perf/perfmon-util.c
else
MY_BASE_FILES += sample-sources/perf/perfmon-util-dummy.c
endif

if OPT_ENABLE_KERNEL_4_3
MY_BASE_FILES += sample-sources/perf/kernel_blocking.c
else
MY_BASE_FILES += sample-sources/perf/kernel_blocking_stub.c
endif
endif

## if OPT_ENABLE_MPI_WRAP
## MY_BASE_FILES +=  			\
## 	sample-sources/mpi.c
## endif

MY_DYNAMIC_FILES = 			\
	fnbounds/fnbounds_client.c	\
	fnbounds/fnbounds_dynamic.c	\
	monitor-exts/openmp.c		\
	hpcrun_dlfns.c                  \
        custom-init-dynamic.c

MY_STATIC_FILES = 			\
	fnbounds/fnbounds_static.c      \
        custom-init-static.c

MY_LINUX_DYNAMIC_FILES = 		\
	os/linux/dylib.c


MY_MIPS_FILES = \
	unwind/common/default_validation_summary.c

MY_PPC_FILES = \
        trampoline/ppc64/ppc64-tramp.s \
        \
        utilities/arch/ppc64/ppc64-context-pc.c

MY_X86_FILES = \
        trampoline/x86-family/x86-tramp.S \
        \
        utilities/arch/x86-family/x86-context-pc.c

MY_IA64_FILES = \
        trampoline/ia64/ia64-tramp.s \
        utilities/arch/ia64/ia64-context-pc.c

MY_AARCH64_FILES = \
	trampoline/aarch64/aarch64-tramp.c \
	utilities/arch/libunwind/libunwind-context-pc.c

if OPT_PAPI_COMPONENT
MY_PAPI_FILES = \
    sample-sources/papi-c.c \
    sample-sources/papi-c-extended-info.c
else
MY_PAPI_FILES = sample-sources/papi.c
endif

if OPT_PAPI_CUPTI
MY_PAPI_FILES += sample-sources/papi-c-cupti.c
endif

MY_UPC_FILES = sample-sources/upc.c

MY_CPP_DEFINES =			\
	-D_GNU_SOURCE			\
	-DINLINE_FN=1

#
# BG/Q backend requires special treatment to avoid deadlocks
#
if OPT_BGQ_BACKEND
   MY_CPP_DEFINES += -DUSE_HW_THREAD_ID -DNONZERO_THRESHOLD
endif

MY_INCLUDE_DIRS =			\
        -I$(top_srcdir)/src/tool        \
	-I$(srcdir)/messages	        \
	-I$(srcdir)/fnbounds		\
	-I$(srcdir)/memory		\
	-I$(srcdir)/os/linux		\
	-I$(srcdir)/cct			\
	-I$(srcdir)/ompt                \
	-I$(srcdir)/unwind/common	\
	-I$(srcdir)/utilities		\
	$(HPC_IFLAGS)			\
	$(LIBUNWIND_IFLAGS)		\
	-I$(HPCFNBOUNDS_INC)		\
        $(OPT_CUPTI_IFLAGS)             \
	-I$(LIBMONITOR_INC)

MY_MIPS_INCLUDE_DIRS = \
	-I$(srcdir)/unwind/mips

MY_PPC_INCLUDE_DIRS = 		\
        -I$(srcdir)/utilities/arch/ppc64

MY_X86_INCLUDE_DIRS =		\
        -I$(srcdir)/utilities/arch/x86-family

MY_IA64_INCLUDE_DIRS =         \
        -I$(srcdir)/utilities/arch/ia64

MY_AARCH64_INCLUDE_DIRS = \
	-I$(srcdir)/utilities/arch/aarch64

libhpcrun_la_SOURCES = 			\
	$(MY_BASE_FILES)		\
	$(MY_DYNAMIC_FILES)

libhpcrun_o_SOURCES = 			\
	$(MY_BASE_FILES)		\
	$(MY_STATIC_FILES)


libhpcrun_wrap_a_SOURCES =		\
	monitor-exts/openmp.c

libhpcrun_ga_la_SOURCES = 		\
	sample-sources/ga-overrides.c

libhpcrun_ga_wrap_a_SOURCES = 		\
	sample-sources/ga-overrides.c

libhpcrun_io_la_SOURCES = 		\
	sample-sources/io-over.c

libhpcrun_io_wrap_a_SOURCES = 		\
	sample-sources/io-over.c

libhpcrun_memleak_la_SOURCES = 		\
	sample-sources/memleak-overrides.c

libhpcrun_memleak_wrap_a_SOURCES = 	\
	sample-sources/memleak-overrides.c

libhpcrun_pthread_la_SOURCES = 		\
	sample-sources/pthread-blame-overrides.c

libhpcrun_pthread_wrap_a_SOURCES = 	\
	sample-sources/pthread-blame-overrides.c

libhpcrun_gpu_la_SOURCES = 		\
	sample-sources/gpu_blame-overrides.c \
	gpu_blame-driver-overrides-generated.c \
	gpu_blame-runtime-overrides-generated.c

libhpcrun_gpu_wrap_a_SOURCES = 	\
	sample-sources/gpu_blame-overrides.c  \
	gpu_blame-driver-overrides-generated.c \
	gpu_blame-runtime-overrides-generated.c

libhpcrun_mpi_la_SOURCES = 		\
	./mpi-overrides.c

libibm_xlomp_wrappers_a_SOURCES =              \
        plugins/ibm-xlomp-wrappers.c

libhpctoolkit_la_SOURCES = 		\
	hpctoolkit.c

libhpctoolkit_a_SOURCES = 		\
	hpctoolkit.c


#-----------------------------------------------------------
# cppflags
#-----------------------------------------------------------

libhpcrun_la_CPPFLAGS =			\
	$(MY_CPP_DEFINES)		\
	$(LIBUNWIND_CPPFLAGS_DYN)	\
	$(MY_INCLUDE_DIRS)

if OPT_BGQ_BACKEND
  libhpcrun_la_CPPFLAGS += -I$(srcdir)/utilities/bgq-cnk
endif

libhpcrun_o_CPPFLAGS =			\
	-DHPCRUN_STATIC_LINK		\
	$(MY_CPP_DEFINES)		\
	$(LIBUNWIND_CPPFLAGS_STAT)	\
	$(MY_INCLUDE_DIRS)

if OPT_BGQ_BACKEND
  libhpcrun_o_CPPFLAGS += -I$(srcdir)/utilities/bgq-cnk
endif

libhpcrun_wrap_a_CPPFLAGS =		\
	-DHPCRUN_STATIC_LINK		\
	$(MY_CPP_DEFINES)		\
	$(MY_INCLUDE_DIRS)

libhpcrun_ga_la_CPPFLAGS =		\
	$(MY_CPP_DEFINES)		\
	$(MY_INCLUDE_DIRS)

libhpcrun_ga_wrap_a_CPPFLAGS =		\
	-DHPCRUN_STATIC_LINK		\
	$(MY_CPP_DEFINES)		\
	$(MY_INCLUDE_DIRS)

libhpcrun_io_la_CPPFLAGS =		\
	$(MY_CPP_DEFINES)		\
	$(MY_INCLUDE_DIRS)

libhpcrun_io_wrap_a_CPPFLAGS =		\
	-DHPCRUN_STATIC_LINK		\
	$(MY_CPP_DEFINES)		\
	$(MY_INCLUDE_DIRS)


libhpcrun_memleak_la_CPPFLAGS =		\
	$(MY_CPP_DEFINES)		\
	$(MY_INCLUDE_DIRS)

libhpcrun_memleak_wrap_a_CPPFLAGS =	\
	-DHPCRUN_STATIC_LINK		\
	$(MY_CPP_DEFINES)		\
	$(MY_INCLUDE_DIRS)

libhpcrun_pthread_la_CPPFLAGS =		\
	$(MY_CPP_DEFINES)		\
	$(MY_INCLUDE_DIRS)

libhpcrun_pthread_wrap_a_CPPFLAGS =	\
	-DHPCRUN_STATIC_LINK		\
	$(MY_CPP_DEFINES)		\
	$(MY_INCLUDE_DIRS)

libhpcrun_gpu_la_CPPFLAGS =		\
	$(MY_CPP_DEFINES)		\
	$(MY_INCLUDE_DIRS)

libhpcrun_gpu_wrap_a_CPPFLAGS =	\
	-DHPCRUN_STATIC_LINK		\
	$(MY_CPP_DEFINES)		\
	$(MY_INCLUDE_DIRS)

libhpcrun_mpi_la_CPPFLAGS =		\
	$(MY_CPP_DEFINES)		\
	-I$(MPI_INC)			\
	$(MY_INCLUDE_DIRS)

libhpctoolkit_la_CPPFLAGS =		\
	$(MY_CPP_DEFINES)		\
	$(MY_INCLUDE_DIRS)

libhpctoolkit_a_CPPFLAGS =		\
	-DHPCRUN_STATIC_LINK		\
	$(MY_CPP_DEFINES)		\
	$(MY_INCLUDE_DIRS)


CUDA_TABLES = gpu_blame-cuda-driver-table.c gpu_blame-cuda-runtime-table.c
CUDA_FILES = sample-sources/gpu_blame.c sample-sources/gpu_ctxt_actions.c $(CUDA_TABLES)

if OPT_ENABLE_CUDA

generated_file_base = .
generated_file_src_path = $(srcdir)/sample-sources

generated_cuda_driver_files = $(addprefix $(generated_file_base)/, gpu_blame-cuda-driver-header.h gpu_blame-cuda-driver-table.c gpu_blame-driver-overrides-generated.c)
generated_cuda_driver_api_files = $(addprefix $(generated_file_base)/, cuda_driver_apis.h)
generated_cuda_runtime_files = $(addprefix $(generated_file_base)/, gpu_blame-cuda-runtime-header.h gpu_blame-cuda-runtime-table.c gpu_blame-runtime-overrides-generated.c)
generated_cuda_runtime_api_files = $(addprefix $(generated_file_base)/, cuda_runtime_apis.h)

BUILT_SOURCES += $(generated_cuda_driver_files) $(generated_cuda_driver_api_files) $(generated_cuda_runtime_files) $(generated_cuda_runtime_api_files)

CLEANFILES  +=  $(generated_cuda_driver_files) $(generated_cuda_driver_api_files) $(generated_cuda_runtime_files) $(generated_cuda_runtime_api_files)

$(generated_cuda_runtime_api_files) : $(generated_file_src_path)/cuda_runtime_dummy.c
	$(CC) $(OPT_CUDA_IFLAGS) -E -B -c $(generated_file_src_path)/cuda_runtime_dummy.c  -o  $(generated_file_base)/cuda_runtime_apis.h 

$(generated_cuda_runtime_files) : $(generated_file_src_path)/make-cuda-wrappers.py $(generated_cuda_runtime_api_files)
	$(PYTHON) $(generated_file_src_path)/make-cuda-wrappers.py runtime $(generated_cuda_runtime_api_files) $(generated_cuda_runtime_files)

$(generated_file_base)/gpu_blame-cuda-runtime-header.h:  $(generated_file_base)/gpu_blame-cuda-runtime-table.c

$(generated_file_base)/gpu_blame-cuda-runtime-table.c: $(generated_file_base)/gpu_blame-runtime-overrides-generated.c

$(generated_cuda_driver_api_files) :  $(generated_file_src_path)/cuda_driver_dummy.c
	$(CC) $(OPT_CUDA_IFLAGS)  -E -B -c $(generated_file_src_path)/cuda_driver_dummy.c -o $(generated_file_base)/cuda_driver_apis.h

$(generated_cuda_driver_files) : $(generated_file_src_path)/make-cuda-wrappers.py $(generated_cuda_driver_api_files) 
	$(PYTHON) $(generated_file_src_path)/make-cuda-wrappers.py driver $(generated_cuda_driver_api_files)  $(generated_cuda_driver_files)

$(generated_file_base)/gpu_blame-cuda-driver-header.h : $(generated_file_base)/gpu_blame-cuda-driver-table.c

$(generated_file_base)/gpu_blame-cuda-driver-table.c : $(generated_file_base)/gpu_blame-driver-overrides-generated.c

endif

if OPT_ENABLE_MPI_WRAP

BUILT_SOURCES += mpi-overrides.c
CLEANFILES += mpi-overrides.c

mpi-overrides.c: $(srcdir)/sample-sources/$(MPI_PROTO_FILE)
	$(PYTHON) $(srcdir)/sample-sources/make-wrappers.py \
		--f77symbol $(F77_SYMBOLS) $(srcdir)/sample-sources/$(MPI_PROTO_FILE)

endif


#-----------------------------------------------------------
# cflags
#-----------------------------------------------------------

libhpcrun_la_CFLAGS = $(CFLAGS) $(HOST_CFLAGS) $(PERFMON_CFLAGS)
libhpcrun_o_CFLAGS  = $(CFLAGS) $(HOST_CFLAGS) $(PERFMON_CFLAGS)

libhpcrun_wrap_a_CFLAGS = $(CFLAGS) $(HOST_CFLAGS)
libhpcrun_ga_la_CFLAGS = $(CFLAGS) $(HOST_CFLAGS)
libhpcrun_ga_wrap_a_CFLAGS = $(CFLAGS) $(HOST_CFLAGS)
libhpcrun_io_la_CFLAGS = $(CFLAGS) $(HOST_CFLAGS)
libhpcrun_io_wrap_a_CFLAGS = $(CFLAGS) $(HOST_CFLAGS)
libhpcrun_memleak_la_CFLAGS = $(CFLAGS) $(HOST_CFLAGS)
libhpcrun_memleak_wrap_a_CFLAGS = $(CFLAGS) $(HOST_CFLAGS)
libhpcrun_pthread_la_CFLAGS = $(CFLAGS) $(HOST_CFLAGS)
libhpcrun_pthread_wrap_a_CFLAGS = $(CFLAGS) $(HOST_CFLAGS)
libhpcrun_gpu_la_CFLAGS = -g $(CFLAGS) $(HOST_CFLAGS)
libhpcrun_gpu_wrap_a_CFLAGS = -g $(CFLAGS) $(HOST_CFLAGS)
libhpcrun_mpi_la_CFLAGS = $(CFLAGS) $(HOST_CFLAGS)


#-----------------------------------------------------------
# ldflags
#-----------------------------------------------------------

libhpcrun_la_LIBADD = $(HPCLIB_ProfLean) $(HPCLIB_SupportLean)
libhpcrun_o_LDADD   = $(HPCLIB_ProfLean) $(HPCLIB_SupportLean)

if OPT_BGQ_BACKEND
  libhpcrun_la_LIBADD += utilities/bgq-cnk/libhardware-thread-id.la
  libhpcrun_o_LDADD   += utilities/bgq-cnk/libhardware-thread-id.la
endif

libhpcrun_la_LDFLAGS = -Wl,-Bsymbolic 	\
	-L$(LIBMONITOR_LIB) -lmonitor -lpthread -lrt \
        $(LIBUNWIND_LDFLAGS_DYN) $(LZMA_LDFLAGS_DYN) \
        $(PERFMON_LDFLAGS_DYN)

libhpcrun_ga_la_LDFLAGS = -Wl,-Bsymbolic

libhpcrun_io_la_LDFLAGS = -Wl,-Bsymbolic

libhpcrun_memleak_la_LDFLAGS = -Wl,-Bsymbolic

libhpcrun_pthread_la_LDFLAGS = -Wl,-Bsymbolic

libhpcrun_gpu_la_LDFLAGS = -Wl,-Bsymbolic

libhpcrun_mpi_la_LDFLAGS = -Wl,-Bsymbolic

libhpcrun_o_LDFLAGS = $(LIBUNWIND_LDFLAGS_STAT) \
			$(PERFMON_LDFLAGS_STAT) 
		 

if OPT_USE_ZLIB
#  libhpcrun_o_LDFLAGS   += $(ZLIB_HPCLINK_LIB)
endif

#-----------------------------------------------------------
# whirled peas
#-----------------------------------------------------------

if HOST_OS_LINUX
  libhpcrun_la_SOURCES += $(MY_LINUX_DYNAMIC_FILES)
endif

MY_AGENT_INCLUDE_DIRS = $(MY_INCLUDE_DIRS)

if HOST_CPU_MIPS
  libhpcrun_la_SOURCES  += $(MY_MIPS_FILES)
  libhpcrun_o_SOURCES   += $(MY_MIPS_FILES)
  libhpcrun_la_CPPFLAGS += $(MY_MIPS_INCLUDE_DIRS)
  libhpcrun_o_CPPFLAGS  += $(MY_MIPS_INCLUDE_DIRS)
  libhpcrun_ga_la_CPPFLAGS += $(MY_MIPS_INCLUDE_DIRS)
  libhpcrun_ga_wrap_a_CPPFLAGS += $(MY_MIPS_INCLUDE_DIRS)
  libhpcrun_io_la_CPPFLAGS += $(MY_MIPS_INCLUDE_DIRS)
  libhpcrun_io_wrap_a_CPPFLAGS += $(MY_MIPS_INCLUDE_DIRS)
  libhpcrun_memleak_la_CPPFLAGS += $(MY_MIPS_INCLUDE_DIRS)
  libhpcrun_memleak_wrap_a_CPPFLAGS += $(MY_MIPS_INCLUDE_DIRS)
  libhpcrun_pthread_la_CPPFLAGS += $(MY_MIPS_INCLUDE_DIRS)
  libhpcrun_pthread_wrap_a_CPPFLAGS += $(MY_MIPS_INCLUDE_DIRS)
  libhpcrun_gpu_la_CPPFLAGS += $(MY_MIPS_INCLUDE_DIRS)
  libhpcrun_gpu_wrap_a_CPPFLAGS += $(MY_MIPS_INCLUDE_DIRS)
  libhpcrun_mpi_la_CPPFLAGS += $(MY_MIPS_INCLUDE_DIRS)
endif

# Note: setting CCASFLAGS here is a no-op hack with the side effect of
# prefixing the tramp.s file names so they will be compiled separately
# for .o and .so targets.  CFLAGS does this for the .c files, but
# CFLAGS doesn't apply to .s files.  See the automake docs section
# 8.3.9.2, Objects created with both libtool and without.

if HOST_CPU_PPC
  libhpcrun_la_SOURCES  += $(MY_PPC_FILES)
  libhpcrun_o_SOURCES   += $(MY_PPC_FILES)
  libhpcrun_la_CPPFLAGS += $(MY_PPC_INCLUDE_DIRS)
  libhpcrun_o_CPPFLAGS  += $(MY_PPC_INCLUDE_DIRS)
  libhpcrun_ga_la_CPPFLAGS += $(MY_PPC_INCLUDE_DIRS)
  libhpcrun_ga_wrap_a_CPPFLAGS += $(MY_PPC_INCLUDE_DIRS)
  libhpcrun_io_la_CPPFLAGS += $(MY_PPC_INCLUDE_DIRS)
  libhpcrun_io_wrap_a_CPPFLAGS += $(MY_PPC_INCLUDE_DIRS)
  libhpcrun_memleak_la_CPPFLAGS += $(MY_PPC_INCLUDE_DIRS)
  libhpcrun_memleak_wrap_a_CPPFLAGS += $(MY_PPC_INCLUDE_DIRS)
  libhpcrun_pthread_la_CPPFLAGS += $(MY_PPC_INCLUDE_DIRS)
  libhpcrun_pthread_wrap_a_CPPFLAGS += $(MY_PPC_INCLUDE_DIRS)
  libhpcrun_gpu_la_CPPFLAGS += $(MY_PPC_INCLUDE_DIRS)
  libhpcrun_gpu_wrap_a_CPPFLAGS += $(MY_PPC_INCLUDE_DIRS)
  libhpcrun_mpi_la_CPPFLAGS += $(MY_PPC_INCLUDE_DIRS)
  libhpcrun_la_CCASFLAGS = $(AM_CCASFLAGS)
  libhpcrun_o_CCASFLAGS  = $(AM_CCASFLAGS)
endif

if HOST_CPU_X86_FAMILY
  libhpcrun_la_SOURCES  += $(MY_X86_FILES)
  libhpcrun_o_SOURCES   += $(MY_X86_FILES)
  libhpcrun_la_CPPFLAGS += $(MY_X86_INCLUDE_DIRS)
  libhpcrun_o_CPPFLAGS  += $(MY_X86_INCLUDE_DIRS)
  libhpcrun_la_CCASFLAGS = $(AM_CCASFLAGS)
  libhpcrun_o_CCASFLAGS  = $(AM_CCASFLAGS)
  libhpcrun_la_LDFLAGS  += $(XED2_HPCRUN_LIBS)
  libhpcrun_o_LDFLAGS   += $(XED2_HPCLINK_LIBS) 
  libhpcrun_ga_la_CPPFLAGS += $(MY_X86_INCLUDE_DIRS)
  libhpcrun_ga_wrap_a_CPPFLAGS += $(MY_X86_INCLUDE_DIRS)
  libhpcrun_io_la_CPPFLAGS += $(MY_X86_INCLUDE_DIRS)
  libhpcrun_io_wrap_a_CPPFLAGS += $(MY_X86_INCLUDE_DIRS)
  libhpcrun_memleak_la_CPPFLAGS += $(MY_X86_INCLUDE_DIRS)
  libhpcrun_memleak_wrap_a_CPPFLAGS += $(MY_X86_INCLUDE_DIRS)
  libhpcrun_pthread_la_CPPFLAGS += $(MY_X86_INCLUDE_DIRS)
  libhpcrun_pthread_wrap_a_CPPFLAGS += $(MY_X86_INCLUDE_DIRS)
  libhpcrun_gpu_la_CPPFLAGS += $(MY_X86_INCLUDE_DIRS)
  libhpcrun_gpu_wrap_a_CPPFLAGS += $(MY_X86_INCLUDE_DIRS)
  libhpcrun_mpi_la_CPPFLAGS += $(MY_X86_INCLUDE_DIRS)
  MY_AGENT_INCLUDE_DIRS += $(MY_X86_INCLUDE_DIRS)
endif

if HOST_CPU_IA64
  libhpcrun_la_SOURCES  += $(MY_IA64_FILES)
  libhpcrun_o_SOURCES   += $(MY_IA64_FILES)
  libhpcrun_la_CPPFLAGS += $(MY_IA64_INCLUDE_DIRS)
  libhpcrun_o_CPPFLAGS  += $(MY_IA64_INCLUDE_DIRS)
  libhpcrun_ga_la_CPPFLAGS += $(MY_IA64_INCLUDE_DIRS)
  libhpcrun_ga_wrap_a_CPPFLAGS += $(MY_IA64_INCLUDE_DIRS)
  libhpcrun_io_la_CPPFLAGS += $(MY_IA64_INCLUDE_DIRS)
  libhpcrun_io_wrap_a_CPPFLAGS += $(MY_IA64_INCLUDE_DIRS)
  libhpcrun_memleak_la_CPPFLAGS += $(MY_IA64_INCLUDE_DIRS)
  libhpcrun_memleak_wrap_a_CPPFLAGS += $(MY_IA64_INCLUDE_DIRS)
  libhpcrun_pthread_la_CPPFLAGS += $(MY_IA64_INCLUDE_DIRS)
  libhpcrun_pthread_wrap_a_CPPFLAGS += $(MY_IA64_INCLUDE_DIRS)
  libhpcrun_mpi_la_CPPFLAGS += $(MY_IA64_INCLUDE_DIRS)
endif

if HOST_CPU_AARCH64
  libhpcrun_la_SOURCES  += $(MY_AARCH64_FILES)
  libhpcrun_o_SOURCES   += $(MY_AARCH64_FILES)
  libhpcrun_la_CPPFLAGS += $(MY_AARCH64_INCLUDE_DIRS)
  libhpcrun_o_CPPFLAGS  += $(MY_AARCH64_INCLUDE_DIRS)
  libhpcrun_la_CCASFLAGS = $(AM_CCASFLAGS)
  libhpcrun_o_CCASFLAGS  = $(AM_CCASFLAGS)
  libhpcrun_ga_la_CPPFLAGS += $(MY_AARCH64_INCLUDE_DIRS)
  libhpcrun_ga_wrap_a_CPPFLAGS += $(MY_AARCH64_INCLUDE_DIRS)
  libhpcrun_io_la_CPPFLAGS += $(MY_AARCH64_INCLUDE_DIRS)
  libhpcrun_io_wrap_a_CPPFLAGS += $(MY_AARCH64_INCLUDE_DIRS)
  libhpcrun_memleak_la_CPPFLAGS += $(MY_AARCH64_INCLUDE_DIRS)
  libhpcrun_memleak_wrap_a_CPPFLAGS += $(MY_AARCH64_INCLUDE_DIRS)
  libhpcrun_pthread_la_CPPFLAGS += $(MY_AARCH64_INCLUDE_DIRS)
  libhpcrun_pthread_wrap_a_CPPFLAGS += $(MY_AARCH64_INCLUDE_DIRS)
  libhpcrun_gpu_la_CPPFLAGS += $(MY_AARCH64_INCLUDE_DIRS)
  libhpcrun_gpu_wrap_a_CPPFLAGS += $(MY_AARCH64_INCLUDE_DIRS)
  libhpcrun_mpi_la_CPPFLAGS += $(MY_AARCH64_INCLUDE_DIRS)
endif

if OPT_PAPI_DYNAMIC
  libhpcrun_la_SOURCES  += $(MY_PAPI_FILES)
  libhpcrun_la_CPPFLAGS += $(PAPI_INC_FLGS)
  libhpcrun_la_LDFLAGS  += $(PAPI_LD_FLGS)
endif

if OPT_PAPI_CUPTI
libhpcrun_la_CPPFLAGS += $(CUPTI_INC_FLGS)
endif

if OPT_PAPI_STATIC
  libhpcrun_o_SOURCES   += $(MY_PAPI_FILES)
  libhpcrun_o_CPPFLAGS  += $(PAPI_INC_FLGS)
  libhpcrun_o_LDFLAGS   += $(PAPI_LD_FLGS)
endif

if OPT_ENABLE_UPC
  libhpcrun_la_SOURCES  += $(MY_UPC_FILES)
  libhpcrun_o_SOURCES   += $(MY_UPC_FILES)
  libhpcrun_la_CPPFLAGS += $(OPT_UPC_IFLAGS)
  libhpcrun_o_CPPFLAGS  += $(OPT_UPC_IFLAGS)
  libhpcrun_la_LDFLAGS  += $(OPT_UPC_LDFLAGS)
endif

if OPT_ENABLE_LUSH_PTHREADS
  libhpcrun_la_CPPFLAGS += -DLUSH_PTHREADS
  libhpcrun_o_CPPFLAGS  += -DLUSH_PTHREADS
endif


#-----------------------------------------------------------
# source files, part 2.3
#-----------------------------------------------------------

if UNW_X86
  UNW_SOURCE_FILES = $(UNW_X86_FILES)
  UNW_INCLUDE_DIRS = $(UNW_X86_INCLUDE_DIRS)
  UNW_DYNAMIC_LD_FLAGS = $(XED2_HPCRUN_LIBS)
  UNW_STATIC_LD_FLAGS =  $(XED2_HPCLINK_LIBS)
endif

if UNW_PPC64
  UNW_SOURCE_FILES = $(UNW_PPC64_FILES)
  UNW_INCLUDE_DIRS = $(UNW_PPC64_INCLUDE_DIRS)
  UNW_DYNAMIC_LD_FLAGS = $(UNW_PPC64_LD_FLAGS)
  UNW_STATIC_LD_FLAGS =  $(UNW_PPC64_LD_FLAGS)
endif

if OPT_ENABLE_CUDA
  libhpcrun_la_SOURCES += $(CUDA_FILES)
  libhpcrun_la_CPPFLAGS += -DENABLE_CUDA
  libhpcrun_la_CFLAGS  += $(OPT_CUDA_IFLAGS) -g
#  libhpcrun_la_LDFLAGS += $(OPT_CUDA_LDFLAGS)

  libhpcrun_gpu_la_CPPFLAGS += -DENABLE_CUDA
  libhpcrun_gpu_la_CFLAGS  += $(OPT_CUDA_IFLAGS)
  libhpcrun_gpu_la_LDFLAGS += $(OPT_CUDA_LDFLAGS)

  libhpcrun_gpu_wrap_a_CPPFLAGS += -DENABLE_CUDA
  libhpcrun_gpu_wrap_a_CFLAGS  += $(OPT_CUDA_IFLAGS)

endif

if UNW_LIBUNW
  UNW_SOURCE_FILES = $(UNW_LIBUNW_FILES)
  UNW_INCLUDE_DIRS = $(UNW_LIBUNW_INCLUDE_DIRS)
  UNW_DYNAMIC_LD_FLAGS = $(UNW_LIBUNW_LD_FLAGS)
  UNW_STATIC_LD_FLAGS =  $(UNW_LIBUNW_LD_FLAGS)
endif

libhpcrun_la_SOURCES  +=  $(UNW_SOURCE_FILES)
libhpcrun_o_SOURCES   +=  $(UNW_SOURCE_FILES)
libhpcrun_la_CPPFLAGS += $(UNW_INCLUDE_DIRS)
libhpcrun_o_CPPFLAGS  += $(UNW_INCLUDE_DIRS)
libhpcrun_ga_la_CPPFLAGS += $(UNW_INCLUDE_DIRS)
libhpcrun_ga_wrap_a_CPPFLAGS += $(UNW_INCLUDE_DIRS)
libhpcrun_io_la_CPPFLAGS += $(UNW_INCLUDE_DIRS)
libhpcrun_io_wrap_a_CPPFLAGS += $(UNW_INCLUDE_DIRS)
libhpcrun_memleak_la_CPPFLAGS += $(UNW_INCLUDE_DIRS)
libhpcrun_memleak_wrap_a_CPPFLAGS += $(UNW_INCLUDE_DIRS)
libhpcrun_pthread_la_CPPFLAGS += $(UNW_INCLUDE_DIRS)
libhpcrun_pthread_wrap_a_CPPFLAGS += $(UNW_INCLUDE_DIRS)
libhpcrun_gpu_la_CPPFLAGS += $(UNW_INCLUDE_DIRS)
libhpcrun_gpu_wrap_a_CPPFLAGS += $(UNW_INCLUDE_DIRS)
libhpcrun_mpi_la_CPPFLAGS += $(UNW_INCLUDE_DIRS)
libhpcrun_la_LDFLAGS  += $(UNW_DYNAMIC_LD_FLAGS)
libhpcrun_o_LDFLAGS   += $(UNW_STATIC_LD_FLAGS)
MY_AGENT_INCLUDE_DIRS += $(UNW_INCLUDE_DIRS)

libhpcrun_la_SOURCES += utilities/last_func.c
libhpcrun_o_SOURCES  += utilities/last_func.c


#-----------------------------------------------------------
# whirled peas, LUSH-style
#-----------------------------------------------------------

MY_AGENT_RTSUPPORT = lush/lush-support-rt.h lush/lush-support-rt.c

MY_AGENT_CILK_SOURCES = \
	lush-agents/agent-cilk.h lush-agents/agent-cilk.c \
	$(MY_AGENT_RTSUPPORT)

MY_AGENT_CILK_CFLAGS = \
	$(CFLAGS) $(HOST_CFLAGS) \
	$(OPT_CILK_IFLAGS) \
	$(MY_AGENT_INCLUDE_DIRS)


MY_AGENT_PTHREAD_SOURCES = \
	lush-agents/agent-pthread.h lush-agents/agent-pthread.c \
	$(MY_AGENT_RTSUPPORT)

MY_AGENT_PTHREAD_CFLAGS = \
	$(CFLAGS) $(HOST_CFLAGS) \
	$(MY_AGENT_INCLUDE_DIRS)


MY_AGENT_TBB_SOURCES = \
	lush-agents/agent-tbb.h lush-agents/agent-tbb.c \
	$(MY_AGENT_RTSUPPORT)

MY_AGENT_TBB_CFLAGS = \
	$(CFLAGS) $(HOST_CFLAGS) \
	$(MY_AGENT_INCLUDE_DIRS)


if OPT_ENABLE_LUSH
if OPT_WITH_CILK
  pkglib_LTLIBRARIES       += libagent-cilk.la
  libagent_cilk_la_SOURCES  = $(MY_AGENT_CILK_SOURCES)
  libagent_cilk_la_CFLAGS   = $(MY_AGENT_CILK_CFLAGS)
endif

  pkglib_LTLIBRARIES       += libagent-pthread.la
  libagent_pthread_la_SOURCES  = $(MY_AGENT_PTHREAD_SOURCES)
  libagent_pthread_la_CFLAGS   = $(MY_AGENT_PTHREAD_CFLAGS)

  pkglib_LTLIBRARIES       += libagent-tbb.la
  libagent_tbb_la_SOURCES  = $(MY_AGENT_TBB_SOURCES)
  libagent_tbb_la_CFLAGS   = $(MY_AGENT_TBB_CFLAGS)
endif


#-----------------------------------------------------------
# local hooks
#-----------------------------------------------------------

# Install the plugin config files.

install-data-hook:
	mkdir -p "$(DESTDIR)$(plugin_instdir)"
	-for file in $(PLUGIN_CONFIG_FILES) ; do \
	    cp -f "$(plugin_srcdir)/$$file" "$(DESTDIR)$(plugin_instdir)/$$file" ; \
	done

# Install libhpcrun.o into pkglibdir.  New automake won't install a
# program into a libdir, so we use noinst and install it manually.

if OPT_ENABLE_HPCRUN_STATIC
install-exec-hook:
	cp libhpcrun.o $(DESTDIR)$(pkglibdir)
endif


#############################################################################
# Common rules
#############################################################################

include $(top_srcdir)/src/Makeinclude.rules<|MERGE_RESOLUTION|>--- conflicted
+++ resolved
@@ -267,14 +267,9 @@
 	\
 	main.h main.c			\
 	disabled.c			\
-<<<<<<< HEAD
         closure-registry.c              \
         cct_insert_backtrace.c          \
         cct_backtrace_finalize.c        \
-=======
-	cct_insert_backtrace.c          \
-	cct_backtrace_finalize.c        \
->>>>>>> 2bb94937
 	env.c				\
 	epoch.c				\
 	files.c				\
@@ -289,7 +284,6 @@
 	sample_event.c			\
 	sample_prob.c			\
 	sample_sources_all.c		\
-<<<<<<< HEAD
 	sample-sources/blame-shift/blame-shift.c \
 	sample-sources/blame-shift/blame-map.c   \
 	sample-sources/blame-shift/directed.c    \
@@ -297,12 +291,7 @@
 	sample-sources/omp-mutex.c      \
 	sample-sources/omp-idle.c       \
         sample-sources/common.c         \
-=======
-	sample-sources/blame-shift/blame-shift.c          \
-	sample-sources/blame-shift/blame-map.c            \
-	sample-sources/common.c         \
 	sample-sources/display.c		\
->>>>>>> 2bb94937
 	sample-sources/ga.c		\
 	sample-sources/io.c 		\
 	sample-sources/itimer.c		\
@@ -310,14 +299,9 @@
 	sample-sources/memleak.c	\
 	sample-sources/pthread-blame.c  \
 	sample-sources/none.c           \
-<<<<<<< HEAD
         sample-sources/retcnt.c         \
         sample-sources/sample-filters.c \
         sample-sources/sync.c           \
-=======
-	sample-sources/retcnt.c         \
-	sample-sources/sync.c           \
->>>>>>> 2bb94937
 	sample_sources_registered.c	\
 	segv_handler.c			\
 	start-stop.c			\
