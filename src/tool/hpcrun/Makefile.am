--- conflicted
+++ resolved
@@ -267,14 +267,8 @@
 	\
 	main.h main.c			\
 	disabled.c			\
-<<<<<<< HEAD
-        closure-registry.c              \
-        cct_insert_backtrace.c          \
-        cct_backtrace_finalize.c        \
-=======
 	cct_insert_backtrace.c          \
 	cct_backtrace_finalize.c        \
->>>>>>> 87500e49
 	env.c				\
 	epoch.c				\
 	files.c				\
@@ -289,20 +283,10 @@
 	sample_event.c			\
 	sample_prob.c			\
 	sample_sources_all.c		\
-<<<<<<< HEAD
-	sample-sources/blame-shift/blame-shift.c \
-	sample-sources/blame-shift/blame-map.c   \
-	sample-sources/blame-shift/directed.c    \
-	sample-sources/blame-shift/undirected.c    \
-	sample-sources/omp-mutex.c      \
-	sample-sources/omp-idle.c       \
-        sample-sources/common.c         \
-=======
 	sample-sources/blame-shift/blame-shift.c          \
 	sample-sources/blame-shift/blame-map.c            \
 	sample-sources/common.c         \
 	sample-sources/display.c		\
->>>>>>> 87500e49
 	sample-sources/ga.c		\
 	sample-sources/io.c 		\
 	sample-sources/itimer.c		\
@@ -310,14 +294,8 @@
 	sample-sources/memleak.c	\
 	sample-sources/pthread-blame.c  \
 	sample-sources/none.c           \
-<<<<<<< HEAD
-        sample-sources/retcnt.c         \
-        sample-sources/sample-filters.c \
-        sample-sources/sync.c           \
-=======
 	sample-sources/retcnt.c         \
 	sample-sources/sync.c           \
->>>>>>> 87500e49
 	sample_sources_registered.c	\
 	segv_handler.c			\
 	start-stop.c			\
