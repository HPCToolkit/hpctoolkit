# -*-Mode: makefile;-*-

## * BeginRiceCopyright *****************************************************
##
## $HeadURL$
## $Id$
##
## --------------------------------------------------------------------------
## Part of HPCToolkit (hpctoolkit.org)
##
## Information about sources of support for research and development of
## HPCToolkit is at 'hpctoolkit.org' and in 'README.Acknowledgments'.
## --------------------------------------------------------------------------
##
## Copyright ((c)) 2002-2020, Rice University
## All rights reserved.
##
## Redistribution and use in source and binary forms, with or without
## modification, are permitted provided that the following conditions are
## met:
##
## * Redistributions of source code must retain the above copyright
##   notice, this list of conditions and the following disclaimer.
##
## * Redistributions in binary form must reproduce the above copyright
##   notice, this list of conditions and the following disclaimer in the
##   documentation and/or other materials provided with the distribution.
##
## * Neither the name of Rice University (RICE) nor the names of its
##   contributors may be used to endorse or promote products derived from
##   this software without specific prior written permission.
##
## This software is provided by RICE and contributors "as is" and any
## express or implied warranties, including, but not limited to, the
## implied warranties of merchantability and fitness for a particular
## purpose are disclaimed. In no event shall RICE or contributors be
## liable for any direct, indirect, incidental, special, exemplary, or
## consequential damages (including, but not limited to, procurement of
## substitute goods or services; loss of use, data, or profits; or
## business interruption) however caused and on any theory of liability,
## whether in contract, strict liability, or tort (including negligence
## or otherwise) arising in any way out of the use of this software, even
## if advised of the possibility of such damage.
##
## ******************************************************* EndRiceCopyright *

#############################################################################
##
## File:
##   $HeadURL$
##
## Description:
##   *Process with automake to produce Makefile.in*
##
##   Note: All local variables are prefixed with MY to prevent name
##   clashes with automatic automake variables.
##
#############################################################################

# We do not want the standard GNU files (NEWS README AUTHORS ChangeLog...)
AUTOMAKE_OPTIONS = foreign subdir-objects

#############################################################################
# Common settings
#############################################################################

include $(top_srcdir)/src/Makeinclude.config

#############################################################################
# Local settings
#############################################################################

PYTHON = python


#############################################################################
# Automake rules
#############################################################################

# FIXME: tallent: hpcrun's build is highly parameterized and therefore
# will be more complex than other parts of HPCToolkit.  However, this
# makefile is surely more convoluted than necessary.  Sorting it out
# would take more time than I have right now.
#
# An initial list of parameters:
# - statically vs. dynamically linked app
# - unwinder selection
# - logical unwinding plugins
# - system, language, problem-specific sample sources
# - architecture/system/mpi-specific code (unwinder, sample sources, etc)

#-----------------------------------------------------------
# build targets
#-----------------------------------------------------------

if OPT_BGQ_BACKEND
  SUBDIRS = utilities/bgq-cnk
endif

pkglibdir = @my_pkglibdir@
pkglibexecdir = @my_pkglibexecdir@

plugin_srcdir = $(srcdir)/plugins
plugin_instdir = $(pkglibdir)/plugins

bin_SCRIPTS =
pkglibexec_SCRIPTS =
include_HEADERS =
pkglib_LIBRARIES =
pkglib_LTLIBRARIES =

BUILT_SOURCES =
CLEANFILES =

if OPT_BUILD_FRONT_END
  pkglibexec_SCRIPTS += scripts/hpcsummary
  pkglibexec_SCRIPTS += scripts/hpclog
  include_HEADERS += hpctoolkit.h
endif

if OPT_ENABLE_HPCRUN_DYNAMIC
  noinst_LTLIBRARIES = libhpcrun.la
  pkglib_LTLIBRARIES += libhpcrun_fake_audit.la
  pkglib_LTLIBRARIES += libhpcrun_audit.la
  pkglib_LTLIBRARIES += libhpcrun_dlmopen.la
  pkglib_LTLIBRARIES += libhpcrun_ga.la
  pkglib_LTLIBRARIES += libhpcrun_gprof.la
  pkglib_LTLIBRARIES += libhpcrun_io.la
  pkglib_LTLIBRARIES += libhpcrun_memleak.la
  pkglib_LTLIBRARIES += libhpcrun_pthread.la
  pkglib_LTLIBRARIES += libhpctoolkit.la
  bin_SCRIPTS += scripts/hpcrun
endif

if OPT_ENABLE_HPCRUN_STATIC
  noinst_PROGRAMS  = libhpcrun.o
  pkglib_LIBRARIES += libhpcrun_wrap.a
  pkglib_LIBRARIES += libhpcrun_ga_wrap.a
  pkglib_LIBRARIES += libhpcrun_gprof_wrap.a
  pkglib_LIBRARIES += libhpcrun_io_wrap.a
  pkglib_LIBRARIES += libhpcrun_memleak_wrap.a
  pkglib_LIBRARIES += libhpcrun_pthread_wrap.a
  pkglib_LIBRARIES += libhpctoolkit.a
  bin_SCRIPTS += scripts/hpclink
endif

if OPT_ENABLE_MPI_WRAP
  pkglib_LTLIBRARIES += libhpcrun_mpi.la
endif


#-----------------------------------------------------------
# source files, part 1
#-----------------------------------------------------------

LIBELF_INC   = @LIBELF_INC@
LIBELF_LIB   = @LIBELF_LIB@
LIBMONITOR_INC = @LIBMONITOR_INC@
LIBMONITOR_LIB = @LIBMONITOR_LIB@
PAPI_INC_FLGS =  @OPT_PAPI_IFLAGS@ 
PAPI_LD_FLGS =   @OPT_PAPI_LDFLAGS@
XED2_INC = @XED2_INC@
XED2_HPCRUN_LIBS =  @XED2_HPCRUN_LIBS@
XED2_HPCLINK_LIBS = @XED2_HPCLINK_LIBS@
CUPTI_INC_FLGS = @OPT_CUPTI_IFLAGS@
OPENCL_IFLAGS = @OPT_OPENCL_IFLAGS@
CUPTI_LD_FLGS = @OPT_CUPTI_LDFLAGS@
CUPTI_BASE = @OPT_CUPTI@

MPI_INC = @MPI_INC@
MPI_PROTO_FILE = @MPI_PROTO_FILE@

ZLIB_LIB = @ZLIB_LIB@
ZLIB_HPCLINK_LIB = @ZLIB_HPCLINK_LIB@
ZLIB_INC = @ZLIB_INC@

LZMA_LDFLAGS_DYN=@LZMA_LDFLAGS_DYN@
LZMA_LDFLAGS_STAT=@LZMA_LDFLAGS_STAT@

HPCFNBOUNDS_INC = $(top_srcdir)/src/tool/hpcfnbounds

PLUGIN_CONFIG_FILES = ga io memleak pthread

# Disable the ibm-xlomp plugin in favor of the new openmp tools
# interface.
if FALSE
  PLUGIN_CONFIG_FILES += ibm-xlomp
  pkglib_LIBRARIES += libibm_xlomp_wrappers.a
  libibm_xlomp_wrappers_a_SOURCES = plugins/ibm-xlomp-wrappers.c
endif

UNW_UNIV_FILES = \
	unwind/common/backtrace.c	\
        unwind/common/unw-throw.c

UNW_COMMON_FILES = \
        $(UNW_UNIV_FILES)				\
	unwind/common/binarytree_uwi.c			\
	unwind/common/interval_t.c			\
	unwind/common/libunw_intervals.c		\
	unwind/common/stack_troll.c			\
	unwind/common/uw_hash.c			\
	unwind/common/uw_recipe_map.c

UNW_X86_FILES = \
       $(UNW_COMMON_FILES) \
	unwind/x86-family/x86-all.c			\
	unwind/x86-family/amd-xop.c                     \
	unwind/x86-family/x86-cold-path.c		\
	unwind/x86-family/x86-validate-retn-addr.c	\
	unwind/x86-family/x86-unwind-interval.c		\
	unwind/x86-family/x86-unwind-interval-fixup.c	\
	unwind/x86-family/x86-unwind.c		        \
	unwind/x86-family/x86-unwind-support.c		\
	unwind/x86-family/manual-intervals/x86-gcc-adjust.c \
	unwind/x86-family/manual-intervals/x86-gcc-main64.c \
	unwind/x86-family/manual-intervals/x86-linux-dlresolver.c \
	unwind/x86-family/manual-intervals/x86-intel11-f90main.c \
	unwind/x86-family/manual-intervals/x86-intel-align32.c \
	unwind/x86-family/manual-intervals/x86-intel-align64.c \
	unwind/x86-family/manual-intervals/x86-intel-composer2013-mic.c \
	unwind/x86-family/manual-intervals/x86-32bit-main.c \
	unwind/x86-family/manual-intervals/x86-32bit-icc-variant.c \
	unwind/x86-family/manual-intervals/x86-fail-intervals.c \
	unwind/x86-family/manual-intervals/x86-pgi-mp_pexit.c

# unwind/x86-family/x86-libunwind.c  # presently unused on x86

UNW_X86_INCLUDE_DIRS = \
	-I$(srcdir)/unwind/x86-family	\
	-I$(XED2_INC)

UNW_PPC64_FILES = \
        $(UNW_COMMON_FILES) \
	unwind/ppc64/ppc64-unwind.c \
	unwind/ppc64/ppc64-unwind-interval.c \
	unwind/common/default_validation_summary.c

UNW_PPC64_INCLUDE_DIRS = \
        -I$(srcdir)/unwind/ppc64

UNW_PPC64_LD_FLAGS =

# generic libunwind uwinder
# NOTE: the unwinder code is specific to the
#  unwind implementation (which wraps libunwind)
# The IFLAGS and LDFLAGS related to the libunwind
# library component are handled via the LIBUNWIND
# configuration

UNW_LIBUNW_FILES = \
       $(UNW_COMMON_FILES) \
       unwind/generic-libunwind/libunw-unwind.c \
       unwind/common/default_validation_summary.c

UNW_LIBUNW_INCLUDE_DIRS = \
       -I$(srcdir)/unwind/generic-libunwind

UNW_LIBUNW_LD_FLAGS = 

UNW_MIPS_FILES = \
        $(UNW_COMMON_FILES) \
	unwind/mips/mips-unwind.c \
	unwind/mips/mips-unwind-interval.c

UNW_MIPS_INCLUDE_DIRS = \
        -I$(srcdir)/unwind/mips

UNW_MIPS_LD_FLAGS =

MY_CPP_DEFINES =			\
	-D_GNU_SOURCE			\
	-DINLINE_FN=1 \
	-DLOCAL_BUILD=1 \
	-D__HIP_PLATFORM_HCC__=1

MY_BASE_FILES =				\
	utilities/first_func.c		\
	\
	main.h main.c			\
	disabled.c			\
        closure-registry.c              \
        cct_insert_backtrace.c          \
        cct_backtrace_finalize.c        \
	env.c				\
	epoch.c				\
	files.c				\
	handling_sample.c		\
	hpcrun-initializers.c		\
	hpcrun_options.c		\
	hpcrun_stats.c			\
	loadmap.c			\
	metrics.c			\
	name.c				\
	rank.c				\
	sample_event.c			\
	sample_prob.c			\
	sample_sources_all.c		\
	sample-sources/blame-shift/blame-shift.c \
	sample-sources/blame-shift/blame-map.c   \
	sample-sources/blame-shift/directed.c    \
	sample-sources/blame-shift/undirected.c    \
	sample-sources/omp-mutex.c      \
	sample-sources/omp-idle.c       \
        sample-sources/common.c         \
	sample-sources/display.c		\
	sample-sources/ga.c		\
	sample-sources/io.c 		\
	sample-sources/itimer.c		\
	sample-sources/idle.c		\
	sample-sources/memleak.c	\
	sample-sources/pthread-blame.c  \
	sample-sources/none.c           \
        sample-sources/retcnt.c         \
        sample-sources/sync.c           \
	sample_sources_registered.c	\
	sample-sources/sample-filters.c \
	segv_handler.c			\
	start-stop.c			\
	term_handler.c			\
	thread_data.c			\
	thread_use.c			\
	thread_finalize.c		\
	control-knob.c   \
	control-knob.h   \
	device-finalizers.c \
	device-initializers.c \
	module-ignore-map.c \
	threadmgr.c			\
	trace.c				\
	weak.c				\
	write_data.c		        \
	\
	cct/cct_bundle.c		\
	cct/cct_ctxt.c			\
	cct/cct.c               	\
	cct/cct-node-vector.c     \
	\
	cct2metrics.c                   \
	\
	lush/lush-backtrace.h lush/lush-backtrace.c \
	lush/lush.h lush/lush.c	\
	lush/lush-pthread.h lush/lush-pthread.i lush/lush-pthread.c \
	lush/lush-support-rt.h lush/lush-support-rt.c \
	\
	lush/lushi.h \
	lush/lushi-cb.h	lush/lushi-cb.c	\
	\
	fnbounds/fnbounds_common.c	\
	\
	memory/mem.c			\
	memory/mmap.c                   \
	\
	messages/debug-flag.c	        \
	messages/messages-sync.c	\
	messages/messages-async.c	\
	messages/fmt.c	                \
	hpcrun-placeholders.c 		\
	gpu/gpu-activity.c 		\
	gpu/gpu-activity-channel.c 	\
	gpu/gpu-activity-process.c 	\
	gpu/gpu-application-thread-api.c \
	gpu/gpu-channel-item-allocator.c \
	gpu/gpu-context-id-map.c	\
	gpu/gpu-correlation.c 		\
	gpu/gpu-correlation-channel.c 	\
	gpu/gpu-correlation-channel-set.c \
	gpu/gpu-correlation-id.c	\
	gpu/gpu-correlation-id-map.c 	\
	gpu/gpu-event-id-map.c \
	gpu/gpu-function-id-map.c \
	gpu/gpu-host-correlation-map.c 	\
	gpu/gpu-metrics.c 		\
	gpu/gpu-monitoring.c 		\
	gpu/gpu-monitoring-thread-api.c \
	gpu/gpu-op-placeholders.c 	\
	gpu/gpu-operation-item.c			\
	gpu/gpu-operation-item-process.c   \
	gpu/gpu-operation-channel.c \
	gpu/gpu-operation-channel-set.c \
	gpu/gpu-operation-multiplexer.c 	\
	gpu/gpu-splay-allocator.c	\
	gpu/gpu-stream-id-map.c		\
	gpu/gpu-trace.c			\
	gpu/gpu-trace-channel.c		\
	gpu/gpu-trace-item.c		\
	gpu/gpu-trace-channel-set.c	\
	gpu/gpu-trace-demultiplexer.c	\
	\
	ompt/ompt-callstack.c           \
	ompt/ompt-defer.c               \
	ompt/ompt-device.c              \
	ompt/ompt-defer-write.c         \
	ompt/ompt-interface.c           \
	ompt/ompt-queues.c              \
	ompt/ompt-region.c              \
	ompt/ompt-region-debug.c        \
	ompt/ompt-placeholders.c        \
	ompt/ompt-device-map.c          \
	ompt/ompt-task.c                \
	ompt/ompt-thread.c              \
	\
	extern-real/dl-iterate.c	\
	extern-real/mmap.c		\
	\
	syscalls/poll.c	\
	syscalls/ppoll.c \
	syscalls/select.c \
	\
	utilities/executable-path.h utilities/executable-path.c \
	utilities/hpcrun-nanotime.h  utilities/hpcrun-nanotime.c  \
	utilities/ip-normalized.h utilities/ip-normalized.c \
	utilities/line_wrapping.c	\
	utilities/timer.c		\
	utilities/tokenize.h utilities/tokenize.c \
	utilities/unlink.h utilities/unlink.c

# 	gpu/gpu-api.c
#	trampoline/common/trampoline.c

if HOST_CPU_PPC
MY_BASE_FILES +=			\
        trampoline/common/trampoline_eager.c
else
MY_BASE_FILES +=			\
        trampoline/common/trampoline_lazy.c
endif

if OPT_ENABLE_PERF_EVENT
MY_BASE_FILES +=  \
	sample-sources/perf/event_custom.c  \
	sample-sources/perf/linux_perf.c    \
	sample-sources/perf/perf_event_open.c     \
	sample-sources/perf/perf-util.c     \
	sample-sources/perf/perf_mmap.c     \
	sample-sources/perf/perf_skid.c

MY_CPP_DEFINES  += -DHPCRUN_SS_LINUX_PERF

if OPT_PERFMON
MY_BASE_FILES += sample-sources/perf/perfmon-util.c
else
MY_BASE_FILES += sample-sources/perf/perfmon-util-dummy.c
endif

if OPT_ENABLE_KERNEL_4_3
MY_BASE_FILES += sample-sources/perf/kernel_blocking.c
else
MY_BASE_FILES += sample-sources/perf/kernel_blocking_stub.c
endif
endif

## if OPT_ENABLE_MPI_WRAP
## MY_BASE_FILES +=  			\
## 	sample-sources/mpi.c
## endif

MY_DYNAMIC_FILES = 			\
	fnbounds/fnbounds_client.c	\
	fnbounds/fnbounds_dynamic.c	\
	monitor-exts/openmp.c		\
        custom-init-dynamic.c

MY_STATIC_FILES = 			\
	fnbounds/fnbounds_static.c      \
        custom-init-static.c

MY_LINUX_DYNAMIC_FILES = 		\
	os/linux/dylib.c


MY_MIPS_FILES = \
	unwind/common/default_validation_summary.c

MY_PPC_FILES = \
        trampoline/ppc64/ppc64-tramp.s \
        \
        utilities/arch/ppc64/ppc64-context-pc.c

MY_X86_FILES = \
        trampoline/x86-family/x86-tramp.S \
        \
        utilities/arch/x86-family/x86-context-pc.c

MY_IA64_FILES = \
        trampoline/ia64/ia64-tramp.s \
        utilities/arch/ia64/ia64-context-pc.c

MY_AARCH64_FILES = \
	trampoline/aarch64/aarch64-tramp.c \
	utilities/arch/libunwind/libunwind-context-pc.c

if OPT_PAPI_COMPONENT
MY_PAPI_FILES = \
    sample-sources/papi-c.c \
    sample-sources/papi-c-extended-info.c
else
    MY_PAPI_FILES = sample-sources/papi.c
endif

if OPT_PAPI_CUPTI
    MY_PAPI_FILES += sample-sources/papi-c-cupti.c
endif

if OPT_ENABLE_CUPTI
MY_CUPTI_FILES = sample-sources/nvidia.c	\
	gpu/nvidia/cubin-hash-map.c		\
	gpu/nvidia/cubin-id-map.c		\
	gpu/nvidia/cubin-symbols.c		\
	gpu/nvidia/cuda-api.c			\
	gpu/nvidia/cuda-device-map.c		\
	gpu/nvidia/cupti-activity-translate.c	\
	gpu/nvidia/cupti-analysis.c		\
	gpu/nvidia/cupti-api.c			\
	gpu/nvidia/cupti-gpu-api.c		
endif

<<<<<<< HEAD
if OPT_ENABLE_NEW_CUPTI
MY_NEW_CUPTI_FILES = gpu/nvidia/cupti-pc-sampling-api.c \
	gpu/nvidia/cupti-pc-sampling-data.c \
	gpu/nvidia/cupti-context-map.c \
	gpu/gpu-range.c
endif

if OPT_ENABLE_OPENCL
MY_OPENCL_FILES = \
  sample-sources/opencl.c \
	gpu/opencl/opencl-api.c \
	gpu/opencl/opencl-memory-manager.c \
	gpu/opencl/opencl-activity-translate.c \
	gpu/opencl/opencl-h2d-map.c \
	gpu/opencl/opencl-queue-map.c \
	gpu/opencl/opencl-context-map.c 
endif

=======
if OPT_ENABLE_OPENCL
MY_OPENCL_FILES = \
  sample-sources/opencl.c \
	gpu/opencl/opencl-api.c \
	gpu/opencl/opencl-memory-manager.c \
	gpu/opencl/opencl-activity-translate.c \
	gpu/opencl/opencl-h2d-map.c \
	gpu/opencl/opencl-queue-map.c \
	gpu/opencl/opencl-context-map.c

pkglib_LTLIBRARIES += libhpcrun_opencl.la
libhpcrun_opencl_la_CPPFLAGS  = -I$(top_srcdir)/src $(OPENCL_IFLAGS)
libhpcrun_opencl_la_SOURCES   = gpu/opencl/opencl-api-wrappers.c
libhpcrun_opencl_la_LDFLAGS   = -Wl,-Bsymbolic
endif

>>>>>>> 770ebcaf
if OPT_ENABLE_GTPIN
MY_GTPIN_FILES = \
	gpu/instrumentation/kernel-data-map.c \
	gpu/instrumentation/gtpin-instrumentation.c \
	gpu/instrumentation/gtpin-correlation-id-map.c
endif

if OPT_ENABLE_ROCM
MY_ROCM_FILES =\
	sample-sources/amd.c \
	gpu/amd/roctracer-activity-translate.c \
	gpu/amd/roctracer-api.c \
	gpu/amd/rocm-debug-api.c \
	gpu/amd/rocm-binary-processing.c
endif

if OPT_ENABLE_LEVEL0
MY_LEVEL0_FILES=\
	sample-sources/level0.c \
	gpu/level0/level0-api.c \
	gpu/level0/level0-command-list-context-map.c \
	gpu/level0/level0-command-list-map.c \
	gpu/level0/level0-command-process.c \
	gpu/level0/level0-data-node.c \
	gpu/level0/level0-event-map.c \
	gpu/level0/level0-handle-map.c

pkglib_LTLIBRARIES += libhpcrun_level0.la
libhpcrun_level0_la_SOURCES   = gpu/level0/level0-api-wrappers.c
libhpcrun_level0_la_LDFLAGS   = -Wl,-Bsymbolic

endif

MY_UPC_FILES = sample-sources/upc.c


#
# BG/Q backend requires special treatment to avoid deadlocks
#
if OPT_BGQ_BACKEND
   MY_CPP_DEFINES += -DUSE_HW_THREAD_ID -DNONZERO_THRESHOLD
endif

MY_INCLUDE_DIRS =			\
        -I$(top_srcdir)/src/tool        \
	-I$(srcdir)/messages	        \
	-I$(srcdir)/fnbounds		\
	-I$(srcdir)/memory		\
	-I$(srcdir)/os/linux		\
	-I$(srcdir)/cct			\
	-I$(srcdir)/ompt                \
	-I$(srcdir)/unwind/common	\
	-I$(srcdir)/utilities		\
	$(HPC_IFLAGS)			\
	$(LIBUNWIND_IFLAGS)		\
	-I$(HPCFNBOUNDS_INC)		\
        $(OPT_CUDA_IFLAGS)             \
        $(OPT_CUPTI_IFLAGS)             \
	-I$(LIBELF_INC)			\
	-I$(LIBMONITOR_INC)	\
	$(GOTCHA_IFLAGS)	\
	$(OPENCL_IFLAGS)

MY_MIPS_INCLUDE_DIRS = \
	-I$(srcdir)/unwind/mips

MY_PPC_INCLUDE_DIRS = 		\
        -I$(srcdir)/utilities/arch/ppc64

MY_X86_INCLUDE_DIRS =		\
        -I$(srcdir)/utilities/arch/x86-family

MY_IA64_INCLUDE_DIRS =         \
        -I$(srcdir)/utilities/arch/ia64

MY_AARCH64_INCLUDE_DIRS = \
	-I$(srcdir)/utilities/arch/aarch64

libhpcrun_la_SOURCES = 			\
	$(MY_BASE_FILES)		\
	$(MY_DYNAMIC_FILES)

libhpcrun_fake_audit_la_SOURCES =	\
	audit/fake-auditor.c

libhpcrun_audit_la_SOURCES =		\
	audit/auditor.c

libhpcrun_o_SOURCES = 			\
	$(MY_BASE_FILES)		\
	$(MY_STATIC_FILES)


libhpcrun_wrap_a_SOURCES =		\
	monitor-exts/openmp.c

libhpcrun_ga_la_SOURCES = 		\
	sample-sources/ga-overrides.c

libhpcrun_ga_wrap_a_SOURCES = 		\
	sample-sources/ga-overrides.c

libhpcrun_gprof_la_SOURCES = gprof.c

libhpcrun_gprof_wrap_a_SOURCES = gprof.c

libhpcrun_io_la_SOURCES = 		\
	sample-sources/io-over.c

libhpcrun_io_wrap_a_SOURCES = 		\
	sample-sources/io-over.c

libhpcrun_memleak_la_SOURCES = 		\
	sample-sources/memleak-overrides.c

libhpcrun_memleak_wrap_a_SOURCES = 	\
	sample-sources/memleak-overrides.c

libhpcrun_pthread_la_SOURCES = 		\
	sample-sources/pthread-blame-overrides.c

libhpcrun_pthread_wrap_a_SOURCES = 	\
	sample-sources/pthread-blame-overrides.c

libhpcrun_mpi_la_SOURCES = 		\
	./mpi-overrides.c

libhpctoolkit_la_SOURCES = 		\
	hpctoolkit.c

libhpctoolkit_a_SOURCES = 		\
	hpctoolkit.c


#-----------------------------------------------------------
# cppflags
#-----------------------------------------------------------

libhpcrun_la_CPPFLAGS =			\
	$(MY_CPP_DEFINES)		\
	$(MY_INCLUDE_DIRS)

if OPT_BGQ_BACKEND
  libhpcrun_la_CPPFLAGS += -I$(srcdir)/utilities/bgq-cnk
endif

libhpcrun_fake_audit_la_CPPFLAGS =	\
	$(MY_CPP_DEFINES)		\
	$(MY_INCLUDE_DIRS)

libhpcrun_audit_la_CPPFLAGS =		\
	$(MY_CPP_DEFINES)		\
	$(MY_INCLUDE_DIRS)

libhpcrun_o_CPPFLAGS =			\
	-DHPCRUN_STATIC_LINK		\
	$(MY_CPP_DEFINES)		\
	$(MY_INCLUDE_DIRS)

if OPT_BGQ_BACKEND
  libhpcrun_o_CPPFLAGS += -I$(srcdir)/utilities/bgq-cnk
endif

libhpcrun_wrap_a_CPPFLAGS =		\
	-DHPCRUN_STATIC_LINK		\
	$(MY_CPP_DEFINES)		\
	$(MY_INCLUDE_DIRS)

libhpcrun_ga_la_CPPFLAGS =		\
	$(MY_CPP_DEFINES)		\
	$(MY_INCLUDE_DIRS)

libhpcrun_ga_wrap_a_CPPFLAGS =		\
	-DHPCRUN_STATIC_LINK		\
	$(MY_CPP_DEFINES)		\
	$(MY_INCLUDE_DIRS)

libhpcrun_gprof_la_CPPFLAGS =		\
	$(MY_CPP_DEFINES)		\
	$(MY_INCLUDE_DIRS)

libhpcrun_gprof_wrap_a_CPPFLAGS =	\
	-DHPCRUN_STATIC_LINK		\
	$(MY_CPP_DEFINES)		\
	$(MY_INCLUDE_DIRS)

libhpcrun_io_la_CPPFLAGS =		\
	$(MY_CPP_DEFINES)		\
	$(MY_INCLUDE_DIRS)

libhpcrun_io_wrap_a_CPPFLAGS =		\
	-DHPCRUN_STATIC_LINK		\
	$(MY_CPP_DEFINES)		\
	$(MY_INCLUDE_DIRS)

libhpcrun_memleak_la_CPPFLAGS =		\
	$(MY_CPP_DEFINES)		\
	$(MY_INCLUDE_DIRS)

libhpcrun_memleak_wrap_a_CPPFLAGS =	\
	-DHPCRUN_STATIC_LINK		\
	$(MY_CPP_DEFINES)		\
	$(MY_INCLUDE_DIRS)

libhpcrun_pthread_la_CPPFLAGS =		\
	$(MY_CPP_DEFINES)		\
	$(MY_INCLUDE_DIRS)

libhpcrun_pthread_wrap_a_CPPFLAGS =	\
	-DHPCRUN_STATIC_LINK		\
	$(MY_CPP_DEFINES)		\
	$(MY_INCLUDE_DIRS)

libhpcrun_mpi_la_CPPFLAGS =		\
	$(MY_CPP_DEFINES)		\
	-I$(MPI_INC)			\
	$(MY_INCLUDE_DIRS)

libhpctoolkit_la_CPPFLAGS =		\
	$(MY_CPP_DEFINES)		\
	$(MY_INCLUDE_DIRS)

libhpctoolkit_a_CPPFLAGS =		\
	-DHPCRUN_STATIC_LINK		\
	$(MY_CPP_DEFINES)		\
	$(MY_INCLUDE_DIRS)

if OPT_ENABLE_MPI_WRAP

BUILT_SOURCES += mpi-overrides.c
CLEANFILES += mpi-overrides.c

mpi-overrides.c: $(srcdir)/sample-sources/$(MPI_PROTO_FILE)
	$(PYTHON) $(srcdir)/sample-sources/make-wrappers.py \
		--f77symbol $(F77_SYMBOLS) $(srcdir)/sample-sources/$(MPI_PROTO_FILE)

endif


#-----------------------------------------------------------
# cflags
#-----------------------------------------------------------

libhpcrun_la_CFLAGS = $(CFLAGS) $(HOST_CFLAGS) $(PERFMON_CFLAGS)
libhpcrun_o_CFLAGS  = $(CFLAGS) $(HOST_CFLAGS) $(PERFMON_CFLAGS)

libhpcrun_wrap_a_CFLAGS = $(CFLAGS) $(HOST_CFLAGS)
libhpcrun_ga_la_CFLAGS = $(CFLAGS) $(HOST_CFLAGS)
libhpcrun_ga_wrap_a_CFLAGS = $(CFLAGS) $(HOST_CFLAGS)
libhpcrun_gprof_la_CFLAGS = $(CFLAGS) $(HOST_CFLAGS)
libhpcrun_gprof_wrap_a_CFLAGS = $(CFLAGS) $(HOST_CFLAGS)
libhpcrun_io_la_CFLAGS = $(CFLAGS) $(HOST_CFLAGS)
libhpcrun_io_wrap_a_CFLAGS = $(CFLAGS) $(HOST_CFLAGS)
libhpcrun_memleak_la_CFLAGS = $(CFLAGS) $(HOST_CFLAGS)
libhpcrun_memleak_wrap_a_CFLAGS = $(CFLAGS) $(HOST_CFLAGS)
libhpcrun_pthread_la_CFLAGS = $(CFLAGS) $(HOST_CFLAGS)
libhpcrun_pthread_wrap_a_CFLAGS = $(CFLAGS) $(HOST_CFLAGS)
libhpcrun_mpi_la_CFLAGS = $(CFLAGS) $(HOST_CFLAGS)


#-----------------------------------------------------------
# Dependency Flags
#-----------------------------------------------------------

# The noinst_LTLIBRARIES always build with -fPIC and can be linked
# into both libhpcrun.o and libhpcrun.so.  For strange technical
# reasons, the .la version doesn't seem to work (libtool doesn't obey
# the given order).  This only applies to hpcrun, not struct or prof.

PROF_LEAN_A = $(top_builddir)/src/lib/prof-lean/.libs/libHPCprof-lean.a
SUPPORT_LEAN_A = $(top_builddir)/src/lib/support-lean/.libs/libHPCsupport-lean.a

# Modified versions of the external archives.  The static case works
# with or without -fPIC, but the dynamic case requies -fPIC.

OUR_LIBUNWIND_A = $(top_builddir)/src/extern/libunwind/libunwind.a
OUR_LZMA_A = $(top_builddir)/src/extern/lzma/liblzma.a

libhpcrun_la_LDFLAGS = -Wl,-Bsymbolic

libhpcrun_fake_audit_la_LDFLAGS = -Wl,-Bsymbolic -ldl

libhpcrun_audit_la_LDFLAGS = -Wl,-Bsymbolic -ldl

libhpcrun_ga_la_LDFLAGS = -Wl,-Bsymbolic

libhpcrun_gprof_la_LDFLAGS = -Wl,-Bsymbolic

libhpcrun_io_la_LDFLAGS = -Wl,-Bsymbolic

libhpcrun_memleak_la_LDFLAGS = -Wl,-Bsymbolic

libhpcrun_pthread_la_LDFLAGS = -Wl,-Bsymbolic

libhpcrun_mpi_la_LDFLAGS = -Wl,-Bsymbolic

# Note: (1) for dynamic libhpcrun.so, use LIBADD for (.a) archives
# with fPIC (libunwind, etc) that are linked in and hidden at link
# time, and LDFLAGS (-L, -l) for other dependency libraries.
#
# (2) for static libhpcrun.o, use LDADD for archives that are linked
# and hidden into libhpcrun.o.  Other dependencies go into hpclink.
# Don't use LDFLAGS for static case.

libhpcrun_la_LIBADD =  \
	$(PROF_LEAN_A)  \
	$(SUPPORT_LEAN_A)  \
	$(MBEDTLS_LIBS)  \
	$(OUR_LIBUNWIND_A)  \
	$(OUR_LZMA_A)

libhpcrun_la_LDFLAGS +=  \
	-L$(LIBMONITOR_LIB) -lmonitor  \
	-lpthread -lrt  \
	-L$(LIBELF_LIB) -lelf  \
	$(PERFMON_LDFLAGS_DYN)  \
	$(OPT_ROCM_LDFLAGS)

libhpcrun_o_LDADD =  \
	$(PROF_LEAN_A)  \
	$(SUPPORT_LEAN_A)  \
	$(PERFMON_LDFLAGS_STAT)  \
	$(MBEDTLS_LIBS)  \
	$(OUR_LIBUNWIND_A)  \
	$(OUR_LZMA_A)


#-----------------------------------------------------------
# whirled peas
#-----------------------------------------------------------

if HOST_OS_LINUX
  libhpcrun_la_SOURCES += $(MY_LINUX_DYNAMIC_FILES)
endif

MY_AGENT_INCLUDE_DIRS = $(MY_INCLUDE_DIRS)

if HOST_CPU_MIPS
  libhpcrun_la_SOURCES  += $(MY_MIPS_FILES)
  libhpcrun_o_SOURCES   += $(MY_MIPS_FILES)
  libhpcrun_la_CPPFLAGS += $(MY_MIPS_INCLUDE_DIRS)
  libhpcrun_o_CPPFLAGS  += $(MY_MIPS_INCLUDE_DIRS)
  libhpcrun_ga_la_CPPFLAGS += $(MY_MIPS_INCLUDE_DIRS)
  libhpcrun_ga_wrap_a_CPPFLAGS += $(MY_MIPS_INCLUDE_DIRS)
  libhpcrun_io_la_CPPFLAGS += $(MY_MIPS_INCLUDE_DIRS)
  libhpcrun_io_wrap_a_CPPFLAGS += $(MY_MIPS_INCLUDE_DIRS)
  libhpcrun_memleak_la_CPPFLAGS += $(MY_MIPS_INCLUDE_DIRS)
  libhpcrun_memleak_wrap_a_CPPFLAGS += $(MY_MIPS_INCLUDE_DIRS)
  libhpcrun_pthread_la_CPPFLAGS += $(MY_MIPS_INCLUDE_DIRS)
  libhpcrun_pthread_wrap_a_CPPFLAGS += $(MY_MIPS_INCLUDE_DIRS)
  libhpcrun_mpi_la_CPPFLAGS += $(MY_MIPS_INCLUDE_DIRS)
endif

# Note: setting CCASFLAGS here is a no-op hack with the side effect of
# prefixing the tramp.s file names so they will be compiled separately
# for .o and .so targets.  CFLAGS does this for the .c files, but
# CFLAGS doesn't apply to .s files.  See the automake docs section
# 8.3.9.2, Objects created with both libtool and without.

if HOST_CPU_PPC
  libhpcrun_la_SOURCES  += $(MY_PPC_FILES)
  libhpcrun_o_SOURCES   += $(MY_PPC_FILES)
  libhpcrun_la_CPPFLAGS += $(MY_PPC_INCLUDE_DIRS)
  libhpcrun_o_CPPFLAGS  += $(MY_PPC_INCLUDE_DIRS)
  libhpcrun_ga_la_CPPFLAGS += $(MY_PPC_INCLUDE_DIRS)
  libhpcrun_ga_wrap_a_CPPFLAGS += $(MY_PPC_INCLUDE_DIRS)
  libhpcrun_gprof_la_CPPFLAGS += $(MY_PPC_INCLUDE_DIRS)
  libhpcrun_gprof_wrap_a_CPPFLAGS += $(MY_PPC_INCLUDE_DIRS)
  libhpcrun_io_la_CPPFLAGS += $(MY_PPC_INCLUDE_DIRS)
  libhpcrun_io_wrap_a_CPPFLAGS += $(MY_PPC_INCLUDE_DIRS)
  libhpcrun_memleak_la_CPPFLAGS += $(MY_PPC_INCLUDE_DIRS)
  libhpcrun_memleak_wrap_a_CPPFLAGS += $(MY_PPC_INCLUDE_DIRS)
  libhpcrun_pthread_la_CPPFLAGS += $(MY_PPC_INCLUDE_DIRS)
  libhpcrun_pthread_wrap_a_CPPFLAGS += $(MY_PPC_INCLUDE_DIRS)
  libhpcrun_mpi_la_CPPFLAGS += $(MY_PPC_INCLUDE_DIRS)
  libhpcrun_la_CCASFLAGS = $(AM_CCASFLAGS)
  libhpcrun_o_CCASFLAGS  = $(AM_CCASFLAGS)
endif

if HOST_CPU_X86_FAMILY
  libhpcrun_la_SOURCES  += $(MY_X86_FILES)
  libhpcrun_o_SOURCES   += $(MY_X86_FILES)
  libhpcrun_la_CPPFLAGS += $(MY_X86_INCLUDE_DIRS)
  libhpcrun_o_CPPFLAGS  += $(MY_X86_INCLUDE_DIRS)
  libhpcrun_la_CCASFLAGS = $(AM_CCASFLAGS)
  libhpcrun_o_CCASFLAGS  = $(AM_CCASFLAGS)
  libhpcrun_la_LDFLAGS  += $(XED2_HPCRUN_LIBS)
  libhpcrun_o_LDADD     += $(XED2_HPCLINK_LIBS) 
  libhpcrun_ga_la_CPPFLAGS += $(MY_X86_INCLUDE_DIRS)
  libhpcrun_ga_wrap_a_CPPFLAGS += $(MY_X86_INCLUDE_DIRS)
  libhpcrun_gprof_la_CPPFLAGS += $(MY_X86_INCLUDE_DIRS)
  libhpcrun_gprof_wrap_a_CPPFLAGS += $(MY_X86_INCLUDE_DIRS)
  libhpcrun_io_la_CPPFLAGS += $(MY_X86_INCLUDE_DIRS)
  libhpcrun_io_wrap_a_CPPFLAGS += $(MY_X86_INCLUDE_DIRS)
  libhpcrun_memleak_la_CPPFLAGS += $(MY_X86_INCLUDE_DIRS)
  libhpcrun_memleak_wrap_a_CPPFLAGS += $(MY_X86_INCLUDE_DIRS)
  libhpcrun_pthread_la_CPPFLAGS += $(MY_X86_INCLUDE_DIRS)
  libhpcrun_pthread_wrap_a_CPPFLAGS += $(MY_X86_INCLUDE_DIRS)
  libhpcrun_mpi_la_CPPFLAGS += $(MY_X86_INCLUDE_DIRS)
  MY_AGENT_INCLUDE_DIRS += $(MY_X86_INCLUDE_DIRS)
endif

if HOST_CPU_IA64
  libhpcrun_la_SOURCES  += $(MY_IA64_FILES)
  libhpcrun_o_SOURCES   += $(MY_IA64_FILES)
  libhpcrun_la_CPPFLAGS += $(MY_IA64_INCLUDE_DIRS)
  libhpcrun_o_CPPFLAGS  += $(MY_IA64_INCLUDE_DIRS)
  libhpcrun_ga_la_CPPFLAGS += $(MY_IA64_INCLUDE_DIRS)
  libhpcrun_ga_wrap_a_CPPFLAGS += $(MY_IA64_INCLUDE_DIRS)
  libhpcrun_io_la_CPPFLAGS += $(MY_IA64_INCLUDE_DIRS)
  libhpcrun_io_wrap_a_CPPFLAGS += $(MY_IA64_INCLUDE_DIRS)
  libhpcrun_memleak_la_CPPFLAGS += $(MY_IA64_INCLUDE_DIRS)
  libhpcrun_memleak_wrap_a_CPPFLAGS += $(MY_IA64_INCLUDE_DIRS)
  libhpcrun_pthread_la_CPPFLAGS += $(MY_IA64_INCLUDE_DIRS)
  libhpcrun_pthread_wrap_a_CPPFLAGS += $(MY_IA64_INCLUDE_DIRS)
  libhpcrun_mpi_la_CPPFLAGS += $(MY_IA64_INCLUDE_DIRS)
endif

if HOST_CPU_AARCH64
  libhpcrun_la_SOURCES  += $(MY_AARCH64_FILES)
  libhpcrun_o_SOURCES   += $(MY_AARCH64_FILES)
  libhpcrun_la_CPPFLAGS += $(MY_AARCH64_INCLUDE_DIRS)
  libhpcrun_o_CPPFLAGS  += $(MY_AARCH64_INCLUDE_DIRS)
  libhpcrun_la_CCASFLAGS = $(AM_CCASFLAGS)
  libhpcrun_o_CCASFLAGS  = $(AM_CCASFLAGS)
  libhpcrun_ga_la_CPPFLAGS += $(MY_AARCH64_INCLUDE_DIRS)
  libhpcrun_ga_wrap_a_CPPFLAGS += $(MY_AARCH64_INCLUDE_DIRS)
  libhpcrun_gprof_la_CPPFLAGS += $(MY_AARCH64_INCLUDE_DIRS)
  libhpcrun_gprof_wrap_a_CPPFLAGS += $(MY_AARCH64_INCLUDE_DIRS)
  libhpcrun_io_la_CPPFLAGS += $(MY_AARCH64_INCLUDE_DIRS)
  libhpcrun_io_wrap_a_CPPFLAGS += $(MY_AARCH64_INCLUDE_DIRS)
  libhpcrun_memleak_la_CPPFLAGS += $(MY_AARCH64_INCLUDE_DIRS)
  libhpcrun_memleak_wrap_a_CPPFLAGS += $(MY_AARCH64_INCLUDE_DIRS)
  libhpcrun_pthread_la_CPPFLAGS += $(MY_AARCH64_INCLUDE_DIRS)
  libhpcrun_pthread_wrap_a_CPPFLAGS += $(MY_AARCH64_INCLUDE_DIRS)
  libhpcrun_mpi_la_CPPFLAGS += $(MY_AARCH64_INCLUDE_DIRS)
endif

if OPT_PAPI_DYNAMIC
  libhpcrun_la_SOURCES  += $(MY_PAPI_FILES)
  libhpcrun_la_CPPFLAGS += $(PAPI_INC_FLGS)
  libhpcrun_la_LDFLAGS  += $(PAPI_LD_FLGS)

  MY_CPP_DEFINES  += -DHPCRUN_SS_PAPI
endif

if OPT_ENABLE_CUPTI
  libhpcrun_la_SOURCES  += $(MY_CUPTI_FILES)
  libhpcrun_o_SOURCES   += $(MY_CUPTI_FILES)
  libhpcrun_la_CPPFLAGS += $(CUPTI_INC_FLGS)

  MY_CPP_DEFINES  += -DHPCRUN_SS_NVIDIA

if OPT_ENABLE_NEW_CUPTI
  libhpcrun_la_SOURCES  += $(MY_NEW_CUPTI_FILES)
  libhpcrun_o_SOURCES   += $(MY_NEW_CUPTI_FILES)
  libhpcrun_la_CFLAGS += -DNEW_CUPTI
endif

endif

if OPT_PAPI_CUPTI
libhpcrun_la_CPPFLAGS += $(CUPTI_INC_FLGS)
MY_CPP_DEFINES += -DHPCRUN_SS_PAPI_C_CUPTI
endif

if OPT_PAPI_STATIC
  libhpcrun_o_SOURCES   += $(MY_PAPI_FILES)
  libhpcrun_o_CPPFLAGS  += $(PAPI_INC_FLGS)
  libhpcrun_o_LDADD     += $(OPT_PAPI_LIBS_STAT)

  MY_CPP_DEFINES  += -DHPCRUN_SS_PAPI
endif

if OPT_ENABLE_UPC
  libhpcrun_la_SOURCES  += $(MY_UPC_FILES)
  libhpcrun_o_SOURCES   += $(MY_UPC_FILES)
  libhpcrun_la_CPPFLAGS += $(OPT_UPC_IFLAGS)
  libhpcrun_o_CPPFLAGS  += $(OPT_UPC_IFLAGS)
  libhpcrun_la_LDFLAGS  += $(OPT_UPC_LDFLAGS)
endif

if OPT_ENABLE_LUSH_PTHREADS
  libhpcrun_la_CPPFLAGS += -DLUSH_PTHREADS
  libhpcrun_o_CPPFLAGS  += -DLUSH_PTHREADS
endif


#-----------------------------------------------------------
# source files, part 2.3
#-----------------------------------------------------------

if UNW_X86
  UNW_SOURCE_FILES = $(UNW_X86_FILES)
  UNW_INCLUDE_DIRS = $(UNW_X86_INCLUDE_DIRS)
  UNW_DYNAMIC_LD_FLAGS = $(XED2_HPCRUN_LIBS)
  UNW_STATIC_LD_FLAGS =  $(XED2_HPCLINK_LIBS)
endif

if UNW_PPC64
  UNW_SOURCE_FILES = $(UNW_PPC64_FILES)
  UNW_INCLUDE_DIRS = $(UNW_PPC64_INCLUDE_DIRS)
  UNW_DYNAMIC_LD_FLAGS = $(UNW_PPC64_LD_FLAGS)
  UNW_STATIC_LD_FLAGS =  $(UNW_PPC64_LD_FLAGS)
endif

if OPT_ENABLE_CUDA
  libhpcrun_la_SOURCES += $(MY_CUDA_FILES)
  libhpcrun_la_CPPFLAGS += -DENABLE_CUDA
  libhpcrun_la_CFLAGS += $(OPT_CUDA_IFLAGS)
  libhpcrun_o_SOURCES += $(MY_CUDA_FILES)
endif


if OPT_ENABLE_ROCM
  libhpcrun_la_SOURCES  += $(MY_ROCM_FILES)
  libhpcrun_la_CPPFLAGS += -DENABLE_ROCM
  libhpcrun_la_CFLAGS   += $(OPT_ROCM_IFLAGS)

  MY_CPP_DEFINES  += -DHPCRUN_SS_AMD
endif

if OPT_ENABLE_LEVEL0
  libhpcrun_la_SOURCES  += $(MY_LEVEL0_FILES)
  libhpcrun_la_CPPFLAGS += -DENABLE_LEVEL0
  libhpcrun_la_CFLAGS   += $(OPT_LEVEL0_IFLAGS)

  MY_CPP_DEFINES  += -DHPCRUN_SS_LEVEL0
endif

if OPT_ENABLE_OPENCL
  libhpcrun_la_SOURCES  += $(MY_OPENCL_FILES)
  libhpcrun_la_CPPFLAGS += -DENABLE_OPENCL
  libhpcrun_la_CFLAGS   += $(OPT_OPENCL_IFLAGS)

  MY_CPP_DEFINES  += -DHPCRUN_SS_OPENCL
endif 

if OPT_ENABLE_GTPIN
  libhpcrun_la_SOURCES  += $(MY_GTPIN_FILES)
<<<<<<< HEAD
  libhpcrun_la_CPPFLAGS += -DENABLE_GTPIN
  libhpcrun_la_CFLAGS   += $(OPT_GTPIN_IFLAGS)
  libhpcrun_la_LDFLAGS  += $(OPT_GTPIN_LDFLAGS)
=======
  libhpcrun_la_CPPFLAGS += -DENABLE_GTPIN -DGTPIN_LIBDIR=$(OPT_GTPIN_LIBDIR)
  libhpcrun_la_CFLAGS   += $(OPT_GTPIN_IFLAGS)
>>>>>>> 770ebcaf

  MY_CPP_DEFINES  += -DHPCRUN_SS_GTPIN
endif

if UNW_LIBUNW
  UNW_SOURCE_FILES = $(UNW_LIBUNW_FILES)
  UNW_INCLUDE_DIRS = $(UNW_LIBUNW_INCLUDE_DIRS)
  UNW_DYNAMIC_LD_FLAGS = $(UNW_LIBUNW_LD_FLAGS)
  UNW_STATIC_LD_FLAGS =  $(UNW_LIBUNW_LD_FLAGS)
endif

libhpcrun_dlmopen_la_SOURCES   = dlmopen/dlmopen.c
libhpcrun_dlmopen_la_LDFLAGS   = -ldl

libhpcrun_la_CFLAGS += $(GOTCHA_IFLAGS)
libhpcrun_la_LDFLAGS += $(GOTCHA_LDFLAGS)
libhpcrun_la_SOURCES  +=  $(UNW_SOURCE_FILES)
libhpcrun_o_SOURCES   +=  $(UNW_SOURCE_FILES)
libhpcrun_la_CPPFLAGS += $(UNW_INCLUDE_DIRS)
libhpcrun_o_CPPFLAGS  += $(UNW_INCLUDE_DIRS)
libhpcrun_ga_la_CPPFLAGS += $(UNW_INCLUDE_DIRS)
libhpcrun_ga_wrap_a_CPPFLAGS += $(UNW_INCLUDE_DIRS)
libhpcrun_io_la_CPPFLAGS += $(UNW_INCLUDE_DIRS)
libhpcrun_io_wrap_a_CPPFLAGS += $(UNW_INCLUDE_DIRS)
libhpcrun_memleak_la_CPPFLAGS += $(UNW_INCLUDE_DIRS)
libhpcrun_memleak_wrap_a_CPPFLAGS += $(UNW_INCLUDE_DIRS)
libhpcrun_pthread_la_CPPFLAGS += $(UNW_INCLUDE_DIRS)
libhpcrun_pthread_wrap_a_CPPFLAGS += $(UNW_INCLUDE_DIRS)
libhpcrun_mpi_la_CPPFLAGS += $(UNW_INCLUDE_DIRS)
libhpcrun_la_LDFLAGS  += $(UNW_DYNAMIC_LD_FLAGS)
libhpcrun_o_LDADD     += $(UNW_STATIC_LD_FLAGS)
MY_AGENT_INCLUDE_DIRS += $(UNW_INCLUDE_DIRS)

libhpcrun_la_SOURCES += utilities/last_func.c
libhpcrun_o_SOURCES  += utilities/last_func.c


#-----------------------------------------------------------
# whirled peas, LUSH-style
#-----------------------------------------------------------

MY_AGENT_RTSUPPORT = lush/lush-support-rt.h lush/lush-support-rt.c

MY_AGENT_CILK_SOURCES = \
	lush-agents/agent-cilk.h lush-agents/agent-cilk.c \
	$(MY_AGENT_RTSUPPORT)

MY_AGENT_CILK_CFLAGS = \
	$(CFLAGS) $(HOST_CFLAGS) \
	$(OPT_CILK_IFLAGS) \
	$(MY_AGENT_INCLUDE_DIRS)


MY_AGENT_PTHREAD_SOURCES = \
	lush-agents/agent-pthread.h lush-agents/agent-pthread.c \
	$(MY_AGENT_RTSUPPORT)

MY_AGENT_PTHREAD_CFLAGS = \
	$(CFLAGS) $(HOST_CFLAGS) \
	$(MY_AGENT_INCLUDE_DIRS)


MY_AGENT_TBB_SOURCES = \
	lush-agents/agent-tbb.h lush-agents/agent-tbb.c \
	$(MY_AGENT_RTSUPPORT)

MY_AGENT_TBB_CFLAGS = \
	$(CFLAGS) $(HOST_CFLAGS) \
	$(MY_AGENT_INCLUDE_DIRS)


if OPT_ENABLE_LUSH
if OPT_WITH_CILK
  pkglib_LTLIBRARIES       += libagent-cilk.la
  libagent_cilk_la_SOURCES  = $(MY_AGENT_CILK_SOURCES)
  libagent_cilk_la_CFLAGS   = $(MY_AGENT_CILK_CFLAGS)
endif

  pkglib_LTLIBRARIES       += libagent-pthread.la
  libagent_pthread_la_SOURCES  = $(MY_AGENT_PTHREAD_SOURCES)
  libagent_pthread_la_CFLAGS   = $(MY_AGENT_PTHREAD_CFLAGS)

  pkglib_LTLIBRARIES       += libagent-tbb.la
  libagent_tbb_la_SOURCES  = $(MY_AGENT_TBB_SOURCES)
  libagent_tbb_la_CFLAGS   = $(MY_AGENT_TBB_CFLAGS)
endif


#-----------------------------------------------------------
# Manual install targets
#-----------------------------------------------------------

# Take over the last stage of building and installing libhpcrun.so and
# libhpcrun.o.  Objcopy works to hide (localize) symbol names, but
# only on object files (.o and .a), not on shared (.so) libraries.
#
# We change libhpcrun to no-install targets and automake builds an
# (.a) archive of (.o) files with fPIC.  Then, we manually unpack the
# archive, link in the 3rd-party libraries (libunwind, etc, with
# fPIC), hide the symbols, and then link as a shared library.
#
# Note: (1) for dynamic libhpcrun.so, use LIBADD for (.a) archives
# with fPIC (libunwind, etc) that are linked in and hidden at link
# time, and LDFLAGS (-L, -l) for other dependency libraries.
#
# (2) for static libhpcrun.o, use LDADD for archives that are linked
# and hidden into libhpcrun.o.  Other dependencies go into hpclink.
# Don't use LDFLAGS for static case.

MONITOR_NAMES = -G 'monitor_*'
HPCRUN_NAMES =  -G 'hpcrun_*' -G 'hpctoolkit_*'
MISC_NAMES =    -G 'debug_flag_*' -G 'messages_*' -G ompt_start_tool
OPENCL_NAMES = -G 'clBuildProgram' -G 'clCreate*' -G 'clEnqueue*' -G 'clSetKernelArg' -G 'cl*Event*'

DYN_SYSCALL_LIST = poll ppoll pselect select
DYN_SYSCALL_NAMES = $(foreach name,$(DYN_SYSCALL_LIST),-G $(name))

STAT_WRAP_NAMES = -w -G '__wrap_*'

WORK_DYN = work-dyn
WORK_STAT = work-stat

install-exec-hook:
if OPT_ENABLE_HPCRUN
	@echo "building and installing libhpcrun.so ..."
	rm -rf $(WORK_DYN)
	mkdir $(WORK_DYN)
	cd $(WORK_DYN) && $(AR) x ../.libs/libhpcrun.a
	$(LD) -r $(WORK_DYN)/*.o $(libhpcrun_la_LIBADD) -o $(WORK_DYN)/part1.o
	$(OBJCOPY) -w $(MONITOR_NAMES) $(HPCRUN_NAMES) $(DYN_SYSCALL_NAMES) $(MISC_NAMES) $(OPENCL_NAMES) \
		$(WORK_DYN)/part1.o $(WORK_DYN)/part2.o
	$(CC) -shared $(WORK_DYN)/part2.o $(libhpcrun_la_LDFLAGS) -o $(WORK_DYN)/libhpcrun.so
	$(INSTALL) -m 0755 $(WORK_DYN)/libhpcrun.so $(DESTDIR)$(pkglibdir)
else
	@echo "skipping libhpcrun.so"
endif
if OPT_ENABLE_HPCRUN_STATIC
	@echo "building and installing libhpcrun.o ..."
	rm -rf $(WORK_STAT)
	mkdir $(WORK_STAT)
	$(OBJCOPY) -w $(MONITOR_NAMES) $(HPCRUN_NAMES) $(STAT_WRAP_NAMES) $(MISC_NAMES)  \
		libhpcrun.o $(WORK_STAT)/libhpcrun.o
	$(INSTALL) -m 0644 $(WORK_STAT)/libhpcrun.o $(DESTDIR)$(pkglibdir)
else
	@echo "skipping libhpcrun.o"
endif

# Install the plugin config files.

install-data-hook:
	mkdir -p "$(DESTDIR)$(plugin_instdir)"
	-for file in $(PLUGIN_CONFIG_FILES) ; do \
	    cp -f "$(plugin_srcdir)/$$file" "$(DESTDIR)$(plugin_instdir)/$$file" ; \
	done


#############################################################################
# Common rules
#############################################################################

include $(top_srcdir)/src/Makeinclude.rules<|MERGE_RESOLUTION|>--- conflicted
+++ resolved
@@ -515,26 +515,14 @@
 	gpu/nvidia/cupti-gpu-api.c		
 endif
 
-<<<<<<< HEAD
 if OPT_ENABLE_NEW_CUPTI
 MY_NEW_CUPTI_FILES = gpu/nvidia/cupti-pc-sampling-api.c \
 	gpu/nvidia/cupti-pc-sampling-data.c \
 	gpu/nvidia/cupti-context-map.c \
-	gpu/gpu-range.c
-endif
-
-if OPT_ENABLE_OPENCL
-MY_OPENCL_FILES = \
-  sample-sources/opencl.c \
-	gpu/opencl/opencl-api.c \
-	gpu/opencl/opencl-memory-manager.c \
-	gpu/opencl/opencl-activity-translate.c \
-	gpu/opencl/opencl-h2d-map.c \
-	gpu/opencl/opencl-queue-map.c \
-	gpu/opencl/opencl-context-map.c 
-endif
-
-=======
+	gpu/gpu-range.c \
+	gpu/gpu-range-id-map.c
+endif
+
 if OPT_ENABLE_OPENCL
 MY_OPENCL_FILES = \
   sample-sources/opencl.c \
@@ -551,7 +539,6 @@
 libhpcrun_opencl_la_LDFLAGS   = -Wl,-Bsymbolic
 endif
 
->>>>>>> 770ebcaf
 if OPT_ENABLE_GTPIN
 MY_GTPIN_FILES = \
 	gpu/instrumentation/kernel-data-map.c \
@@ -1092,14 +1079,8 @@
 
 if OPT_ENABLE_GTPIN
   libhpcrun_la_SOURCES  += $(MY_GTPIN_FILES)
-<<<<<<< HEAD
-  libhpcrun_la_CPPFLAGS += -DENABLE_GTPIN
-  libhpcrun_la_CFLAGS   += $(OPT_GTPIN_IFLAGS)
-  libhpcrun_la_LDFLAGS  += $(OPT_GTPIN_LDFLAGS)
-=======
   libhpcrun_la_CPPFLAGS += -DENABLE_GTPIN -DGTPIN_LIBDIR=$(OPT_GTPIN_LIBDIR)
   libhpcrun_la_CFLAGS   += $(OPT_GTPIN_IFLAGS)
->>>>>>> 770ebcaf
 
   MY_CPP_DEFINES  += -DHPCRUN_SS_GTPIN
 endif
