# -*-Mode: makefile;-*-

## * BeginRiceCopyright *****************************************************
##
## $HeadURL$
## $Id$
##
## --------------------------------------------------------------------------
## Part of HPCToolkit (hpctoolkit.org)
##
## Information about sources of support for research and development of
## HPCToolkit is at 'hpctoolkit.org' and in 'README.Acknowledgments'.
## --------------------------------------------------------------------------
##
## Copyright ((c)) 2002-2020, Rice University
## All rights reserved.
##
## Redistribution and use in source and binary forms, with or without
## modification, are permitted provided that the following conditions are
## met:
##
## * Redistributions of source code must retain the above copyright
##   notice, this list of conditions and the following disclaimer.
##
## * Redistributions in binary form must reproduce the above copyright
##   notice, this list of conditions and the following disclaimer in the
##   documentation and/or other materials provided with the distribution.
##
## * Neither the name of Rice University (RICE) nor the names of its
##   contributors may be used to endorse or promote products derived from
##   this software without specific prior written permission.
##
## This software is provided by RICE and contributors "as is" and any
## express or implied warranties, including, but not limited to, the
## implied warranties of merchantability and fitness for a particular
## purpose are disclaimed. In no event shall RICE or contributors be
## liable for any direct, indirect, incidental, special, exemplary, or
## consequential damages (including, but not limited to, procurement of
## substitute goods or services; loss of use, data, or profits; or
## business interruption) however caused and on any theory of liability,
## whether in contract, strict liability, or tort (including negligence
## or otherwise) arising in any way out of the use of this software, even
## if advised of the possibility of such damage.
##
## ******************************************************* EndRiceCopyright *

#############################################################################
##
## File:
##   $HeadURL$
##
## Description:
##   *Process with automake to produce Makefile.in*
##
##   Note: All local variables are prefixed with MY to prevent name
##   clashes with automatic automake variables.
##
#############################################################################

# We do not want the standard GNU files (NEWS README AUTHORS ChangeLog...)
AUTOMAKE_OPTIONS = foreign subdir-objects

#############################################################################
# Common settings
#############################################################################

include $(top_srcdir)/src/Makeinclude.config

#############################################################################
# Local settings
#############################################################################

PYTHON = python


#############################################################################
# Automake rules
#############################################################################

# FIXME: tallent: hpcrun's build is highly parameterized and therefore
# will be more complex than other parts of HPCToolkit.  However, this
# makefile is surely more convoluted than necessary.  Sorting it out
# would take more time than I have right now.
#
# An initial list of parameters:
# - statically vs. dynamically linked app
# - unwinder selection
# - logical unwinding plugins
# - system, language, problem-specific sample sources
# - architecture/system/mpi-specific code (unwinder, sample sources, etc)

#-----------------------------------------------------------
# build targets
#-----------------------------------------------------------

if OPT_BGQ_BACKEND
  SUBDIRS = utilities/bgq-cnk
endif

pkglibdir = @my_pkglibdir@
pkglibexecdir = @my_pkglibexecdir@

plugin_srcdir = $(srcdir)/plugins
plugin_instdir = $(pkglibdir)/plugins

bin_SCRIPTS =
pkglibexec_SCRIPTS =
include_HEADERS =
pkglibexec_PROGRAMS =
pkglib_LIBRARIES =
pkglib_LTLIBRARIES =

BUILT_SOURCES =
CLEANFILES =

if OPT_BUILD_FRONT_END
  pkglibexec_SCRIPTS += scripts/hpcsummary
  pkglibexec_SCRIPTS += scripts/hpclog
  include_HEADERS += hpctoolkit.h
endif

if OPT_ENABLE_HPCRUN_DYNAMIC
  pkglib_LTLIBRARIES += libhpcrun.la
  pkglib_LTLIBRARIES += libhpcrun_ga.la
  pkglib_LTLIBRARIES += libhpcrun_io.la
  pkglib_LTLIBRARIES += libhpcrun_memleak.la
  pkglib_LTLIBRARIES += libhpcrun_pthread.la
  pkglib_LTLIBRARIES += libhpctoolkit.la
  bin_SCRIPTS += scripts/hpcrun
endif

if OPT_ENABLE_HPCRUN_STATIC
  noinst_PROGRAMS  = libhpcrun.o
  pkglib_LIBRARIES += libhpcrun_wrap.a
  pkglib_LIBRARIES += libhpcrun_ga_wrap.a
  pkglib_LIBRARIES += libhpcrun_io_wrap.a
  pkglib_LIBRARIES += libhpcrun_memleak_wrap.a
  pkglib_LIBRARIES += libhpcrun_pthread_wrap.a
  pkglib_LIBRARIES += libhpctoolkit.a
  bin_SCRIPTS += scripts/hpclink
endif

if OPT_ENABLE_MPI_WRAP
  pkglib_LTLIBRARIES += libhpcrun_mpi.la
endif


#-----------------------------------------------------------
# source files, part 1
#-----------------------------------------------------------

LIBELF_INC   = @LIBELF_INC@
LIBELF_LIB   = @LIBELF_LIB@
LIBMONITOR_INC = @LIBMONITOR_INC@
LIBMONITOR_LIB = @LIBMONITOR_LIB@
PAPI_INC_FLGS =  @OPT_PAPI_IFLAGS@ 
PAPI_LD_FLGS =   @OPT_PAPI_LDFLAGS@
XED2_INC = @XED2_INC@
XED2_HPCRUN_LIBS =  @XED2_HPCRUN_LIBS@
XED2_HPCLINK_LIBS = @XED2_HPCLINK_LIBS@
CUPTI_INC_FLGS = @OPT_CUPTI_IFLAGS@
OPENCL_LD_FLGS = @OPT_OPENCL_LDFLAGS@
CUPTI_LD_FLGS = @OPT_CUPTI_LDFLAGS@
CUPTI_BASE = @OPT_CUPTI@

MPI_INC = @MPI_INC@
MPI_PROTO_FILE = @MPI_PROTO_FILE@

ZLIB_LIB = @ZLIB_LIB@
ZLIB_HPCLINK_LIB = @ZLIB_HPCLINK_LIB@
ZLIB_INC = @ZLIB_INC@

LZMA_LDFLAGS_DYN=@LZMA_LDFLAGS_DYN@

HPCFNBOUNDS_INC = $(top_srcdir)/src/tool/hpcfnbounds

PLUGIN_CONFIG_FILES = ga io memleak pthread

# Disable the ibm-xlomp plugin in favor of the new openmp tools
# interface.
if FALSE
  PLUGIN_CONFIG_FILES += ibm-xlomp
  pkglib_LIBRARIES += libibm_xlomp_wrappers.a
  libibm_xlomp_wrappers_a_SOURCES = plugins/ibm-xlomp-wrappers.c
endif

UNW_UNIV_FILES = \
	unwind/common/backtrace.c	\
        unwind/common/unw-throw.c

UNW_COMMON_FILES = \
        $(UNW_UNIV_FILES)				\
	unwind/common/binarytree_uwi.c			\
	unwind/common/interval_t.c			\
	unwind/common/libunw_intervals.c		\
	unwind/common/stack_troll.c			\
	unwind/common/uw_hash.c			\
	unwind/common/uw_recipe_map.c

UNW_X86_FILES = \
       $(UNW_COMMON_FILES) \
	unwind/x86-family/x86-all.c			\
	unwind/x86-family/amd-xop.c                     \
	unwind/x86-family/x86-cold-path.c		\
	unwind/x86-family/x86-validate-retn-addr.c	\
	unwind/x86-family/x86-unwind-interval.c		\
	unwind/x86-family/x86-unwind-interval-fixup.c	\
	unwind/x86-family/x86-unwind.c		        \
	unwind/x86-family/x86-unwind-support.c		\
	unwind/x86-family/manual-intervals/x86-gcc-adjust.c \
	unwind/x86-family/manual-intervals/x86-gcc-main64.c \
	unwind/x86-family/manual-intervals/x86-linux-dlresolver.c \
	unwind/x86-family/manual-intervals/x86-intel11-f90main.c \
	unwind/x86-family/manual-intervals/x86-intel-align32.c \
	unwind/x86-family/manual-intervals/x86-intel-align64.c \
	unwind/x86-family/manual-intervals/x86-intel-composer2013-mic.c \
	unwind/x86-family/manual-intervals/x86-32bit-main.c \
	unwind/x86-family/manual-intervals/x86-32bit-icc-variant.c \
	unwind/x86-family/manual-intervals/x86-fail-intervals.c \
	unwind/x86-family/manual-intervals/x86-pgi-mp_pexit.c

# unwind/x86-family/x86-libunwind.c  # presently unused on x86

UNW_X86_INCLUDE_DIRS = \
	-I$(srcdir)/unwind/x86-family	\
	-I$(XED2_INC)

UNW_PPC64_FILES = \
        $(UNW_COMMON_FILES) \
	unwind/ppc64/ppc64-unwind.c \
	unwind/ppc64/ppc64-unwind-interval.c \
	unwind/common/default_validation_summary.c

UNW_PPC64_INCLUDE_DIRS = \
        -I$(srcdir)/unwind/ppc64

UNW_PPC64_LD_FLAGS =

# generic libunwind uwinder
# NOTE: the unwinder code is specific to the
#  unwind implementation (which wraps libunwind)
# The IFLAGS and LDFLAGS related to the libunwind
# library component are handled via the LIBUNWIND
# configuration

UNW_LIBUNW_FILES = \
       $(UNW_COMMON_FILES) \
       unwind/generic-libunwind/libunw-unwind.c \
       unwind/common/default_validation_summary.c

UNW_LIBUNW_INCLUDE_DIRS = \
       -I$(srcdir)/unwind/generic-libunwind

UNW_LIBUNW_LD_FLAGS = 

UNW_MIPS_FILES = \
        $(UNW_COMMON_FILES) \
	unwind/mips/mips-unwind.c \
	unwind/mips/mips-unwind-interval.c

UNW_MIPS_INCLUDE_DIRS = \
        -I$(srcdir)/unwind/mips

UNW_MIPS_LD_FLAGS =

MY_CPP_DEFINES =			\
	-D_GNU_SOURCE			\
	-DINLINE_FN=1 \
	-DLOCAL_BUILD=1 \
	-D__HIP_PLATFORM_HCC__=1

MY_BASE_FILES =				\
	utilities/first_func.c		\
	\
	main.h main.c			\
	disabled.c			\
        closure-registry.c              \
        cct_insert_backtrace.c          \
        cct_backtrace_finalize.c        \
	env.c				\
	epoch.c				\
	files.c				\
	handling_sample.c		\
	hpcrun-initializers.c		\
	hpcrun_options.c		\
	hpcrun_stats.c			\
	loadmap.c			\
	metrics.c			\
	name.c				\
	rank.c				\
	sample_event.c			\
	sample_prob.c			\
	sample_sources_all.c		\
	sample-sources/blame-shift/blame-shift.c \
	sample-sources/blame-shift/blame-map.c   \
	sample-sources/blame-shift/directed.c    \
	sample-sources/blame-shift/undirected.c    \
	sample-sources/omp-mutex.c      \
	sample-sources/omp-idle.c       \
        sample-sources/common.c         \
	sample-sources/display.c		\
	sample-sources/ga.c		\
	sample-sources/io.c 		\
	sample-sources/itimer.c		\
	sample-sources/idle.c		\
	sample-sources/memleak.c	\
	sample-sources/pthread-blame.c  \
	sample-sources/none.c           \
        sample-sources/retcnt.c         \
        sample-sources/sync.c           \
	sample_sources_registered.c	\
	sample-sources/sample-filters.c \
	segv_handler.c			\
	start-stop.c			\
	term_handler.c			\
	thread_data.c			\
	thread_use.c			\
	thread_finalize.c		\
	control-knob.c   \
	control-knob.h   \
	hpcrun_flag_stacks.c \
	device-finalizers.c \
	device-initializers.c \
	module-ignore-map.c \
	threadmgr.c			\
	trace.c				\
	weak.c				\
	write_data.c		        \
	\
	cct/cct_bundle.c		\
	cct/cct_ctxt.c			\
	cct/cct.c               	\
	cct/cct-node-vector.c     \
	\
	cct2metrics.c                   \
##	\
##	trampoline/common/trampoline.c  \
	\
	lush/lush-backtrace.h lush/lush-backtrace.c \
	lush/lush.h lush/lush.c	\
	lush/lush-pthread.h lush/lush-pthread.i lush/lush-pthread.c \
	lush/lush-support-rt.h lush/lush-support-rt.c \
	\
	lush/lushi.h \
	lush/lushi-cb.h	lush/lushi-cb.c	\
	\
	fnbounds/fnbounds_common.c	\
	\
	memory/mem.c			\
	memory/mmap.c                   \
	\
	messages/debug-flag.c	        \
	messages/messages-sync.c	\
	messages/messages-async.c	\
	messages/fmt.c	                \
	hpcrun-placeholders.c 		\
	gpu/gpu-activity.c 		\
	gpu/gpu-activity-channel.c 	\
	gpu/gpu-activity-process.c 	\
	gpu/gpu-application-thread-api.c \
	gpu/gpu-channel-item-allocator.c \
	gpu/gpu-context-id-map.c	\
	gpu/gpu-correlation.c 		\
	gpu/gpu-correlation-channel.c 	\
	gpu/gpu-correlation-channel-set.c \
	gpu/gpu-correlation-id.c	\
	gpu/gpu-correlation-id-map.c 	\
	gpu/gpu-event-id-map.c \
	gpu/gpu-function-id-map.c \
	gpu/gpu-host-correlation-map.c 	\
	gpu/gpu-metrics.c 		\
	gpu/gpu-monitoring.c 		\
	gpu/gpu-monitoring-thread-api.c \
	gpu/gpu-op-placeholders.c 	\
	gpu/gpu-splay-allocator.c	\
	gpu/gpu-stream-id-map.c		\
	gpu/gpu-trace.c			\
	gpu/gpu-trace-channel.c		\
	gpu/gpu-trace-item.c		\
	\
	ompt/ompt-callstack.c           \
	ompt/ompt-defer.c               \
	ompt/ompt-device.c              \
	ompt/ompt-defer-write.c         \
	ompt/ompt-interface.c           \
	ompt/ompt-queues.c              \
	ompt/ompt-region.c              \
	ompt/ompt-region-debug.c        \
	ompt/ompt-placeholders.c        \
	ompt/ompt-device-map.c          \
	ompt/ompt-task.c                \
	ompt/ompt-thread.c              \
	\
	utilities/executable-path.h utilities/executable-path.c \
	utilities/ip-normalized.h utilities/ip-normalized.c \
	utilities/line_wrapping.c	\
	utilities/timer.c		\
	utilities/tokenize.h utilities/tokenize.c \
	utilities/unlink.h utilities/unlink.c

# 	gpu/gpu-api.c

if HOST_CPU_PPC
MY_BASE_FILES +=			\
        trampoline/common/trampoline_eager.c
else
MY_BASE_FILES +=			\
        trampoline/common/trampoline_lazy.c
endif

if OPT_ENABLE_PERF_EVENT
MY_BASE_FILES +=  \
	sample-sources/perf/event_custom.c  \
	sample-sources/perf/linux_perf.c    \
	sample-sources/perf/perf_event_open.c     \
	sample-sources/perf/perf-util.c     \
	sample-sources/perf/perf_mmap.c     \
	sample-sources/perf/perf_skid.c

MY_CPP_DEFINES  += -DHPCRUN_SS_LINUX_PERF

if OPT_PERFMON
MY_BASE_FILES += sample-sources/perf/perfmon-util.c
else
MY_BASE_FILES += sample-sources/perf/perfmon-util-dummy.c
endif

if OPT_ENABLE_KERNEL_4_3
MY_BASE_FILES += sample-sources/perf/kernel_blocking.c
else
MY_BASE_FILES += sample-sources/perf/kernel_blocking_stub.c
endif
endif

## if OPT_ENABLE_MPI_WRAP
## MY_BASE_FILES +=  			\
## 	sample-sources/mpi.c
## endif

MY_DYNAMIC_FILES = 			\
	fnbounds/fnbounds_client.c	\
	fnbounds/fnbounds_dynamic.c	\
	monitor-exts/openmp.c		\
	hpcrun_dlfns.c                  \
        custom-init-dynamic.c

MY_STATIC_FILES = 			\
	fnbounds/fnbounds_static.c      \
        custom-init-static.c

MY_LINUX_DYNAMIC_FILES = 		\
	os/linux/dylib.c


MY_MIPS_FILES = \
	unwind/common/default_validation_summary.c

MY_PPC_FILES = \
        trampoline/ppc64/ppc64-tramp.s \
        \
        utilities/arch/ppc64/ppc64-context-pc.c

MY_X86_FILES = \
        trampoline/x86-family/x86-tramp.S \
        \
        utilities/arch/x86-family/x86-context-pc.c

MY_IA64_FILES = \
        trampoline/ia64/ia64-tramp.s \
        utilities/arch/ia64/ia64-context-pc.c

MY_AARCH64_FILES = \
	trampoline/aarch64/aarch64-tramp.c \
	utilities/arch/libunwind/libunwind-context-pc.c

if OPT_PAPI_COMPONENT
MY_PAPI_FILES = \
    sample-sources/papi-c.c \
    sample-sources/papi-c-extended-info.c
else
    MY_PAPI_FILES = sample-sources/papi.c
endif

if OPT_PAPI_CUPTI
    MY_PAPI_FILES += sample-sources/papi-c-cupti.c
endif

if OPT_ENABLE_CUPTI
MY_CUPTI_FILES = sample-sources/nvidia.c	\
	gpu/nvidia/cubin-hash-map.c		\
	gpu/nvidia/cubin-id-map.c		\
	gpu/nvidia/cubin-symbols.c		\
	gpu/nvidia/cuda-api.c			\
	gpu/nvidia/cuda-device-map.c		\
	gpu/nvidia/cupti-activity-translate.c	\
	gpu/nvidia/cupti-analysis.c		\
	gpu/nvidia/cupti-api.c			\
	gpu/nvidia/cupti-gpu-api.c		
endif

if ENABLE_OPENCL
MY_OPENCL_FILES =\
	sample-sources/opencl.c 		\
<<<<<<< HEAD
	gpu/intel/opencl-setup.c		\
	gpu/intel/opencl-intercept.c	\
	gpu/intel/opencl-api.c			\
	gpu/intel/opencl-activity-translate.c
=======
	gpu/opencl/opencl-setup.c		\
	gpu/opencl/opencl-intercept.c	\
	gpu/opencl/opencl-api.c			\
	gpu/opencl/opencl-activity-translate.c
>>>>>>> 06cb2654
endif



if OPT_ENABLE_ROCM
MY_ROCM_FILES=\
	sample-sources/amd.c \
	gpu/amd/roctracer-activity-translate.c \
	gpu/amd/roctracer-api.c 	
endif

MY_UPC_FILES = sample-sources/upc.c


#
# BG/Q backend requires special treatment to avoid deadlocks
#
if OPT_BGQ_BACKEND
   MY_CPP_DEFINES += -DUSE_HW_THREAD_ID -DNONZERO_THRESHOLD
endif

MY_INCLUDE_DIRS =			\
        -I$(top_srcdir)/src/tool        \
	-I$(srcdir)/messages	        \
	-I$(srcdir)/fnbounds		\
	-I$(srcdir)/memory		\
	-I$(srcdir)/os/linux		\
	-I$(srcdir)/cct			\
	-I$(srcdir)/ompt                \
	-I$(srcdir)/unwind/common	\
	-I$(srcdir)/utilities		\
	$(HPC_IFLAGS)			\
	$(LIBUNWIND_IFLAGS)		\
	-I$(HPCFNBOUNDS_INC)		\
        $(OPT_CUDA_IFLAGS)             \
        $(OPT_CUPTI_IFLAGS)             \
	-I$(LIBELF_INC)			\
	-I$(LIBMONITOR_INC)

MY_MIPS_INCLUDE_DIRS = \
	-I$(srcdir)/unwind/mips

MY_PPC_INCLUDE_DIRS = 		\
        -I$(srcdir)/utilities/arch/ppc64

MY_X86_INCLUDE_DIRS =		\
        -I$(srcdir)/utilities/arch/x86-family

MY_IA64_INCLUDE_DIRS =         \
        -I$(srcdir)/utilities/arch/ia64

MY_AARCH64_INCLUDE_DIRS = \
	-I$(srcdir)/utilities/arch/aarch64

libhpcrun_la_SOURCES = 			\
	$(MY_BASE_FILES)		\
	$(MY_DYNAMIC_FILES)

libhpcrun_o_SOURCES = 			\
	$(MY_BASE_FILES)		\
	$(MY_STATIC_FILES)


libhpcrun_wrap_a_SOURCES =		\
	monitor-exts/openmp.c

libhpcrun_ga_la_SOURCES = 		\
	sample-sources/ga-overrides.c

libhpcrun_ga_wrap_a_SOURCES = 		\
	sample-sources/ga-overrides.c

libhpcrun_io_la_SOURCES = 		\
	sample-sources/io-over.c

libhpcrun_io_wrap_a_SOURCES = 		\
	sample-sources/io-over.c

libhpcrun_memleak_la_SOURCES = 		\
	sample-sources/memleak-overrides.c

libhpcrun_memleak_wrap_a_SOURCES = 	\
	sample-sources/memleak-overrides.c

libhpcrun_pthread_la_SOURCES = 		\
	sample-sources/pthread-blame-overrides.c

libhpcrun_pthread_wrap_a_SOURCES = 	\
	sample-sources/pthread-blame-overrides.c

libhpcrun_mpi_la_SOURCES = 		\
	./mpi-overrides.c

libhpctoolkit_la_SOURCES = 		\
	hpctoolkit.c

libhpctoolkit_a_SOURCES = 		\
	hpctoolkit.c


#-----------------------------------------------------------
# cppflags
#-----------------------------------------------------------

libhpcrun_la_CPPFLAGS =			\
	$(MY_CPP_DEFINES)		\
	$(LIBUNWIND_CPPFLAGS_DYN)	\
	$(MY_INCLUDE_DIRS)

if OPT_BGQ_BACKEND
  libhpcrun_la_CPPFLAGS += -I$(srcdir)/utilities/bgq-cnk
endif

libhpcrun_o_CPPFLAGS =			\
	-DHPCRUN_STATIC_LINK		\
	$(MY_CPP_DEFINES)		\
	$(LIBUNWIND_CPPFLAGS_STAT)	\
	$(MY_INCLUDE_DIRS)

if OPT_BGQ_BACKEND
  libhpcrun_o_CPPFLAGS += -I$(srcdir)/utilities/bgq-cnk
endif

libhpcrun_wrap_a_CPPFLAGS =		\
	-DHPCRUN_STATIC_LINK		\
	$(MY_CPP_DEFINES)		\
	$(MY_INCLUDE_DIRS)

libhpcrun_ga_la_CPPFLAGS =		\
	$(MY_CPP_DEFINES)		\
	$(MY_INCLUDE_DIRS)

libhpcrun_ga_wrap_a_CPPFLAGS =		\
	-DHPCRUN_STATIC_LINK		\
	$(MY_CPP_DEFINES)		\
	$(MY_INCLUDE_DIRS)

libhpcrun_io_la_CPPFLAGS =		\
	$(MY_CPP_DEFINES)		\
	$(MY_INCLUDE_DIRS)

libhpcrun_io_wrap_a_CPPFLAGS =		\
	-DHPCRUN_STATIC_LINK		\
	$(MY_CPP_DEFINES)		\
	$(MY_INCLUDE_DIRS)


libhpcrun_memleak_la_CPPFLAGS =		\
	$(MY_CPP_DEFINES)		\
	$(MY_INCLUDE_DIRS)

libhpcrun_memleak_wrap_a_CPPFLAGS =	\
	-DHPCRUN_STATIC_LINK		\
	$(MY_CPP_DEFINES)		\
	$(MY_INCLUDE_DIRS)

libhpcrun_pthread_la_CPPFLAGS =		\
	$(MY_CPP_DEFINES)		\
	$(MY_INCLUDE_DIRS)

libhpcrun_pthread_wrap_a_CPPFLAGS =	\
	-DHPCRUN_STATIC_LINK		\
	$(MY_CPP_DEFINES)		\
	$(MY_INCLUDE_DIRS)

libhpcrun_mpi_la_CPPFLAGS =		\
	$(MY_CPP_DEFINES)		\
	-I$(MPI_INC)			\
	$(MY_INCLUDE_DIRS)

libhpctoolkit_la_CPPFLAGS =		\
	$(MY_CPP_DEFINES)		\
	$(MY_INCLUDE_DIRS)

libhpctoolkit_a_CPPFLAGS =		\
	-DHPCRUN_STATIC_LINK		\
	$(MY_CPP_DEFINES)		\
	$(MY_INCLUDE_DIRS)

if OPT_ENABLE_MPI_WRAP

BUILT_SOURCES += mpi-overrides.c
CLEANFILES += mpi-overrides.c

mpi-overrides.c: $(srcdir)/sample-sources/$(MPI_PROTO_FILE)
	$(PYTHON) $(srcdir)/sample-sources/make-wrappers.py \
		--f77symbol $(F77_SYMBOLS) $(srcdir)/sample-sources/$(MPI_PROTO_FILE)

endif


#-----------------------------------------------------------
# cflags
#-----------------------------------------------------------

libhpcrun_la_CFLAGS = $(CFLAGS) $(HOST_CFLAGS) $(PERFMON_CFLAGS)
libhpcrun_o_CFLAGS  = $(CFLAGS) $(HOST_CFLAGS) $(PERFMON_CFLAGS)

libhpcrun_wrap_a_CFLAGS = $(CFLAGS) $(HOST_CFLAGS)
libhpcrun_ga_la_CFLAGS = $(CFLAGS) $(HOST_CFLAGS)
libhpcrun_ga_wrap_a_CFLAGS = $(CFLAGS) $(HOST_CFLAGS)
libhpcrun_io_la_CFLAGS = $(CFLAGS) $(HOST_CFLAGS)
libhpcrun_io_wrap_a_CFLAGS = $(CFLAGS) $(HOST_CFLAGS)
libhpcrun_memleak_la_CFLAGS = $(CFLAGS) $(HOST_CFLAGS)
libhpcrun_memleak_wrap_a_CFLAGS = $(CFLAGS) $(HOST_CFLAGS)
libhpcrun_pthread_la_CFLAGS = $(CFLAGS) $(HOST_CFLAGS)
libhpcrun_pthread_wrap_a_CFLAGS = $(CFLAGS) $(HOST_CFLAGS)
libhpcrun_mpi_la_CFLAGS = $(CFLAGS) $(HOST_CFLAGS)


#-----------------------------------------------------------
# ldflags
#-----------------------------------------------------------

libhpcrun_la_LIBADD = $(HPCLIB_ProfLean) $(HPCLIB_SupportLean)
libhpcrun_o_LDADD   = $(HPCLIB_ProfLean) $(HPCLIB_SupportLean)

if OPT_BGQ_BACKEND
  libhpcrun_la_LIBADD += utilities/bgq-cnk/libhardware-thread-id.la
  libhpcrun_o_LDADD   += utilities/bgq-cnk/libhardware-thread-id.la
endif

libhpcrun_la_LDFLAGS = -Wl,-Bsymbolic 	\
	-L$(LIBMONITOR_LIB) -lmonitor -lpthread -lrt -lelf -L$(LIBELF_LIB)  \
        $(LIBUNWIND_LDFLAGS_DYN) $(LZMA_LDFLAGS_DYN) \
        $(PERFMON_LDFLAGS_DYN) $(MBEDTLS_LIBS) $(OPT_ROCM_LDFLAGS)

libhpcrun_ga_la_LDFLAGS = -Wl,-Bsymbolic

libhpcrun_io_la_LDFLAGS = -Wl,-Bsymbolic

libhpcrun_memleak_la_LDFLAGS = -Wl,-Bsymbolic

libhpcrun_pthread_la_LDFLAGS = -Wl,-Bsymbolic

libhpcrun_mpi_la_LDFLAGS = -Wl,-Bsymbolic

libhpcrun_o_LDFLAGS = $(LIBUNWIND_LDFLAGS_STAT) \
			$(PERFMON_LDFLAGS_STAT) 
		 

if OPT_USE_ZLIB
#  libhpcrun_o_LDFLAGS   += $(ZLIB_HPCLINK_LIB)
endif

#-----------------------------------------------------------
# whirled peas
#-----------------------------------------------------------

if HOST_OS_LINUX
  libhpcrun_la_SOURCES += $(MY_LINUX_DYNAMIC_FILES)
endif

MY_AGENT_INCLUDE_DIRS = $(MY_INCLUDE_DIRS)

if HOST_CPU_MIPS
  libhpcrun_la_SOURCES  += $(MY_MIPS_FILES)
  libhpcrun_o_SOURCES   += $(MY_MIPS_FILES)
  libhpcrun_la_CPPFLAGS += $(MY_MIPS_INCLUDE_DIRS)
  libhpcrun_o_CPPFLAGS  += $(MY_MIPS_INCLUDE_DIRS)
  libhpcrun_ga_la_CPPFLAGS += $(MY_MIPS_INCLUDE_DIRS)
  libhpcrun_ga_wrap_a_CPPFLAGS += $(MY_MIPS_INCLUDE_DIRS)
  libhpcrun_io_la_CPPFLAGS += $(MY_MIPS_INCLUDE_DIRS)
  libhpcrun_io_wrap_a_CPPFLAGS += $(MY_MIPS_INCLUDE_DIRS)
  libhpcrun_memleak_la_CPPFLAGS += $(MY_MIPS_INCLUDE_DIRS)
  libhpcrun_memleak_wrap_a_CPPFLAGS += $(MY_MIPS_INCLUDE_DIRS)
  libhpcrun_pthread_la_CPPFLAGS += $(MY_MIPS_INCLUDE_DIRS)
  libhpcrun_pthread_wrap_a_CPPFLAGS += $(MY_MIPS_INCLUDE_DIRS)
  libhpcrun_mpi_la_CPPFLAGS += $(MY_MIPS_INCLUDE_DIRS)
endif

# Note: setting CCASFLAGS here is a no-op hack with the side effect of
# prefixing the tramp.s file names so they will be compiled separately
# for .o and .so targets.  CFLAGS does this for the .c files, but
# CFLAGS doesn't apply to .s files.  See the automake docs section
# 8.3.9.2, Objects created with both libtool and without.

if HOST_CPU_PPC
  libhpcrun_la_SOURCES  += $(MY_PPC_FILES)
  libhpcrun_o_SOURCES   += $(MY_PPC_FILES)
  libhpcrun_la_CPPFLAGS += $(MY_PPC_INCLUDE_DIRS)
  libhpcrun_o_CPPFLAGS  += $(MY_PPC_INCLUDE_DIRS)
  libhpcrun_ga_la_CPPFLAGS += $(MY_PPC_INCLUDE_DIRS)
  libhpcrun_ga_wrap_a_CPPFLAGS += $(MY_PPC_INCLUDE_DIRS)
  libhpcrun_io_la_CPPFLAGS += $(MY_PPC_INCLUDE_DIRS)
  libhpcrun_io_wrap_a_CPPFLAGS += $(MY_PPC_INCLUDE_DIRS)
  libhpcrun_memleak_la_CPPFLAGS += $(MY_PPC_INCLUDE_DIRS)
  libhpcrun_memleak_wrap_a_CPPFLAGS += $(MY_PPC_INCLUDE_DIRS)
  libhpcrun_pthread_la_CPPFLAGS += $(MY_PPC_INCLUDE_DIRS)
  libhpcrun_pthread_wrap_a_CPPFLAGS += $(MY_PPC_INCLUDE_DIRS)
  libhpcrun_mpi_la_CPPFLAGS += $(MY_PPC_INCLUDE_DIRS)
  libhpcrun_la_CCASFLAGS = $(AM_CCASFLAGS)
  libhpcrun_o_CCASFLAGS  = $(AM_CCASFLAGS)
endif

if HOST_CPU_X86_FAMILY
  libhpcrun_la_SOURCES  += $(MY_X86_FILES)
  libhpcrun_o_SOURCES   += $(MY_X86_FILES)
  libhpcrun_la_CPPFLAGS += $(MY_X86_INCLUDE_DIRS)
  libhpcrun_o_CPPFLAGS  += $(MY_X86_INCLUDE_DIRS)
  libhpcrun_la_CCASFLAGS = $(AM_CCASFLAGS)
  libhpcrun_o_CCASFLAGS  = $(AM_CCASFLAGS)
  libhpcrun_la_LDFLAGS  += $(XED2_HPCRUN_LIBS)
  libhpcrun_o_LDFLAGS   += $(XED2_HPCLINK_LIBS) 
  libhpcrun_ga_la_CPPFLAGS += $(MY_X86_INCLUDE_DIRS)
  libhpcrun_ga_wrap_a_CPPFLAGS += $(MY_X86_INCLUDE_DIRS)
  libhpcrun_io_la_CPPFLAGS += $(MY_X86_INCLUDE_DIRS)
  libhpcrun_io_wrap_a_CPPFLAGS += $(MY_X86_INCLUDE_DIRS)
  libhpcrun_memleak_la_CPPFLAGS += $(MY_X86_INCLUDE_DIRS)
  libhpcrun_memleak_wrap_a_CPPFLAGS += $(MY_X86_INCLUDE_DIRS)
  libhpcrun_pthread_la_CPPFLAGS += $(MY_X86_INCLUDE_DIRS)
  libhpcrun_pthread_wrap_a_CPPFLAGS += $(MY_X86_INCLUDE_DIRS)
  libhpcrun_mpi_la_CPPFLAGS += $(MY_X86_INCLUDE_DIRS)
  MY_AGENT_INCLUDE_DIRS += $(MY_X86_INCLUDE_DIRS)
endif

if HOST_CPU_IA64
  libhpcrun_la_SOURCES  += $(MY_IA64_FILES)
  libhpcrun_o_SOURCES   += $(MY_IA64_FILES)
  libhpcrun_la_CPPFLAGS += $(MY_IA64_INCLUDE_DIRS)
  libhpcrun_o_CPPFLAGS  += $(MY_IA64_INCLUDE_DIRS)
  libhpcrun_ga_la_CPPFLAGS += $(MY_IA64_INCLUDE_DIRS)
  libhpcrun_ga_wrap_a_CPPFLAGS += $(MY_IA64_INCLUDE_DIRS)
  libhpcrun_io_la_CPPFLAGS += $(MY_IA64_INCLUDE_DIRS)
  libhpcrun_io_wrap_a_CPPFLAGS += $(MY_IA64_INCLUDE_DIRS)
  libhpcrun_memleak_la_CPPFLAGS += $(MY_IA64_INCLUDE_DIRS)
  libhpcrun_memleak_wrap_a_CPPFLAGS += $(MY_IA64_INCLUDE_DIRS)
  libhpcrun_pthread_la_CPPFLAGS += $(MY_IA64_INCLUDE_DIRS)
  libhpcrun_pthread_wrap_a_CPPFLAGS += $(MY_IA64_INCLUDE_DIRS)
  libhpcrun_mpi_la_CPPFLAGS += $(MY_IA64_INCLUDE_DIRS)
endif

if HOST_CPU_AARCH64
  libhpcrun_la_SOURCES  += $(MY_AARCH64_FILES)
  libhpcrun_o_SOURCES   += $(MY_AARCH64_FILES)
  libhpcrun_la_CPPFLAGS += $(MY_AARCH64_INCLUDE_DIRS)
  libhpcrun_o_CPPFLAGS  += $(MY_AARCH64_INCLUDE_DIRS)
  libhpcrun_la_CCASFLAGS = $(AM_CCASFLAGS)
  libhpcrun_o_CCASFLAGS  = $(AM_CCASFLAGS)
  libhpcrun_ga_la_CPPFLAGS += $(MY_AARCH64_INCLUDE_DIRS)
  libhpcrun_ga_wrap_a_CPPFLAGS += $(MY_AARCH64_INCLUDE_DIRS)
  libhpcrun_io_la_CPPFLAGS += $(MY_AARCH64_INCLUDE_DIRS)
  libhpcrun_io_wrap_a_CPPFLAGS += $(MY_AARCH64_INCLUDE_DIRS)
  libhpcrun_memleak_la_CPPFLAGS += $(MY_AARCH64_INCLUDE_DIRS)
  libhpcrun_memleak_wrap_a_CPPFLAGS += $(MY_AARCH64_INCLUDE_DIRS)
  libhpcrun_pthread_la_CPPFLAGS += $(MY_AARCH64_INCLUDE_DIRS)
  libhpcrun_pthread_wrap_a_CPPFLAGS += $(MY_AARCH64_INCLUDE_DIRS)
  libhpcrun_mpi_la_CPPFLAGS += $(MY_AARCH64_INCLUDE_DIRS)
endif

if OPT_PAPI_DYNAMIC
  libhpcrun_la_SOURCES  += $(MY_PAPI_FILES)
  libhpcrun_la_CPPFLAGS += $(PAPI_INC_FLGS)
  libhpcrun_la_LDFLAGS  += $(PAPI_LD_FLGS)

  MY_CPP_DEFINES  += -DHPCRUN_SS_PAPI
endif

if OPT_ENABLE_CUPTI
  libhpcrun_la_SOURCES  += $(MY_CUPTI_FILES)
  libhpcrun_o_SOURCES   += $(MY_CUPTI_FILES)
  libhpcrun_la_CPPFLAGS += $(CUPTI_INC_FLGS)

  MY_CPP_DEFINES  += -DHPCRUN_SS_NVIDIA
endif

if OPT_PAPI_CUPTI
libhpcrun_la_CPPFLAGS += $(CUPTI_INC_FLGS)
MY_CPP_DEFINES += -DHPCRUN_SS_PAPI_C_CUPTI
endif

if OPT_PAPI_STATIC
  libhpcrun_o_SOURCES   += $(MY_PAPI_FILES)
  libhpcrun_o_CPPFLAGS  += $(PAPI_INC_FLGS)
  libhpcrun_o_LDFLAGS   += $(PAPI_LD_FLGS)

  MY_CPP_DEFINES  += -DHPCRUN_SS_PAPI
endif

if OPT_ENABLE_UPC
  libhpcrun_la_SOURCES  += $(MY_UPC_FILES)
  libhpcrun_o_SOURCES   += $(MY_UPC_FILES)
  libhpcrun_la_CPPFLAGS += $(OPT_UPC_IFLAGS)
  libhpcrun_o_CPPFLAGS  += $(OPT_UPC_IFLAGS)
  libhpcrun_la_LDFLAGS  += $(OPT_UPC_LDFLAGS)
endif

if OPT_ENABLE_LUSH_PTHREADS
  libhpcrun_la_CPPFLAGS += -DLUSH_PTHREADS
  libhpcrun_o_CPPFLAGS  += -DLUSH_PTHREADS
endif


#-----------------------------------------------------------
# source files, part 2.3
#-----------------------------------------------------------

if UNW_X86
  UNW_SOURCE_FILES = $(UNW_X86_FILES)
  UNW_INCLUDE_DIRS = $(UNW_X86_INCLUDE_DIRS)
  UNW_DYNAMIC_LD_FLAGS = $(XED2_HPCRUN_LIBS)
  UNW_STATIC_LD_FLAGS =  $(XED2_HPCLINK_LIBS)
endif

if UNW_PPC64
  UNW_SOURCE_FILES = $(UNW_PPC64_FILES)
  UNW_INCLUDE_DIRS = $(UNW_PPC64_INCLUDE_DIRS)
  UNW_DYNAMIC_LD_FLAGS = $(UNW_PPC64_LD_FLAGS)
  UNW_STATIC_LD_FLAGS =  $(UNW_PPC64_LD_FLAGS)
endif

if OPT_ENABLE_CUDA
  libhpcrun_la_SOURCES += $(MY_CUDA_FILES)
  libhpcrun_la_CPPFLAGS += -DENABLE_CUDA
  libhpcrun_la_CFLAGS += $(OPT_CUDA_IFLAGS)
  libhpcrun_o_SOURCES += $(MY_CUDA_FILES)
endif


if OPT_ENABLE_ROCM
  libhpcrun_la_SOURCES  += $(MY_ROCM_FILES)
  libhpcrun_la_CPPFLAGS += -DENABLE_ROCM
  libhpcrun_la_CFLAGS   += $(OPT_ROCM_IFLAGS) -g

  MY_CPP_DEFINES  += -DHPCRUN_SS_AMD
endif

if ENABLE_OPENCL
  libhpcrun_la_SOURCES  += $(MY_OPENCL_FILES)
  libhpcrun_la_LDFLAGS += $(OPENCL_LD_FLGS)

  MY_CPP_DEFINES  += -DHPCRUN_SS_OPENCL
endif 

if UNW_LIBUNW
  UNW_SOURCE_FILES = $(UNW_LIBUNW_FILES)
  UNW_INCLUDE_DIRS = $(UNW_LIBUNW_INCLUDE_DIRS)
  UNW_DYNAMIC_LD_FLAGS = $(UNW_LIBUNW_LD_FLAGS)
  UNW_STATIC_LD_FLAGS =  $(UNW_LIBUNW_LD_FLAGS)
endif

libhpcrun_la_SOURCES  +=  $(UNW_SOURCE_FILES)
libhpcrun_o_SOURCES   +=  $(UNW_SOURCE_FILES)
libhpcrun_la_CPPFLAGS += $(UNW_INCLUDE_DIRS)
libhpcrun_o_CPPFLAGS  += $(UNW_INCLUDE_DIRS)
libhpcrun_ga_la_CPPFLAGS += $(UNW_INCLUDE_DIRS)
libhpcrun_ga_wrap_a_CPPFLAGS += $(UNW_INCLUDE_DIRS)
libhpcrun_io_la_CPPFLAGS += $(UNW_INCLUDE_DIRS)
libhpcrun_io_wrap_a_CPPFLAGS += $(UNW_INCLUDE_DIRS)
libhpcrun_memleak_la_CPPFLAGS += $(UNW_INCLUDE_DIRS)
libhpcrun_memleak_wrap_a_CPPFLAGS += $(UNW_INCLUDE_DIRS)
libhpcrun_pthread_la_CPPFLAGS += $(UNW_INCLUDE_DIRS)
libhpcrun_pthread_wrap_a_CPPFLAGS += $(UNW_INCLUDE_DIRS)
libhpcrun_mpi_la_CPPFLAGS += $(UNW_INCLUDE_DIRS)
libhpcrun_la_LDFLAGS  += $(UNW_DYNAMIC_LD_FLAGS)
libhpcrun_o_LDFLAGS   += $(UNW_STATIC_LD_FLAGS)
MY_AGENT_INCLUDE_DIRS += $(UNW_INCLUDE_DIRS)

libhpcrun_la_SOURCES += utilities/last_func.c
libhpcrun_o_SOURCES  += utilities/last_func.c


#-----------------------------------------------------------
# whirled peas, LUSH-style
#-----------------------------------------------------------

MY_AGENT_RTSUPPORT = lush/lush-support-rt.h lush/lush-support-rt.c

MY_AGENT_CILK_SOURCES = \
	lush-agents/agent-cilk.h lush-agents/agent-cilk.c \
	$(MY_AGENT_RTSUPPORT)

MY_AGENT_CILK_CFLAGS = \
	$(CFLAGS) $(HOST_CFLAGS) \
	$(OPT_CILK_IFLAGS) \
	$(MY_AGENT_INCLUDE_DIRS)


MY_AGENT_PTHREAD_SOURCES = \
	lush-agents/agent-pthread.h lush-agents/agent-pthread.c \
	$(MY_AGENT_RTSUPPORT)

MY_AGENT_PTHREAD_CFLAGS = \
	$(CFLAGS) $(HOST_CFLAGS) \
	$(MY_AGENT_INCLUDE_DIRS)


MY_AGENT_TBB_SOURCES = \
	lush-agents/agent-tbb.h lush-agents/agent-tbb.c \
	$(MY_AGENT_RTSUPPORT)

MY_AGENT_TBB_CFLAGS = \
	$(CFLAGS) $(HOST_CFLAGS) \
	$(MY_AGENT_INCLUDE_DIRS)


if OPT_ENABLE_LUSH
if OPT_WITH_CILK
  pkglib_LTLIBRARIES       += libagent-cilk.la
  libagent_cilk_la_SOURCES  = $(MY_AGENT_CILK_SOURCES)
  libagent_cilk_la_CFLAGS   = $(MY_AGENT_CILK_CFLAGS)
endif

  pkglib_LTLIBRARIES       += libagent-pthread.la
  libagent_pthread_la_SOURCES  = $(MY_AGENT_PTHREAD_SOURCES)
  libagent_pthread_la_CFLAGS   = $(MY_AGENT_PTHREAD_CFLAGS)

  pkglib_LTLIBRARIES       += libagent-tbb.la
  libagent_tbb_la_SOURCES  = $(MY_AGENT_TBB_SOURCES)
  libagent_tbb_la_CFLAGS   = $(MY_AGENT_TBB_CFLAGS)
endif


#-----------------------------------------------------------
# local hooks
#-----------------------------------------------------------

# Install the plugin config files.

install-data-hook:
	mkdir -p "$(DESTDIR)$(plugin_instdir)"
	-for file in $(PLUGIN_CONFIG_FILES) ; do \
	    cp -f "$(plugin_srcdir)/$$file" "$(DESTDIR)$(plugin_instdir)/$$file" ; \
	done

# Install libhpcrun.o into pkglibdir.  New automake won't install a
# program into a libdir, so we use noinst and install it manually.

if OPT_ENABLE_HPCRUN_STATIC
install-exec-hook:
	cp libhpcrun.o $(DESTDIR)$(pkglibdir)
endif


#############################################################################
# Common rules
#############################################################################

include $(top_srcdir)/src/Makeinclude.rules<|MERGE_RESOLUTION|>--- conflicted
+++ resolved
@@ -501,17 +501,10 @@
 if ENABLE_OPENCL
 MY_OPENCL_FILES =\
 	sample-sources/opencl.c 		\
-<<<<<<< HEAD
-	gpu/intel/opencl-setup.c		\
-	gpu/intel/opencl-intercept.c	\
-	gpu/intel/opencl-api.c			\
-	gpu/intel/opencl-activity-translate.c
-=======
 	gpu/opencl/opencl-setup.c		\
 	gpu/opencl/opencl-intercept.c	\
 	gpu/opencl/opencl-api.c			\
 	gpu/opencl/opencl-activity-translate.c
->>>>>>> 06cb2654
 endif
 
 
