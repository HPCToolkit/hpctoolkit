# -*-Mode: makefile;-*-

## * BeginRiceCopyright *****************************************************
##
## $HeadURL$
## $Id$
##
## --------------------------------------------------------------------------
## Part of HPCToolkit (hpctoolkit.org)
##
## Information about sources of support for research and development of
## HPCToolkit is at 'hpctoolkit.org' and in 'README.Acknowledgments'.
## --------------------------------------------------------------------------
##
## Copyright ((c)) 2002-2018, Rice University
## All rights reserved.
##
## Redistribution and use in source and binary forms, with or without
## modification, are permitted provided that the following conditions are
## met:
##
## * Redistributions of source code must retain the above copyright
##   notice, this list of conditions and the following disclaimer.
##
## * Redistributions in binary form must reproduce the above copyright
##   notice, this list of conditions and the following disclaimer in the
##   documentation and/or other materials provided with the distribution.
##
## * Neither the name of Rice University (RICE) nor the names of its
##   contributors may be used to endorse or promote products derived from
##   this software without specific prior written permission.
##
## This software is provided by RICE and contributors "as is" and any
## express or implied warranties, including, but not limited to, the
## implied warranties of merchantability and fitness for a particular
## purpose are disclaimed. In no event shall RICE or contributors be
## liable for any direct, indirect, incidental, special, exemplary, or
## consequential damages (including, but not limited to, procurement of
## substitute goods or services; loss of use, data, or profits; or
## business interruption) however caused and on any theory of liability,
## whether in contract, strict liability, or tort (including negligence
## or otherwise) arising in any way out of the use of this software, even
## if advised of the possibility of such damage.
##
## ******************************************************* EndRiceCopyright *

#############################################################################
##
## File:
##   $HeadURL$
##
## Description:
##   *Process with automake to produce Makefile.in*
##
##   Note: All local variables are prefixed with MY to prevent name
##   clashes with automatic automake variables.
##
#############################################################################

# We do not want the standard GNU files (NEWS README AUTHORS ChangeLog...)
AUTOMAKE_OPTIONS = foreign subdir-objects

#############################################################################
# Common settings
#############################################################################

include $(top_srcdir)/src/Makeinclude.config

#############################################################################
# Local settings
#############################################################################

PYTHON = python


#############################################################################
# Automake rules
#############################################################################

# FIXME: tallent: hpcrun's build is highly parameterized and therefore
# will be more complex than other parts of HPCToolkit.  However, this
# makefile is surely more convoluted than necessary.  Sorting it out
# would take more time than I have right now.
#
# An initial list of parameters:
# - statically vs. dynamically linked app
# - unwinder selection
# - logical unwinding plugins
# - system, language, problem-specific sample sources
# - architecture/system/mpi-specific code (unwinder, sample sources, etc)

#-----------------------------------------------------------
# build targets
#-----------------------------------------------------------

if OPT_BGQ_BACKEND
  SUBDIRS = utilities/bgq-cnk
endif

pkglibdir = @my_pkglibdir@
pkglibexecdir = @my_pkglibexecdir@

plugin_srcdir = $(srcdir)/plugins
plugin_instdir = $(pkglibdir)/plugins

bin_SCRIPTS =
pkglibexec_SCRIPTS =
include_HEADERS =
pkglibexec_PROGRAMS =
pkglib_LIBRARIES =
pkglib_LTLIBRARIES =

BUILT_SOURCES =
CLEANFILES =

if OPT_BUILD_FRONT_END
  pkglibexec_SCRIPTS += scripts/hpcsummary
  pkglibexec_SCRIPTS += scripts/hpclog
  include_HEADERS += hpctoolkit.h
endif

if OPT_ENABLE_HPCRUN_DYNAMIC
  pkglib_LTLIBRARIES += libhpcrun.la
  pkglib_LTLIBRARIES += libhpcrun_datacentric.la
  pkglib_LTLIBRARIES += libhpcrun_ga.la
  pkglib_LTLIBRARIES += libhpcrun_io.la
  pkglib_LTLIBRARIES += libhpcrun_memleak.la
  pkglib_LTLIBRARIES += libhpcrun_pthread.la
if OPT_ENABLE_CUDA
  pkglib_LTLIBRARIES += libhpcrun_gpu.la
endif
  pkglib_LTLIBRARIES += libhpctoolkit.la
  bin_SCRIPTS += scripts/hpcrun
endif

if OPT_ENABLE_HPCRUN_STATIC
  noinst_PROGRAMS  = libhpcrun.o
  pkglib_LIBRARIES += libhpcrun_wrap.a
  pkglib_LIBRARIES += libhpcrun_datacentric_wrap.a
  pkglib_LIBRARIES += libhpcrun_ga_wrap.a
  pkglib_LIBRARIES += libhpcrun_io_wrap.a
  pkglib_LIBRARIES += libhpcrun_memleak_wrap.a
  pkglib_LIBRARIES += libhpcrun_pthread_wrap.a
if OPT_ENABLE_CUDA
  pkglib_LIBRARIES += libhpcrun_gpu_wrap.a
endif
  pkglib_LIBRARIES += libhpctoolkit.a
  bin_SCRIPTS += scripts/hpclink
endif

if OPT_ENABLE_MPI_WRAP
  pkglib_LTLIBRARIES += libhpcrun_mpi.la
endif


#-----------------------------------------------------------
# source files, part 1
#-----------------------------------------------------------

LIBMONITOR_INC = @LIBMONITOR_INC@
LIBMONITOR_LIB = @LIBMONITOR_LIB@
PAPI_INC_FLGS =  @OPT_PAPI_IFLAGS@ 
PAPI_LD_FLGS =   @OPT_PAPI_LDFLAGS@
XED2_INC = @XED2_INC@
XED2_HPCRUN_LIBS =  @XED2_HPCRUN_LIBS@
XED2_HPCLINK_LIBS = @XED2_HPCLINK_LIBS@
CUPTI_INC_FLGS = @OPT_CUPTI_IFLAGS@
CUPTI_BASE = @OPT_CUPTI@

MPI_INC = @MPI_INC@
MPI_PROTO_FILE = @MPI_PROTO_FILE@

ZLIB_LIB = @ZLIB_LIB@
ZLIB_HPCLINK_LIB = @ZLIB_HPCLINK_LIB@
ZLIB_INC = @ZLIB_INC@

LZMA_LDFLAGS_DYN=@LZMA_LDFLAGS_DYN@

HPCFNBOUNDS_INC = $(top_srcdir)/src/tool/hpcfnbounds

PLUGIN_CONFIG_FILES = datacentric ga io memleak pthread

# Disable the ibm-xlomp plugin in favor of the new openmp tools
# interface.
if FALSE
  PLUGIN_CONFIG_FILES += ibm-xlomp
  pkglib_LIBRARIES += libibm_xlomp_wrappers.a
  libibm_xlomp_wrappers_a_SOURCES = plugins/ibm-xlomp-wrappers.c
endif

UNW_UNIV_FILES = \
	unwind/common/backtrace.c	\
        unwind/common/unw-throw.c

UNW_COMMON_FILES = \
        $(UNW_UNIV_FILES)				\
	unwind/common/binarytree_uwi.c			\
	unwind/common/interval_t.c			\
	unwind/common/libunw_intervals.c		\
	unwind/common/stack_troll.c			\
	unwind/common/uw_recipe_map.c

UNW_X86_FILES = \
       $(UNW_COMMON_FILES) \
	unwind/x86-family/x86-all.c			\
	unwind/x86-family/amd-xop.c                     \
	unwind/x86-family/x86-cold-path.c		\
	unwind/x86-family/x86-validate-retn-addr.c	\
	unwind/x86-family/x86-unwind-interval.c		\
	unwind/x86-family/x86-unwind-interval-fixup.c	\
	unwind/x86-family/x86-unwind.c		        \
	unwind/x86-family/x86-unwind-support.c		\
	unwind/x86-family/manual-intervals/x86-gcc-main64.c \
	unwind/x86-family/manual-intervals/x86-linux-dlresolver.c \
	unwind/x86-family/manual-intervals/x86-intel11-f90main.c \
	unwind/x86-family/manual-intervals/x86-intel-align32.c \
	unwind/x86-family/manual-intervals/x86-intel-align64.c \
	unwind/x86-family/manual-intervals/x86-intel-composer2013-mic.c \
	unwind/x86-family/manual-intervals/x86-32bit-main.c \
	unwind/x86-family/manual-intervals/x86-32bit-icc-variant.c \
	unwind/x86-family/manual-intervals/x86-fail-intervals.c \
	unwind/x86-family/manual-intervals/x86-pgi-mp_pexit.c


UNW_X86_INCLUDE_DIRS = \
	-I$(srcdir)/unwind/x86-family	\
	-I$(XED2_INC)

UNW_PPC64_FILES = \
        $(UNW_COMMON_FILES) \
	unwind/ppc64/ppc64-unwind.c \
	unwind/ppc64/ppc64-unwind-interval.c \
	unwind/common/default_validation_summary.c

UNW_PPC64_INCLUDE_DIRS = \
        -I$(srcdir)/unwind/ppc64

UNW_PPC64_LD_FLAGS =

# generic libunwind uwinder
# NOTE: the unwinder code is specific to the
#  unwind implementation (which wraps libunwind)
# The IFLAGS and LDFLAGS related to the libunwind
# library component are handled via the LIBUNWIND
# configuration

UNW_LIBUNW_FILES = \
       $(UNW_COMMON_FILES) \
       unwind/generic-libunwind/libunw-unwind.c \
       unwind/common/default_validation_summary.c

UNW_LIBUNW_INCLUDE_DIRS = \
       -I$(srcdir)/unwind/generic-libunwind

UNW_LIBUNW_LD_FLAGS = 

UNW_MIPS_FILES = \
        $(UNW_COMMON_FILES) \
	unwind/mips/mips-unwind.c \
	unwind/mips/mips-unwind-interval.c

UNW_MIPS_INCLUDE_DIRS = \
        -I$(srcdir)/unwind/mips

UNW_MIPS_LD_FLAGS =

MY_CPP_DEFINES =			\
	-D_GNU_SOURCE			\
	-DINLINE_FN=1

MY_BASE_FILES =				\
	utilities/first_func.c		\
	\
	main.h main.c			\
	disabled.c			\
	cct_insert_backtrace.c          \
	cct_backtrace_finalize.c        \
	env.c				\
	epoch.c				\
	files.c				\
	handling_sample.c		\
	hpcrun_options.c		\
	hpcrun_stats.c			\
	loadmap.c			\
	metrics.c			\
	name.c				\
	rank.c				\
	sample_event.c			\
	sample_prob.c			\
	sample_sources_all.c		\
	sample-sources/blame-shift/blame-shift.c        \
	sample-sources/blame-shift/blame-map.c          \
	sample-sources/common.c         \
	sample-sources/display.c	\
	sample-sources/ga.c		\
	sample-sources/io.c 		\
	sample-sources/itimer.c		\
	sample-sources/idle.c		\
	sample-sources/memleak.c	\
	sample-sources/pthread-blame.c  \
	sample-sources/none.c           \
	sample-sources/retcnt.c         \
	sample-sources/sync.c           \
	sample_sources_registered.c	\
	segv_handler.c			\
	start-stop.c			\
	term_handler.c			\
	thread_data.c			\
	thread_use.c			\
	threadmgr.c			\
	trace.c				\
	weak.c				\
	write_data.c		        \
	\
	cct/cct_bundle.c		\
	cct/cct_ctxt.c			\
	cct/cct.c               	\
	cct/cct_addr.c               	\
	\
	cct2metrics.c                   \
	\
	data_tree.c	\
	\
	trampoline/common/trampoline.c  \
	\
	lush/lush-backtrace.h lush/lush-backtrace.c \
	lush/lush.h lush/lush.c	\
	lush/lush-pthread.h lush/lush-pthread.i lush/lush-pthread.c \
	lush/lush-support-rt.h lush/lush-support-rt.c \
	\
	lush/lushi.h \
	lush/lushi-cb.h	lush/lushi-cb.c	\
	\
	fnbounds/fnbounds_common.c	\
	\
	memory/mem.c			\
	memory/mmap.c                   \
	\
	messages/debug-flag.c	        \
	messages/messages-sync.c	\
	messages/messages-async.c	\
	messages/fmt.c	                \
	\
	utilities/executable-path.h utilities/executable-path.c \
	utilities/ip-normalized.h utilities/ip-normalized.c \
	utilities/line_wrapping.c	\
	utilities/tokenize.h utilities/tokenize.c \
	utilities/unlink.h utilities/unlink.c

if OPT_ENABLE_PERF_EVENT
<<<<<<< HEAD
MY_BASE_FILES +=  			\
	sample-sources/perf/event_custom.c	\
	sample-sources/perf/linux_perf.c	\
	sample-sources/perf/perf-util.c	\
	sample-sources/perf/perf_mmap.c	
=======
MY_BASE_FILES +=  \
	sample-sources/perf/event_custom.c  \
	sample-sources/perf/linux_perf.c    \
	sample-sources/perf/perf_event_open.c     \
	sample-sources/perf/perf-util.c     \
	sample-sources/perf/perf_mmap.c     \
	sample-sources/perf/perf_skid.c
>>>>>>> 186baccc

MY_CPP_DEFINES  += -DHPCRUN_SS_LINUX_PERF

if OPT_PERFMON
MY_BASE_FILES += sample-sources/perf/perfmon-util.c
else
MY_BASE_FILES += sample-sources/perf/perfmon-util-dummy.c
endif

if OPT_PERF_MEM_DATA_SRC
MY_BASE_FILES +=  			\
	sample-sources/datacentric/datacentric.c	\
	sample-sources/datacentric/memaddress.c		

if OPT_IBS_OP
MY_BASE_FILES +=  			\
	sample-sources/datacentric/ibsop.c
else 
if HOST_CPU_X86_64
MY_BASE_FILES +=  			\
	sample-sources/datacentric/pmu_x86.c
else 
if HOST_CPU_PPC
MY_BASE_FILES +=  			\
	sample-sources/datacentric/pmu_power.c
else
MY_BASE_FILES +=  			\
	sample-sources/datacentric/datadummy.c
endif	# HOST_CPU_PPC
endif	# HOST_CPU_X86_64

endif  # OPT_IBS_OP
endif  # OPT_PERF_MEM_DATA_SRC

if OPT_ENABLE_KERNEL_4_3
MY_BASE_FILES += sample-sources/perf/kernel_blocking.c
else
MY_BASE_FILES += sample-sources/perf/kernel_blocking_stub.c
endif  # OPT_ENABLE_KERNEL_4_3
endif  # OPT_ENABLE_PERF_EVENT

## if OPT_ENABLE_MPI_WRAP
## MY_BASE_FILES +=  			\
## 	sample-sources/mpi.c
## endif

MY_DYNAMIC_FILES = 			\
	fnbounds/fnbounds_client.c	\
	fnbounds/fnbounds_dynamic.c	\
	monitor-exts/openmp.c		\
	hpcrun_dlfns.c                  \
        custom-init-dynamic.c

MY_STATIC_FILES = 			\
	fnbounds/fnbounds_static.c      \
        custom-init-static.c

MY_LINUX_DYNAMIC_FILES = 		\
	os/linux/dylib.c


MY_MIPS_FILES = \
	unwind/common/default_validation_summary.c

MY_PPC_FILES = \
        trampoline/ppc64/ppc64-tramp.s \
        \
        utilities/arch/ppc64/ppc64-context-pc.c

MY_X86_FILES = \
        trampoline/x86-family/x86-tramp.S \
        \
        utilities/arch/x86-family/x86-context-pc.c

MY_IA64_FILES = \
        trampoline/ia64/ia64-tramp.s \
        utilities/arch/ia64/ia64-context-pc.c

MY_AARCH64_FILES = \
	trampoline/aarch64/aarch64-tramp.c \
	utilities/arch/libunwind/libunwind-context-pc.c

if OPT_PAPI_COMPONENT
MY_PAPI_FILES = \
    sample-sources/papi-c.c \
    sample-sources/papi-c-extended-info.c
else
MY_PAPI_FILES = sample-sources/papi.c
endif

if OPT_PAPI_CUPTI
MY_PAPI_FILES += sample-sources/papi-c-cupti.c
endif

MY_UPC_FILES = sample-sources/upc.c


#
# BG/Q backend requires special treatment to avoid deadlocks
#
if OPT_BGQ_BACKEND
   MY_CPP_DEFINES += -DUSE_HW_THREAD_ID -DNONZERO_THRESHOLD
endif

MY_INCLUDE_DIRS =			\
        -I$(top_srcdir)/src/tool        \
	-I$(srcdir)/messages	        \
	-I$(srcdir)/fnbounds		\
	-I$(srcdir)/memory		\
	-I$(srcdir)/os/linux		\
	-I$(srcdir)/cct			\
	-I$(srcdir)/unwind/common	\
	-I$(srcdir)/utilities		\
	$(HPC_IFLAGS)			\
	$(LIBUNWIND_IFLAGS)		\
	-I$(HPCFNBOUNDS_INC)		\
        $(OPT_CUPTI_IFLAGS)             \
	-I$(LIBMONITOR_INC)

MY_MIPS_INCLUDE_DIRS = \
	-I$(srcdir)/unwind/mips

MY_PPC_INCLUDE_DIRS = 		\
        -I$(srcdir)/utilities/arch/ppc64

MY_X86_INCLUDE_DIRS =		\
        -I$(srcdir)/utilities/arch/x86-family

MY_IA64_INCLUDE_DIRS =         \
        -I$(srcdir)/utilities/arch/ia64

MY_AARCH64_INCLUDE_DIRS = \
	-I$(srcdir)/utilities/arch/aarch64

libhpcrun_la_SOURCES = 			\
	$(MY_BASE_FILES)		\
	$(MY_DYNAMIC_FILES)

libhpcrun_o_SOURCES = 			\
	$(MY_BASE_FILES)		\
	$(MY_STATIC_FILES)


libhpcrun_wrap_a_SOURCES =		\
	monitor-exts/openmp.c

libhpcrun_datacentric_la_SOURCES = 		\
	sample-sources/datacentric/data-overrides.c

libhpcrun_datacentric_wrap_a_SOURCES = 	\
	sample-sources/datacentric/data-overrides.c

libhpcrun_ga_la_SOURCES = 		\
	sample-sources/ga-overrides.c

libhpcrun_ga_wrap_a_SOURCES = 		\
	sample-sources/ga-overrides.c

libhpcrun_io_la_SOURCES = 		\
	sample-sources/io-over.c

libhpcrun_io_wrap_a_SOURCES = 		\
	sample-sources/io-over.c

libhpcrun_memleak_la_SOURCES = 		\
	sample-sources/memleak-overrides.c

libhpcrun_memleak_wrap_a_SOURCES = 	\
	sample-sources/memleak-overrides.c

libhpcrun_pthread_la_SOURCES = 		\
	sample-sources/pthread-blame-overrides.c

libhpcrun_pthread_wrap_a_SOURCES = 	\
	sample-sources/pthread-blame-overrides.c

libhpcrun_gpu_la_SOURCES = 		\
	sample-sources/gpu_blame-overrides.c \
	gpu_blame-driver-overrides-generated.c \
	gpu_blame-runtime-overrides-generated.c

libhpcrun_gpu_wrap_a_SOURCES = 	\
	sample-sources/gpu_blame-overrides.c  \
	gpu_blame-driver-overrides-generated.c \
	gpu_blame-runtime-overrides-generated.c

libhpcrun_mpi_la_SOURCES = 		\
	./mpi-overrides.c

libhpctoolkit_la_SOURCES = 		\
	hpctoolkit.c

libhpctoolkit_a_SOURCES = 		\
	hpctoolkit.c


#-----------------------------------------------------------
# cppflags
#-----------------------------------------------------------

libhpcrun_la_CPPFLAGS =			\
	$(MY_CPP_DEFINES)		\
	$(LIBUNWIND_CPPFLAGS_DYN)	\
	$(MY_INCLUDE_DIRS)

if OPT_BGQ_BACKEND
  libhpcrun_la_CPPFLAGS += -I$(srcdir)/utilities/bgq-cnk
endif

libhpcrun_o_CPPFLAGS =			\
	-DHPCRUN_STATIC_LINK		\
	$(MY_CPP_DEFINES)		\
	$(LIBUNWIND_CPPFLAGS_STAT)	\
	$(MY_INCLUDE_DIRS)

if OPT_BGQ_BACKEND
  libhpcrun_o_CPPFLAGS += -I$(srcdir)/utilities/bgq-cnk
endif

libhpcrun_wrap_a_CPPFLAGS =		\
	-DHPCRUN_STATIC_LINK		\
	$(MY_CPP_DEFINES)		\
	$(MY_INCLUDE_DIRS)

libhpcrun_datacentric_la_CPPFLAGS =		\
	$(MY_CPP_DEFINES)		\
	$(MY_INCLUDE_DIRS)

libhpcrun_datacentric_wrap_a_CPPFLAGS =	\
	-DHPCRUN_STATIC_LINK		\
	$(MY_CPP_DEFINES)		\
	$(MY_INCLUDE_DIRS)

libhpcrun_ga_la_CPPFLAGS =		\
	$(MY_CPP_DEFINES)		\
	$(MY_INCLUDE_DIRS)

libhpcrun_ga_wrap_a_CPPFLAGS =		\
	-DHPCRUN_STATIC_LINK		\
	$(MY_CPP_DEFINES)		\
	$(MY_INCLUDE_DIRS)

libhpcrun_io_la_CPPFLAGS =		\
	$(MY_CPP_DEFINES)		\
	$(MY_INCLUDE_DIRS)

libhpcrun_io_wrap_a_CPPFLAGS =		\
	-DHPCRUN_STATIC_LINK		\
	$(MY_CPP_DEFINES)		\
	$(MY_INCLUDE_DIRS)


libhpcrun_memleak_la_CPPFLAGS =		\
	$(MY_CPP_DEFINES)		\
	$(MY_INCLUDE_DIRS)

libhpcrun_memleak_wrap_a_CPPFLAGS =	\
	-DHPCRUN_STATIC_LINK		\
	$(MY_CPP_DEFINES)		\
	$(MY_INCLUDE_DIRS)

libhpcrun_pthread_la_CPPFLAGS =		\
	$(MY_CPP_DEFINES)		\
	$(MY_INCLUDE_DIRS)

libhpcrun_pthread_wrap_a_CPPFLAGS =	\
	-DHPCRUN_STATIC_LINK		\
	$(MY_CPP_DEFINES)		\
	$(MY_INCLUDE_DIRS)

libhpcrun_gpu_la_CPPFLAGS =		\
	$(MY_CPP_DEFINES)		\
	$(MY_INCLUDE_DIRS)

libhpcrun_gpu_wrap_a_CPPFLAGS =	\
	-DHPCRUN_STATIC_LINK		\
	$(MY_CPP_DEFINES)		\
	$(MY_INCLUDE_DIRS)

libhpcrun_mpi_la_CPPFLAGS =		\
	$(MY_CPP_DEFINES)		\
	-I$(MPI_INC)			\
	$(MY_INCLUDE_DIRS)

libhpctoolkit_la_CPPFLAGS =		\
	$(MY_CPP_DEFINES)		\
	$(MY_INCLUDE_DIRS)

libhpctoolkit_a_CPPFLAGS =		\
	-DHPCRUN_STATIC_LINK		\
	$(MY_CPP_DEFINES)		\
	$(MY_INCLUDE_DIRS)


CUDA_TABLES = gpu_blame-cuda-driver-table.c gpu_blame-cuda-runtime-table.c
CUDA_FILES = sample-sources/gpu_blame.c sample-sources/gpu_ctxt_actions.c $(CUDA_TABLES)

if OPT_ENABLE_CUDA

generated_file_base = .
generated_file_src_path = $(srcdir)/sample-sources

generated_cuda_driver_files = $(addprefix $(generated_file_base)/, gpu_blame-cuda-driver-header.h gpu_blame-cuda-driver-table.c gpu_blame-driver-overrides-generated.c)
generated_cuda_driver_api_files = $(addprefix $(generated_file_base)/, cuda_driver_apis.h)
generated_cuda_runtime_files = $(addprefix $(generated_file_base)/, gpu_blame-cuda-runtime-header.h gpu_blame-cuda-runtime-table.c gpu_blame-runtime-overrides-generated.c)
generated_cuda_runtime_api_files = $(addprefix $(generated_file_base)/, cuda_runtime_apis.h)

BUILT_SOURCES += $(generated_cuda_driver_files) $(generated_cuda_driver_api_files) $(generated_cuda_runtime_files) $(generated_cuda_runtime_api_files)

CLEANFILES  +=  $(generated_cuda_driver_files) $(generated_cuda_driver_api_files) $(generated_cuda_runtime_files) $(generated_cuda_runtime_api_files)

$(generated_cuda_runtime_api_files) : $(generated_file_src_path)/cuda_runtime_dummy.c
	$(CC) $(OPT_CUDA_IFLAGS) -E -B -c $(generated_file_src_path)/cuda_runtime_dummy.c  -o  $(generated_file_base)/cuda_runtime_apis.h 

$(generated_cuda_runtime_files) : $(generated_file_src_path)/make-cuda-wrappers.py $(generated_cuda_runtime_api_files)
	$(PYTHON) $(generated_file_src_path)/make-cuda-wrappers.py runtime $(generated_cuda_runtime_api_files) $(generated_cuda_runtime_files)

$(generated_file_base)/gpu_blame-cuda-runtime-header.h:  $(generated_file_base)/gpu_blame-cuda-runtime-table.c

$(generated_file_base)/gpu_blame-cuda-runtime-table.c: $(generated_file_base)/gpu_blame-runtime-overrides-generated.c

$(generated_cuda_driver_api_files) :  $(generated_file_src_path)/cuda_driver_dummy.c
	$(CC) $(OPT_CUDA_IFLAGS)  -E -B -c $(generated_file_src_path)/cuda_driver_dummy.c -o $(generated_file_base)/cuda_driver_apis.h

$(generated_cuda_driver_files) : $(generated_file_src_path)/make-cuda-wrappers.py $(generated_cuda_driver_api_files) 
	$(PYTHON) $(generated_file_src_path)/make-cuda-wrappers.py driver $(generated_cuda_driver_api_files)  $(generated_cuda_driver_files)

$(generated_file_base)/gpu_blame-cuda-driver-header.h : $(generated_file_base)/gpu_blame-cuda-driver-table.c

$(generated_file_base)/gpu_blame-cuda-driver-table.c : $(generated_file_base)/gpu_blame-driver-overrides-generated.c

endif

if OPT_ENABLE_MPI_WRAP

BUILT_SOURCES += mpi-overrides.c
CLEANFILES += mpi-overrides.c

mpi-overrides.c: $(srcdir)/sample-sources/$(MPI_PROTO_FILE)
	$(PYTHON) $(srcdir)/sample-sources/make-wrappers.py \
		--f77symbol $(F77_SYMBOLS) $(srcdir)/sample-sources/$(MPI_PROTO_FILE)

endif


#-----------------------------------------------------------
# cflags
#-----------------------------------------------------------

libhpcrun_la_CFLAGS = $(CFLAGS) $(HOST_CFLAGS) $(PERFMON_CFLAGS)
libhpcrun_o_CFLAGS  = $(CFLAGS) $(HOST_CFLAGS) $(PERFMON_CFLAGS)

libhpcrun_wrap_a_CFLAGS = $(CFLAGS) $(HOST_CFLAGS)
libhpcrun_datacentric_la_CFLAGS = $(CFLAGS) $(HOST_CFLAGS)
libhpcrun_datacentric_wrap_a_CFLAGS = $(CFLAGS) $(HOST_CFLAGS)
libhpcrun_ga_la_CFLAGS = $(CFLAGS) $(HOST_CFLAGS)
libhpcrun_ga_wrap_a_CFLAGS = $(CFLAGS) $(HOST_CFLAGS)
libhpcrun_io_la_CFLAGS = $(CFLAGS) $(HOST_CFLAGS)
libhpcrun_io_wrap_a_CFLAGS = $(CFLAGS) $(HOST_CFLAGS)
libhpcrun_memleak_la_CFLAGS = $(CFLAGS) $(HOST_CFLAGS)
libhpcrun_memleak_wrap_a_CFLAGS = $(CFLAGS) $(HOST_CFLAGS)
libhpcrun_pthread_la_CFLAGS = $(CFLAGS) $(HOST_CFLAGS)
libhpcrun_pthread_wrap_a_CFLAGS = $(CFLAGS) $(HOST_CFLAGS)
libhpcrun_gpu_la_CFLAGS = -g $(CFLAGS) $(HOST_CFLAGS)
libhpcrun_gpu_wrap_a_CFLAGS = -g $(CFLAGS) $(HOST_CFLAGS)
libhpcrun_mpi_la_CFLAGS = $(CFLAGS) $(HOST_CFLAGS)


#-----------------------------------------------------------
# ldflags
#-----------------------------------------------------------

libhpcrun_la_LIBADD = $(HPCLIB_ProfLean) $(HPCLIB_SupportLean)
libhpcrun_o_LDADD   = $(HPCLIB_ProfLean) $(HPCLIB_SupportLean)

if OPT_BGQ_BACKEND
  libhpcrun_la_LIBADD += utilities/bgq-cnk/libhardware-thread-id.la
  libhpcrun_o_LDADD   += utilities/bgq-cnk/libhardware-thread-id.la
endif

libhpcrun_la_LDFLAGS = -Wl,-Bsymbolic 	\
	-L$(LIBMONITOR_LIB) -lmonitor -lpthread -lrt \
        $(LIBUNWIND_LDFLAGS_DYN) $(LZMA_LDFLAGS_DYN) \
        $(PERFMON_LDFLAGS_DYN)

libhpcrun_datacentric_la_LDFLAGS = -Wl,-Bsymbolic

libhpcrun_ga_la_LDFLAGS = -Wl,-Bsymbolic

libhpcrun_io_la_LDFLAGS = -Wl,-Bsymbolic

libhpcrun_memleak_la_LDFLAGS = -Wl,-Bsymbolic

libhpcrun_pthread_la_LDFLAGS = -Wl,-Bsymbolic

libhpcrun_gpu_la_LDFLAGS = -Wl,-Bsymbolic

libhpcrun_mpi_la_LDFLAGS = -Wl,-Bsymbolic

libhpcrun_o_LDFLAGS = $(LIBUNWIND_LDFLAGS_STAT) \
			$(PERFMON_LDFLAGS_STAT) 
		 

if OPT_USE_ZLIB
#  libhpcrun_o_LDFLAGS   += $(ZLIB_HPCLINK_LIB)
endif

#-----------------------------------------------------------
# whirled peas
#-----------------------------------------------------------

if HOST_OS_LINUX
  libhpcrun_la_SOURCES += $(MY_LINUX_DYNAMIC_FILES)
endif

MY_AGENT_INCLUDE_DIRS = $(MY_INCLUDE_DIRS)

if HOST_CPU_MIPS
  libhpcrun_la_SOURCES  += $(MY_MIPS_FILES)
  libhpcrun_o_SOURCES   += $(MY_MIPS_FILES)
  libhpcrun_la_CPPFLAGS += $(MY_MIPS_INCLUDE_DIRS)
  libhpcrun_o_CPPFLAGS  += $(MY_MIPS_INCLUDE_DIRS)
  libhpcrun_datacentric_la_CPPFLAGS += $(MY_MIPS_INCLUDE_DIRS)
  libhpcrun_datacentric_wrap_a_CPPFLAGS += $(MY_MIPS_INCLUDE_DIRS)
  libhpcrun_ga_la_CPPFLAGS += $(MY_MIPS_INCLUDE_DIRS)
  libhpcrun_ga_wrap_a_CPPFLAGS += $(MY_MIPS_INCLUDE_DIRS)
  libhpcrun_io_la_CPPFLAGS += $(MY_MIPS_INCLUDE_DIRS)
  libhpcrun_io_wrap_a_CPPFLAGS += $(MY_MIPS_INCLUDE_DIRS)
  libhpcrun_memleak_la_CPPFLAGS += $(MY_MIPS_INCLUDE_DIRS)
  libhpcrun_memleak_wrap_a_CPPFLAGS += $(MY_MIPS_INCLUDE_DIRS)
  libhpcrun_pthread_la_CPPFLAGS += $(MY_MIPS_INCLUDE_DIRS)
  libhpcrun_pthread_wrap_a_CPPFLAGS += $(MY_MIPS_INCLUDE_DIRS)
  libhpcrun_gpu_la_CPPFLAGS += $(MY_MIPS_INCLUDE_DIRS)
  libhpcrun_gpu_wrap_a_CPPFLAGS += $(MY_MIPS_INCLUDE_DIRS)
  libhpcrun_mpi_la_CPPFLAGS += $(MY_MIPS_INCLUDE_DIRS)
endif

# Note: setting CCASFLAGS here is a no-op hack with the side effect of
# prefixing the tramp.s file names so they will be compiled separately
# for .o and .so targets.  CFLAGS does this for the .c files, but
# CFLAGS doesn't apply to .s files.  See the automake docs section
# 8.3.9.2, Objects created with both libtool and without.

if HOST_CPU_PPC
  libhpcrun_la_SOURCES  += $(MY_PPC_FILES)
  libhpcrun_o_SOURCES   += $(MY_PPC_FILES)
  libhpcrun_la_CPPFLAGS += $(MY_PPC_INCLUDE_DIRS)
  libhpcrun_o_CPPFLAGS  += $(MY_PPC_INCLUDE_DIRS)
  libhpcrun_datacentric_la_CPPFLAGS += $(MY_PPC_INCLUDE_DIRS)
  libhpcrun_datacentric_wrap_a_CPPFLAGS += $(MY_PPC_INCLUDE_DIRS)
  libhpcrun_ga_la_CPPFLAGS += $(MY_PPC_INCLUDE_DIRS)
  libhpcrun_ga_wrap_a_CPPFLAGS += $(MY_PPC_INCLUDE_DIRS)
  libhpcrun_io_la_CPPFLAGS += $(MY_PPC_INCLUDE_DIRS)
  libhpcrun_io_wrap_a_CPPFLAGS += $(MY_PPC_INCLUDE_DIRS)
  libhpcrun_memleak_la_CPPFLAGS += $(MY_PPC_INCLUDE_DIRS)
  libhpcrun_memleak_wrap_a_CPPFLAGS += $(MY_PPC_INCLUDE_DIRS)
  libhpcrun_pthread_la_CPPFLAGS += $(MY_PPC_INCLUDE_DIRS)
  libhpcrun_pthread_wrap_a_CPPFLAGS += $(MY_PPC_INCLUDE_DIRS)
  libhpcrun_gpu_la_CPPFLAGS += $(MY_PPC_INCLUDE_DIRS)
  libhpcrun_gpu_wrap_a_CPPFLAGS += $(MY_PPC_INCLUDE_DIRS)
  libhpcrun_mpi_la_CPPFLAGS += $(MY_PPC_INCLUDE_DIRS)
  libhpcrun_la_CCASFLAGS = $(AM_CCASFLAGS)
  libhpcrun_o_CCASFLAGS  = $(AM_CCASFLAGS)
endif

if HOST_CPU_X86_FAMILY
  libhpcrun_la_SOURCES  += $(MY_X86_FILES)
  libhpcrun_o_SOURCES   += $(MY_X86_FILES)
  libhpcrun_la_CPPFLAGS += $(MY_X86_INCLUDE_DIRS)
  libhpcrun_o_CPPFLAGS  += $(MY_X86_INCLUDE_DIRS)
  libhpcrun_la_CCASFLAGS = $(AM_CCASFLAGS)
  libhpcrun_o_CCASFLAGS  = $(AM_CCASFLAGS)
  libhpcrun_la_LDFLAGS  += $(XED2_HPCRUN_LIBS)
  libhpcrun_o_LDFLAGS   += $(XED2_HPCLINK_LIBS)
  libhpcrun_datacentric_la_CPPFLAGS += $(MY_X86_INCLUDE_DIRS)
  libhpcrun_datacentric_wrap_a_CPPFLAGS += $(MY_X86_INCLUDE_DIRS)
  libhpcrun_ga_la_CPPFLAGS += $(MY_X86_INCLUDE_DIRS)
  libhpcrun_ga_wrap_a_CPPFLAGS += $(MY_X86_INCLUDE_DIRS)
  libhpcrun_io_la_CPPFLAGS += $(MY_X86_INCLUDE_DIRS)
  libhpcrun_io_wrap_a_CPPFLAGS += $(MY_X86_INCLUDE_DIRS)
  libhpcrun_memleak_la_CPPFLAGS += $(MY_X86_INCLUDE_DIRS)
  libhpcrun_memleak_wrap_a_CPPFLAGS += $(MY_X86_INCLUDE_DIRS)
  libhpcrun_pthread_la_CPPFLAGS += $(MY_X86_INCLUDE_DIRS)
  libhpcrun_pthread_wrap_a_CPPFLAGS += $(MY_X86_INCLUDE_DIRS)
  libhpcrun_gpu_la_CPPFLAGS += $(MY_X86_INCLUDE_DIRS)
  libhpcrun_gpu_wrap_a_CPPFLAGS += $(MY_X86_INCLUDE_DIRS)
  libhpcrun_mpi_la_CPPFLAGS += $(MY_X86_INCLUDE_DIRS)
  MY_AGENT_INCLUDE_DIRS += $(MY_X86_INCLUDE_DIRS)
endif

if HOST_CPU_IA64
  libhpcrun_la_SOURCES  += $(MY_IA64_FILES)
  libhpcrun_o_SOURCES   += $(MY_IA64_FILES)
  libhpcrun_la_CPPFLAGS += $(MY_IA64_INCLUDE_DIRS)
  libhpcrun_o_CPPFLAGS  += $(MY_IA64_INCLUDE_DIRS)
  libhpcrun_datacentric_la_CPPFLAGS += $(MY_IA64_INCLUDE_DIRS)
  libhpcrun_datacentric_wrap_a_CPPFLAGS += $(MY_IA64_INCLUDE_DIRS)
  libhpcrun_ga_la_CPPFLAGS += $(MY_IA64_INCLUDE_DIRS)
  libhpcrun_ga_wrap_a_CPPFLAGS += $(MY_IA64_INCLUDE_DIRS)
  libhpcrun_io_la_CPPFLAGS += $(MY_IA64_INCLUDE_DIRS)
  libhpcrun_io_wrap_a_CPPFLAGS += $(MY_IA64_INCLUDE_DIRS)
  libhpcrun_memleak_la_CPPFLAGS += $(MY_IA64_INCLUDE_DIRS)
  libhpcrun_memleak_wrap_a_CPPFLAGS += $(MY_IA64_INCLUDE_DIRS)
  libhpcrun_pthread_la_CPPFLAGS += $(MY_IA64_INCLUDE_DIRS)
  libhpcrun_pthread_wrap_a_CPPFLAGS += $(MY_IA64_INCLUDE_DIRS)
  libhpcrun_mpi_la_CPPFLAGS += $(MY_IA64_INCLUDE_DIRS)
endif

if HOST_CPU_AARCH64
  libhpcrun_la_SOURCES  += $(MY_AARCH64_FILES)
  libhpcrun_o_SOURCES   += $(MY_AARCH64_FILES)
  libhpcrun_la_CPPFLAGS += $(MY_AARCH64_INCLUDE_DIRS)
  libhpcrun_o_CPPFLAGS  += $(MY_AARCH64_INCLUDE_DIRS)
  libhpcrun_la_CCASFLAGS = $(AM_CCASFLAGS)
  libhpcrun_o_CCASFLAGS  = $(AM_CCASFLAGS)
  libhpcrun_datacentric_la_CPPFLAGS += $(MY_AARCH64_INCLUDE_DIRS)
  libhpcrun_datacentric_wrap_a_CPPFLAGS += $(MY_AARCH64_INCLUDE_DIRS)
  libhpcrun_ga_la_CPPFLAGS += $(MY_AARCH64_INCLUDE_DIRS)
  libhpcrun_ga_wrap_a_CPPFLAGS += $(MY_AARCH64_INCLUDE_DIRS)
  libhpcrun_io_la_CPPFLAGS += $(MY_AARCH64_INCLUDE_DIRS)
  libhpcrun_io_wrap_a_CPPFLAGS += $(MY_AARCH64_INCLUDE_DIRS)
  libhpcrun_memleak_la_CPPFLAGS += $(MY_AARCH64_INCLUDE_DIRS)
  libhpcrun_memleak_wrap_a_CPPFLAGS += $(MY_AARCH64_INCLUDE_DIRS)
  libhpcrun_pthread_la_CPPFLAGS += $(MY_AARCH64_INCLUDE_DIRS)
  libhpcrun_pthread_wrap_a_CPPFLAGS += $(MY_AARCH64_INCLUDE_DIRS)
  libhpcrun_gpu_la_CPPFLAGS += $(MY_AARCH64_INCLUDE_DIRS)
  libhpcrun_gpu_wrap_a_CPPFLAGS += $(MY_AARCH64_INCLUDE_DIRS)
  libhpcrun_mpi_la_CPPFLAGS += $(MY_AARCH64_INCLUDE_DIRS)
endif

if OPT_PAPI_DYNAMIC
  libhpcrun_la_SOURCES  += $(MY_PAPI_FILES)
  libhpcrun_la_CPPFLAGS += $(PAPI_INC_FLGS)
  libhpcrun_la_LDFLAGS  += $(PAPI_LD_FLGS)

  MY_CPP_DEFINES  += -DHPCRUN_SS_PAPI
endif

if OPT_PAPI_CUPTI
libhpcrun_la_CPPFLAGS += $(CUPTI_INC_FLGS)
MY_CPP_DEFINES += -DHPCRUN_SS_PAPI_C_CUPTI
endif

if OPT_PAPI_STATIC
  libhpcrun_o_SOURCES   += $(MY_PAPI_FILES)
  libhpcrun_o_CPPFLAGS  += $(PAPI_INC_FLGS)
  libhpcrun_o_LDFLAGS   += $(PAPI_LD_FLGS)

  MY_CPP_DEFINES  += -DHPCRUN_SS_PAPI
endif

if OPT_ENABLE_UPC
  libhpcrun_la_SOURCES  += $(MY_UPC_FILES)
  libhpcrun_o_SOURCES   += $(MY_UPC_FILES)
  libhpcrun_la_CPPFLAGS += $(OPT_UPC_IFLAGS)
  libhpcrun_o_CPPFLAGS  += $(OPT_UPC_IFLAGS)
  libhpcrun_la_LDFLAGS  += $(OPT_UPC_LDFLAGS)
endif

if OPT_ENABLE_LUSH_PTHREADS
  libhpcrun_la_CPPFLAGS += -DLUSH_PTHREADS
  libhpcrun_o_CPPFLAGS  += -DLUSH_PTHREADS
endif


#-----------------------------------------------------------
# source files, part 2.3
#-----------------------------------------------------------

if UNW_X86
  UNW_SOURCE_FILES = $(UNW_X86_FILES)
  UNW_INCLUDE_DIRS = $(UNW_X86_INCLUDE_DIRS)
  UNW_DYNAMIC_LD_FLAGS = $(XED2_HPCRUN_LIBS)
  UNW_STATIC_LD_FLAGS =  $(XED2_HPCLINK_LIBS)
endif

if UNW_PPC64
  UNW_SOURCE_FILES = $(UNW_PPC64_FILES)
  UNW_INCLUDE_DIRS = $(UNW_PPC64_INCLUDE_DIRS)
  UNW_DYNAMIC_LD_FLAGS = $(UNW_PPC64_LD_FLAGS)
  UNW_STATIC_LD_FLAGS =  $(UNW_PPC64_LD_FLAGS)
endif

if OPT_ENABLE_CUDA
  libhpcrun_la_SOURCES += $(CUDA_FILES)
  libhpcrun_la_CPPFLAGS += -DENABLE_CUDA
  libhpcrun_la_CFLAGS  += $(OPT_CUDA_IFLAGS) -g
#  libhpcrun_la_LDFLAGS += $(OPT_CUDA_LDFLAGS)

  libhpcrun_gpu_la_CPPFLAGS += -DENABLE_CUDA
  libhpcrun_gpu_la_CFLAGS  += $(OPT_CUDA_IFLAGS)
  libhpcrun_gpu_la_LDFLAGS += $(OPT_CUDA_LDFLAGS)

  libhpcrun_gpu_wrap_a_CPPFLAGS += -DENABLE_CUDA
  libhpcrun_gpu_wrap_a_CFLAGS  += $(OPT_CUDA_IFLAGS)

endif

if UNW_LIBUNW
  UNW_SOURCE_FILES = $(UNW_LIBUNW_FILES)
  UNW_INCLUDE_DIRS = $(UNW_LIBUNW_INCLUDE_DIRS)
  UNW_DYNAMIC_LD_FLAGS = $(UNW_LIBUNW_LD_FLAGS)
  UNW_STATIC_LD_FLAGS =  $(UNW_LIBUNW_LD_FLAGS)
endif

libhpcrun_la_SOURCES  +=  $(UNW_SOURCE_FILES)
libhpcrun_o_SOURCES   +=  $(UNW_SOURCE_FILES)
libhpcrun_la_CPPFLAGS += $(UNW_INCLUDE_DIRS)
libhpcrun_o_CPPFLAGS  += $(UNW_INCLUDE_DIRS)
libhpcrun_datacentric_la_CPPFLAGS += $(UNW_INCLUDE_DIRS)
libhpcrun_datacentric_wrap_a_CPPFLAGS += $(UNW_INCLUDE_DIRS)
libhpcrun_ga_la_CPPFLAGS += $(UNW_INCLUDE_DIRS)
libhpcrun_ga_wrap_a_CPPFLAGS += $(UNW_INCLUDE_DIRS)
libhpcrun_io_la_CPPFLAGS += $(UNW_INCLUDE_DIRS)
libhpcrun_io_wrap_a_CPPFLAGS += $(UNW_INCLUDE_DIRS)
libhpcrun_memleak_la_CPPFLAGS += $(UNW_INCLUDE_DIRS)
libhpcrun_memleak_wrap_a_CPPFLAGS += $(UNW_INCLUDE_DIRS)
libhpcrun_pthread_la_CPPFLAGS += $(UNW_INCLUDE_DIRS)
libhpcrun_pthread_wrap_a_CPPFLAGS += $(UNW_INCLUDE_DIRS)
libhpcrun_gpu_la_CPPFLAGS += $(UNW_INCLUDE_DIRS)
libhpcrun_gpu_wrap_a_CPPFLAGS += $(UNW_INCLUDE_DIRS)
libhpcrun_mpi_la_CPPFLAGS += $(UNW_INCLUDE_DIRS)
libhpcrun_la_LDFLAGS  += $(UNW_DYNAMIC_LD_FLAGS)
libhpcrun_o_LDFLAGS   += $(UNW_STATIC_LD_FLAGS)
MY_AGENT_INCLUDE_DIRS += $(UNW_INCLUDE_DIRS)

libhpcrun_la_SOURCES += utilities/last_func.c
libhpcrun_o_SOURCES  += utilities/last_func.c


#-----------------------------------------------------------
# whirled peas, LUSH-style
#-----------------------------------------------------------

MY_AGENT_RTSUPPORT = lush/lush-support-rt.h lush/lush-support-rt.c

MY_AGENT_CILK_SOURCES = \
	lush-agents/agent-cilk.h lush-agents/agent-cilk.c \
	$(MY_AGENT_RTSUPPORT)

MY_AGENT_CILK_CFLAGS = \
	$(CFLAGS) $(HOST_CFLAGS) \
	$(OPT_CILK_IFLAGS) \
	$(MY_AGENT_INCLUDE_DIRS)


MY_AGENT_PTHREAD_SOURCES = \
	lush-agents/agent-pthread.h lush-agents/agent-pthread.c \
	$(MY_AGENT_RTSUPPORT)

MY_AGENT_PTHREAD_CFLAGS = \
	$(CFLAGS) $(HOST_CFLAGS) \
	$(MY_AGENT_INCLUDE_DIRS)


MY_AGENT_TBB_SOURCES = \
	lush-agents/agent-tbb.h lush-agents/agent-tbb.c \
	$(MY_AGENT_RTSUPPORT)

MY_AGENT_TBB_CFLAGS = \
	$(CFLAGS) $(HOST_CFLAGS) \
	$(MY_AGENT_INCLUDE_DIRS)


if OPT_ENABLE_LUSH
if OPT_WITH_CILK
  pkglib_LTLIBRARIES       += libagent-cilk.la
  libagent_cilk_la_SOURCES  = $(MY_AGENT_CILK_SOURCES)
  libagent_cilk_la_CFLAGS   = $(MY_AGENT_CILK_CFLAGS)
endif

  pkglib_LTLIBRARIES       += libagent-pthread.la
  libagent_pthread_la_SOURCES  = $(MY_AGENT_PTHREAD_SOURCES)
  libagent_pthread_la_CFLAGS   = $(MY_AGENT_PTHREAD_CFLAGS)

  pkglib_LTLIBRARIES       += libagent-tbb.la
  libagent_tbb_la_SOURCES  = $(MY_AGENT_TBB_SOURCES)
  libagent_tbb_la_CFLAGS   = $(MY_AGENT_TBB_CFLAGS)
endif


#-----------------------------------------------------------
# local hooks
#-----------------------------------------------------------

# Install the plugin config files.

install-data-hook:
	mkdir -p "$(DESTDIR)$(plugin_instdir)"
	-for file in $(PLUGIN_CONFIG_FILES) ; do \
	    cp -f "$(plugin_srcdir)/$$file" "$(DESTDIR)$(plugin_instdir)/$$file" ; \
	done

# Install libhpcrun.o into pkglibdir.  New automake won't install a
# program into a libdir, so we use noinst and install it manually.

if OPT_ENABLE_HPCRUN_STATIC
install-exec-hook:
	cp libhpcrun.o $(DESTDIR)$(pkglibdir)
endif


#############################################################################
# Common rules
#############################################################################

include $(top_srcdir)/src/Makeinclude.rules<|MERGE_RESOLUTION|>--- conflicted
+++ resolved
@@ -348,13 +348,6 @@
 	utilities/unlink.h utilities/unlink.c
 
 if OPT_ENABLE_PERF_EVENT
-<<<<<<< HEAD
-MY_BASE_FILES +=  			\
-	sample-sources/perf/event_custom.c	\
-	sample-sources/perf/linux_perf.c	\
-	sample-sources/perf/perf-util.c	\
-	sample-sources/perf/perf_mmap.c	
-=======
 MY_BASE_FILES +=  \
 	sample-sources/perf/event_custom.c  \
 	sample-sources/perf/linux_perf.c    \
@@ -362,7 +355,6 @@
 	sample-sources/perf/perf-util.c     \
 	sample-sources/perf/perf_mmap.c     \
 	sample-sources/perf/perf_skid.c
->>>>>>> 186baccc
 
 MY_CPP_DEFINES  += -DHPCRUN_SS_LINUX_PERF
 
