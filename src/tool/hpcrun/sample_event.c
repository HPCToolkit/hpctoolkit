--- conflicted
+++ resolved
@@ -235,14 +235,8 @@
       if (data != NULL)
         data_aux = &data->sample_custom_cct;
 
-<<<<<<< HEAD
-      node  = hpcrun_backtrace2cct(&(epoch->csdata), context, &leaf_func, metricId,
-          			   metricIncr, skipInner, isSync, data_aux);
-      // end copied from help_hpcrun_sample_callpath
-=======
       node  = hpcrun_backtrace2cct(&(epoch->csdata), context, metricId,
                                    metricIncr, skipInner, isSync, data_aux);
->>>>>>> f0cb7ca8
 
       if (ENABLED(DUMP_BACKTRACES)) {
         hpcrun_bt_dump(td->btbuf_cur, "UNWIND");
