// -*-Mode: C++;-*- // technically C99

// * BeginRiceCopyright *****************************************************
//
// $HeadURL$
// $Id$
//
// --------------------------------------------------------------------------
// Part of HPCToolkit (hpctoolkit.org)
//
// Information about sources of support for research and development of
// HPCToolkit is at 'hpctoolkit.org' and in 'README.Acknowledgments'.
// --------------------------------------------------------------------------
//
// Copyright ((c)) 2002-2018, Rice University
// All rights reserved.
//
// Redistribution and use in source and binary forms, with or without
// modification, are permitted provided that the following conditions are
// met:
//
// * Redistributions of source code must retain the above copyright
//   notice, this list of conditions and the following disclaimer.
//
// * Redistributions in binary form must reproduce the above copyright
//   notice, this list of conditions and the following disclaimer in the
//   documentation and/or other materials provided with the distribution.
//
// * Neither the name of Rice University (RICE) nor the names of its
//   contributors may be used to endorse or promote products derived from
//   this software without specific prior written permission.
//
// This software is provided by RICE and contributors "as is" and any
// express or implied warranties, including, but not limited to, the
// implied warranties of merchantability and fitness for a particular
// purpose are disclaimed. In no event shall RICE or contributors be
// liable for any direct, indirect, incidental, special, exemplary, or
// consequential damages (including, but not limited to, procurement of
// substitute goods or services; loss of use, data, or profits; or
// business interruption) however caused and on any theory of liability,
// whether in contract, strict liability, or tort (including negligence
// or otherwise) arising in any way out of the use of this software, even
// if advised of the possibility of such damage.
//
// ******************************************************* EndRiceCopyright *


#include <setjmp.h>
#include <string.h>

//*************************** User Include Files ****************************

#include <unwind/common/backtrace.h>
#include <cct/cct.h>
#include "hpcrun_dlfns.h"
#include "hpcrun_stats.h"
#include "hpcrun-malloc.h"
#include "fnbounds_interface.h"
#include "main.h"
#include "metrics_types.h"
#include "cct2metrics.h"
#include "metrics.h"
#include "segv_handler.h"
#include "epoch.h"
#include "thread_data.h"
#include "trace.h"
#include "handling_sample.h"
#include "unwind.h"
#include <utilities/arch/context-pc.h>
#include "hpcrun-malloc.h"
#include "sample_event.h"
#include "sample_sources_all.h"
#include "start-stop.h"
#include "uw_recipe_map.h"
#include "validate_return_addr.h"
#include "write_data.h"
#include "cct_insert_backtrace.h"

#include <monitor.h>

#include <messages/messages.h>

#include <lib/prof-lean/hpcrun-fmt.h>

//*************************** Forward Declarations **************************


//***************************************************************************

//************************* Local helper routines ***************************

// ------------------------------------------------------------
// recover from SEGVs and partial unwinds
// ------------------------------------------------------------

static void
hpcrun_cleanup_partial_unwind(void)
{
  thread_data_t* td = hpcrun_get_thread_data();
  sigjmp_buf_t* it = &(td->bad_unwind);

  memset((void *)it->jb, '\0', sizeof(it->jb));

  if ( ! td->deadlock_drop)
    hpcrun_stats_num_samples_dropped_inc();

  hpcrun_up_pmsg_count();

#if 0
  if (TD_GET(splay_lock)) {
    hpcrun_release_splay_lock(); // splay tree lock is no longer used.
  }
#endif

  if (TD_GET(fnbounds_lock)) {
    fnbounds_release_lock();
  }
}


static cct_node_t*
record_partial_unwind(
  cct_bundle_t* cct, frame_t* bt_beg,
  frame_t* bt_last, int metricId,
  hpcrun_metricVal_t metricIncr,
  int skipInner, void *data)
{
  if (ENABLED(NO_PARTIAL_UNW)){
    return NULL;
  }

  bt_beg = hpcrun_skip_chords(bt_last, bt_beg, skipInner);

  backtrace_info_t bt;

  bt.begin = bt_beg;
  bt.last =  bt_last;
  bt.fence = FENCE_BAD;
  bt.has_tramp = false;
  bt.n_trolls = 0;
  bt.bottom_frame_elided = false;

  TMSG(PARTIAL_UNW, "recording partial unwind from segv");
  hpcrun_stats_num_samples_partial_inc();
  return hpcrun_cct_record_backtrace_w_metric(cct, true, &bt,
//					      false, bt_beg, bt_last,
					      false, metricId, metricIncr, data);
}



//***************************************************************************

bool private_hpcrun_sampling_disabled = false;

void
hpcrun_drop_sample(void)
{
  TMSG(DROP, "dropping sample");
  sigjmp_buf_t *it = &(TD_GET(bad_unwind));
  (*hpcrun_get_real_siglongjmp())(it->jb, 9);
}


sample_val_t
hpcrun_sample_callpath(void* context, int metricId,
		       hpcrun_metricVal_t metricIncr,
		       int skipInner, int isSync, sampling_info_t *data)
{
  sample_val_t ret;
  hpcrun_sample_val_init(&ret);

  if (monitor_block_shootdown()) {
    monitor_unblock_shootdown();
    return ret;
  }

  // Sampling turned off by the user application.
  // This doesn't count as a sample for the summary stats.
  if (! hpctoolkit_sampling_is_active()) {
    return ret;
  }

  hpcrun_stats_num_samples_total_inc();

  if (hpcrun_is_sampling_disabled()) {
    TMSG(SAMPLE,"global suspension");
    hpcrun_all_sources_stop();
    monitor_unblock_shootdown();
    return ret;
  }

  // Synchronous unwinds (pthread_create) must wait until they acquire
  // the read lock, but async samples give up if not avail.
  // This only applies in the dynamic case.
#ifndef HPCRUN_STATIC_LINK
  if (isSync) {
    while (! hpcrun_dlopen_read_lock()) ;
  }
  else if (! hpcrun_dlopen_read_lock()) {
    TMSG(SAMPLE_CALLPATH, "skipping sample for dlopen lock");
    hpcrun_stats_num_samples_blocked_dlopen_inc();
    monitor_unblock_shootdown();
    return ret;
  }
#endif

  TMSG(SAMPLE_CALLPATH, "attempting sample");
  hpcrun_stats_num_samples_attempted_inc();

  thread_data_t* td = hpcrun_get_thread_data();
  sigjmp_buf_t* it = &(td->bad_unwind);
  cct_node_t* node = NULL;
  epoch_t* epoch = td->core_profile_trace_data.epoch;

  // --------------------------------------
  // start of handling sample
  // --------------------------------------
  hpcrun_set_handling_sample(td);

  td->btbuf_cur = NULL;
  td->deadlock_drop = false;
  int ljmp = sigsetjmp(it->jb, 1);
  if (ljmp == 0) {
    if (epoch != NULL) {
      void* pc = hpcrun_context_pc(context);

      TMSG(SAMPLE_CALLPATH, "%s taking profile sample @ %p", __func__, pc);
      TMSG(SAMPLE_METRIC_DATA, "--metric data for sample (as a uint64_t) = %"PRIu64"", metricIncr);

      /* check to see if shared library loadmap (of current epoch) has changed out from under us */
      epoch = hpcrun_check_for_new_loadmap(epoch);

      void *data_aux = NULL;
      if (data != NULL)
        data_aux = data->sample_data;

      node  = hpcrun_backtrace2cct(&(epoch->csdata), context, metricId,
                                   metricIncr, skipInner, isSync, data_aux);

      if (ENABLED(DUMP_BACKTRACES)) {
        hpcrun_bt_dump(td->btbuf_cur, "UNWIND");
      }
    }
  }
  else {
    cct_bundle_t* cct = &(td->core_profile_trace_data.epoch->csdata);
    node = record_partial_unwind(cct, td->btbuf_beg, td->btbuf_cur - 1,
        metricId, metricIncr, skipInner, NULL);
    hpcrun_cleanup_partial_unwind();
  }
  // --------------------------------------
  // end of handling sample
  // --------------------------------------

  ret.sample_node = node;

  cct_addr_t *addr = hpcrun_cct_addr(node);
  ip_normalized_t leaf_ip = addr->ip_norm;

  if (ip_normalized_eq(&leaf_ip, &(td->btbuf_beg->ip_norm))) {
    // the call chain sampled has as its leaf an instruction in a user
    // procedure. we know this because leaf_ip matches the first entry
    // in the backtrace buffer.  samples in kernel space yield a
    // leaf_ip that is not logged in the backtrace buffer. for user
    // space samples, the first entry in the backtrace buffer includes
    // not only the normalized IP of the call chain leaf but also the
    // IP of the first instruction in the enclosing function, which we
    // use to uniquely represent the function itself. in this case, we
    // adjust leaf_ip to point to the first IP of its enclosing
    // function to simplify processing of procedure-level traces for
    // call chains that are completely in user space.

    // when call chain tracing is enabled, tracing arbitrary leaf IPs
    // for user space call chains is messy because it can cause
    // trace-ids to be marked on multiple call chain leaves
    // (instructions) that belong to the same source-level
    // statement. collapsing these when call path traces are present
    // leaves us with many trace-ids referring to the same source
    // construct. trust me: merging here is easier :-).
    leaf_ip = td->btbuf_beg->the_function;
  }

  bool trace_ok = ! td->deadlock_drop;
  TMSG(TRACE1, "trace ok (!deadlock drop) = %d", trace_ok);
  if (trace_ok && hpcrun_trace_isactive()) {
    TMSG(TRACE, "Sample event encountered");

<<<<<<< HEAD
    cct_addr_t frm;
    memset(&frm, 0, sizeof(cct_addr_t));
    frm.ip_norm = leaf_func;

=======
    cct_addr_t frm = { .ip_norm = leaf_ip };
>>>>>>> 88ee3af1
    TMSG(TRACE,"parent node = %p, &frm = %p", hpcrun_cct_parent(node), &frm);
    cct_node_t* func_proxy =
      hpcrun_cct_insert_addr(hpcrun_cct_parent(node), &frm);

    TMSG(TRACE, "inserted func start addr into parent node, func_proxy = %p", func_proxy);
    ret.trace_node = func_proxy;

    // modify the persistent id
    hpcrun_cct_persistent_id_trace_mutate(func_proxy);
    TMSG(TRACE, "Changed persistent id to indicate mutation of func_proxy node");
    hpcrun_trace_append(&td->core_profile_trace_data, hpcrun_cct_persistent_id(func_proxy), metricId);
    TMSG(TRACE, "Appended func_proxy node to trace");
  }

  hpcrun_clear_handling_sample(td);
  if (TD_GET(mem_low) || ENABLED(FLUSH_EVERY_SAMPLE)) {
    hpcrun_flush_epochs(&(TD_GET(core_profile_trace_data)));
    hpcrun_reclaim_freeable_mem();
  }
#ifndef HPCRUN_STATIC_LINK
  hpcrun_dlopen_read_unlock();
#endif

  TMSG(SAMPLE_CALLPATH,"done w sample, return %p", ret.sample_node);
  monitor_unblock_shootdown();

  return ret;
}

static int const PTHREAD_CTXT_SKIP_INNER = 1;

cct_node_t*
hpcrun_gen_thread_ctxt(void* context)
{
  if (monitor_block_shootdown()) {
    monitor_unblock_shootdown();
    return NULL;
  }

  if (hpcrun_is_sampling_disabled()) {
    TMSG(THREAD_CTXT,"global suspension");
    hpcrun_all_sources_stop();
    monitor_unblock_shootdown();
    return NULL;
  }

  // Synchronous unwinds (pthread_create) must wait until they acquire
  // the read lock, but async samples give up if not avail.
  // This only applies in the dynamic case.
#ifndef HPCRUN_STATIC_LINK
  while (! hpcrun_dlopen_read_lock()) ;
#endif

  thread_data_t* td = hpcrun_get_thread_data();
  sigjmp_buf_t* it = &(td->bad_unwind);
  cct_node_t* node = NULL;
  epoch_t* epoch = td->core_profile_trace_data.epoch;

  hpcrun_set_handling_sample(td);

  td->btbuf_cur = NULL;
  int ljmp = sigsetjmp(it->jb, 1);
  backtrace_info_t bt;
  if (ljmp == 0) {
    if (epoch != NULL) {
      if (! hpcrun_generate_backtrace_no_trampoline(&bt, context,
						    PTHREAD_CTXT_SKIP_INNER)) {
	hpcrun_clear_handling_sample(td); // restore state
	EMSG("Internal error: unable to obtain backtrace for pthread context");
	return NULL;
      }
    }
    //
    // If this backtrace is generated from sampling in a thread,
    // take off the top 'monitor_pthread_main' node
    //
    if ((epoch->csdata).ctxt && ! bt.has_tramp && (bt.fence == FENCE_THREAD)) {
      TMSG(THREAD_CTXT, "Thread correction, back off outermost backtrace entry");
      bt.last--;
    }
    node = hpcrun_cct_record_backtrace(&(epoch->csdata), false, &bt,
//				       bt.fence == FENCE_THREAD, bt.begin, bt.last,
				       bt.has_tramp);
  }
  // FIXME: What to do when thread context is partial ?
#if 0
  else {
    cct_bundle_t* cct = &(td->epoch->csdata);
    node = record_partial_unwind(cct, td->btbuf_beg, td->btbuf_cur - 1,
				 metricId, metricIncr);
    hpcrun_cleanup_partial_unwind();
  }
#endif
  hpcrun_clear_handling_sample(td);
  if (TD_GET(mem_low) || ENABLED(FLUSH_EVERY_SAMPLE)) {
    hpcrun_flush_epochs(&(TD_GET(core_profile_trace_data)));
    hpcrun_reclaim_freeable_mem();
  }
#ifndef HPCRUN_STATIC_LINK
  hpcrun_dlopen_read_unlock();
#endif

  TMSG(THREAD,"done w pthread ctxt");
  monitor_unblock_shootdown();

  return node;
}
<|MERGE_RESOLUTION|>--- conflicted
+++ resolved
@@ -286,14 +286,10 @@
   if (trace_ok && hpcrun_trace_isactive()) {
     TMSG(TRACE, "Sample event encountered");
 
-<<<<<<< HEAD
     cct_addr_t frm;
     memset(&frm, 0, sizeof(cct_addr_t));
-    frm.ip_norm = leaf_func;
-
-=======
-    cct_addr_t frm = { .ip_norm = leaf_ip };
->>>>>>> 88ee3af1
+    frm.ip_norm = leaf_ip;
+
     TMSG(TRACE,"parent node = %p, &frm = %p", hpcrun_cct_parent(node), &frm);
     cct_node_t* func_proxy =
       hpcrun_cct_insert_addr(hpcrun_cct_parent(node), &frm);
