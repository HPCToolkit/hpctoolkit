// -*-Mode: C++;-*- // technically C99

// * BeginRiceCopyright *****************************************************
//
// $HeadURL$
// $Id$
//
// --------------------------------------------------------------------------
// Part of HPCToolkit (hpctoolkit.org)
//
// Information about sources of support for research and development of
// HPCToolkit is at 'hpctoolkit.org' and in 'README.Acknowledgments'.
// --------------------------------------------------------------------------
//
// Copyright ((c)) 2002-2017, Rice University
// All rights reserved.
//
// Redistribution and use in source and binary forms, with or without
// modification, are permitted provided that the following conditions are
// met:
//
// * Redistributions of source code must retain the above copyright
//   notice, this list of conditions and the following disclaimer.
//
// * Redistributions in binary form must reproduce the above copyright
//   notice, this list of conditions and the following disclaimer in the
//   documentation and/or other materials provided with the distribution.
//
// * Neither the name of Rice University (RICE) nor the names of its
//   contributors may be used to endorse or promote products derived from
//   this software without specific prior written permission.
//
// This software is provided by RICE and contributors "as is" and any
// express or implied warranties, including, but not limited to, the
// implied warranties of merchantability and fitness for a particular
// purpose are disclaimed. In no event shall RICE or contributors be
// liable for any direct, indirect, incidental, special, exemplary, or
// consequential damages (including, but not limited to, procurement of
// substitute goods or services; loss of use, data, or profits; or
// business interruption) however caused and on any theory of liability,
// whether in contract, strict liability, or tort (including negligence
// or otherwise) arising in any way out of the use of this software, even
// if advised of the possibility of such damage.
//
// ******************************************************* EndRiceCopyright *


#include <setjmp.h>
#include <string.h>

//*************************** User Include Files ****************************

#include <unwind/common/backtrace.h>
#include <cct/cct.h>
#include "hpcrun_dlfns.h"
#include "hpcrun_stats.h"
#include "hpcrun-malloc.h"
#include "fnbounds_interface.h"
#include "main.h"
#include "metrics_types.h"
#include "cct2metrics.h"
#include "metrics.h"
#include "segv_handler.h"
#include "epoch.h"
#include "thread_data.h"
#include "trace.h"
#include "handling_sample.h"
#include "unwind.h"
#include <utilities/arch/context-pc.h>
#include "hpcrun-malloc.h"
#include "sample_event.h"
#include "sample_sources_all.h"
#include "start-stop.h"
#include "uw_recipe_map.h"
#include "validate_return_addr.h"
#include "write_data.h"
#include "cct_insert_backtrace.h"

#include <monitor.h>

#include <messages/messages.h>

#include <lib/prof-lean/hpcrun-fmt.h>

#define HPCRUN_DEBUG_TRACING 0

//*************************** Forward Declarations **************************

<<<<<<< HEAD
static cct_node_t*
help_hpcrun_sample_callpath(epoch_t *epoch, void *context, ip_normalized_t *leaf_func,
			    int metricId, uint64_t metricIncr,
			    int skipInner, int isSync);

=======
>>>>>>> 6053be57

//***************************************************************************

//************************* Local helper routines ***************************

// ------------------------------------------------------------
// recover from SEGVs and partial unwinds
// ------------------------------------------------------------

static void
hpcrun_cleanup_partial_unwind(void)
{
  thread_data_t* td = hpcrun_get_thread_data();
  sigjmp_buf_t* it = &(td->bad_unwind);

  memset((void *)it->jb, '\0', sizeof(it->jb));

  if ( ! td->deadlock_drop)
    hpcrun_stats_num_samples_dropped_inc();

  hpcrun_up_pmsg_count();

#if 0
  if (TD_GET(splay_lock)) {
    hpcrun_release_splay_lock(); // splay tree lock is no longer used.
  }
#endif

  if (TD_GET(fnbounds_lock)) {
    fnbounds_release_lock();
  }
}


static cct_node_t*
record_partial_unwind(
  cct_bundle_t* cct, frame_t* bt_beg,
  frame_t* bt_last, int metricId,
  hpcrun_metricVal_t metricIncr,
  int skipInner, void *data)
{
  if (ENABLED(NO_PARTIAL_UNW)){
    return NULL;
  }

  bt_beg = hpcrun_skip_chords(bt_last, bt_beg, skipInner);

  backtrace_info_t bt;

  bt.begin = bt_beg;
  bt.last =  bt_last;
  bt.fence = FENCE_BAD;
  bt.has_tramp = false;
  bt.n_trolls = 0;
  bt.bottom_frame_elided = false;

  TMSG(PARTIAL_UNW, "recording partial unwind from segv");
  hpcrun_stats_num_samples_partial_inc();
  return hpcrun_cct_record_backtrace_w_metric(cct, true, &bt,
//					      false, bt_beg, bt_last,
					      false, metricId, metricIncr, data);
}



//***************************************************************************

bool private_hpcrun_sampling_disabled = false;

void
hpcrun_drop_sample(void)
{
  TMSG(DROP, "dropping sample");
  sigjmp_buf_t *it = &(TD_GET(bad_unwind));
  (*hpcrun_get_real_siglongjmp())(it->jb, 9);
}


sample_val_t
hpcrun_sample_callpath(void* context, int metricId,
		       hpcrun_metricVal_t metricIncr,
		       int skipInner, int isSync, sampling_info_t *data)
{
  sample_val_t ret;
  hpcrun_sample_val_init(&ret);

  if (monitor_block_shootdown()) {
    monitor_unblock_shootdown();
    return ret;
  }

  // Sampling turned off by the user application.
  // This doesn't count as a sample for the summary stats.
  if (! hpctoolkit_sampling_is_active()) {
    return ret;
  }

  hpcrun_stats_num_samples_total_inc();

  if (hpcrun_is_sampling_disabled()) {
    TMSG(SAMPLE,"global suspension");
    hpcrun_all_sources_stop();
    monitor_unblock_shootdown();
    return ret;
  }

  // Synchronous unwinds (pthread_create) must wait until they acquire
  // the read lock, but async samples give up if not avail.
  // This only applies in the dynamic case.
#ifndef HPCRUN_STATIC_LINK
  if (isSync) {
    while (! hpcrun_dlopen_read_lock()) ;
  }
  else if (! hpcrun_dlopen_read_lock()) {
    TMSG(SAMPLE_CALLPATH, "skipping sample for dlopen lock");
    hpcrun_stats_num_samples_blocked_dlopen_inc();
    monitor_unblock_shootdown();
    return ret;
  }
#endif

  TMSG(SAMPLE_CALLPATH, "attempting sample");
  hpcrun_stats_num_samples_attempted_inc();

  thread_data_t* td = hpcrun_get_thread_data();
  sigjmp_buf_t* it = &(td->bad_unwind);
  cct_node_t* node = NULL;
  epoch_t* epoch = td->core_profile_trace_data.epoch;

  // --------------------------------------
  // start of handling sample
  // --------------------------------------
  hpcrun_set_handling_sample(td);

  ip_normalized_t leaf_func; // trace the function of the innermost frame rather than the PC in the innermost frame

  td->btbuf_cur = NULL;
  td->deadlock_drop = false;
  int ljmp = sigsetjmp(it->jb, 1);
  if (ljmp == 0) {
    if (epoch != NULL) {
      // node = help_hpcrun_sample_callpath(epoch, context, &leaf_func, metricId, metricIncr,
      //	  skipInner, isSync);  // TODO change the interface to return the function containing trace_pc.

      // Laks: copied from help_hpcrun_sample_callpath
      void* pc = hpcrun_context_pc(context);

      TMSG(SAMPLE_CALLPATH, "%s taking profile sample @ %p", __func__, pc);
      TMSG(SAMPLE_METRIC_DATA, "--metric data for sample (as a uint64_t) = %"PRIu64"", metricIncr);

      /* check to see if shared library loadmap (of current epoch) has changed out from under us */
      epoch = hpcrun_check_for_new_loadmap(epoch);

      void *data_aux = NULL;
      if (data != NULL)
        data_aux = data->sample_data;

      node  = hpcrun_backtrace2cct(&(epoch->csdata), context, &leaf_func, metricId,
          metricIncr,
          skipInner, isSync, data_aux);
      // end copied from help_hpcrun_sample_callpath

      if (ENABLED(DUMP_BACKTRACES)) {
        hpcrun_bt_dump(td->btbuf_cur, "UNWIND");
      }
    }
  }
  else {
    cct_bundle_t* cct = &(td->core_profile_trace_data.epoch->csdata);
    node = record_partial_unwind(cct, td->btbuf_beg, td->btbuf_cur - 1,
        metricId, metricIncr, skipInner, NULL);
    leaf_func = td->btbuf_beg->the_function;
    hpcrun_cleanup_partial_unwind();
  }
  // --------------------------------------
  // end of handling sample
  // --------------------------------------

  ret.sample_node = node;

  bool trace_ok = ! td->deadlock_drop;
  TMSG(TRACE1, "trace ok (!deadlock drop) = %d", trace_ok);
  if (trace_ok && hpcrun_trace_isactive()) {
    TMSG(TRACE, "Sample event encountered");

    cct_addr_t frm = { .ip_norm = leaf_func };
    cct_node_t* parent = hpcrun_cct_parent(node); 
    TMSG(TRACE,"parent node = %p, &frm = %p", parent, &frm);
    cct_node_t* func_proxy = hpcrun_cct_insert_addr(parent, &frm);

    ret.trace_node = func_proxy;

    // modify the persistent id
    hpcrun_cct_persistent_id_trace_mutate(func_proxy);
    hpcrun_trace_append(&td->core_profile_trace_data, hpcrun_cct_persistent_id(func_proxy), metricId);
  }

  hpcrun_clear_handling_sample(td);
  if (TD_GET(mem_low) || ENABLED(FLUSH_EVERY_SAMPLE)) {
    hpcrun_flush_epochs(&(TD_GET(core_profile_trace_data)));
    hpcrun_reclaim_freeable_mem();
  }
#ifndef HPCRUN_STATIC_LINK
  hpcrun_dlopen_read_unlock();
#endif

  TMSG(SAMPLE_CALLPATH,"done w sample, return %p", ret.sample_node);
  monitor_unblock_shootdown();

  return ret;
}

static int const PTHREAD_CTXT_SKIP_INNER = 1;

cct_node_t*
hpcrun_gen_thread_ctxt(void* context)
{
  if (monitor_block_shootdown()) {
    monitor_unblock_shootdown();
    return NULL;
  }

  if (hpcrun_is_sampling_disabled()) {
    TMSG(THREAD_CTXT,"global suspension");
    hpcrun_all_sources_stop();
    monitor_unblock_shootdown();
    return NULL;
  }

  // Synchronous unwinds (pthread_create) must wait until they acquire
  // the read lock, but async samples give up if not avail.
  // This only applies in the dynamic case.
#ifndef HPCRUN_STATIC_LINK
  while (! hpcrun_dlopen_read_lock()) ;
#endif

  thread_data_t* td = hpcrun_get_thread_data();
  sigjmp_buf_t* it = &(td->bad_unwind);
  cct_node_t* node = NULL;
  epoch_t* epoch = td->core_profile_trace_data.epoch;

  hpcrun_set_handling_sample(td);

  td->btbuf_cur = NULL;
  int ljmp = sigsetjmp(it->jb, 1);
  backtrace_info_t bt;
  if (ljmp == 0) {
    if (epoch != NULL) {
      if (! hpcrun_generate_backtrace_no_trampoline(&bt, context,
						    PTHREAD_CTXT_SKIP_INNER)) {
	hpcrun_clear_handling_sample(td); // restore state
	EMSG("Internal error: unable to obtain backtrace for pthread context");
	return NULL;
      }
    }
    //
    // If this backtrace is generated from sampling in a thread,
    // take off the top 'monitor_pthread_main' node
    //
    if ((epoch->csdata).ctxt && ! bt.has_tramp && (bt.fence == FENCE_THREAD)) {
      TMSG(THREAD_CTXT, "Thread correction, back off outermost backtrace entry");
      bt.last--;
    }
    node = hpcrun_cct_record_backtrace(&(epoch->csdata), false, &bt,
//				       bt.fence == FENCE_THREAD, bt.begin, bt.last,
				       bt.has_tramp);
  }
  // FIXME: What to do when thread context is partial ?
#if 0
  else {
    cct_bundle_t* cct = &(td->epoch->csdata);
    node = record_partial_unwind(cct, td->btbuf_beg, td->btbuf_cur - 1,
				 metricId, metricIncr);
    hpcrun_cleanup_partial_unwind();
  }
#endif
  hpcrun_clear_handling_sample(td);
  if (TD_GET(mem_low) || ENABLED(FLUSH_EVERY_SAMPLE)) {
    hpcrun_flush_epochs(&(TD_GET(core_profile_trace_data)));
    hpcrun_reclaim_freeable_mem();
  }
#ifndef HPCRUN_STATIC_LINK
  hpcrun_dlopen_read_unlock();
#endif

  TMSG(THREAD,"done w pthread ctxt");
  monitor_unblock_shootdown();

  return node;
}
<|MERGE_RESOLUTION|>--- conflicted
+++ resolved
@@ -86,15 +86,6 @@
 
 //*************************** Forward Declarations **************************
 
-<<<<<<< HEAD
-static cct_node_t*
-help_hpcrun_sample_callpath(epoch_t *epoch, void *context, ip_normalized_t *leaf_func,
-			    int metricId, uint64_t metricIncr,
-			    int skipInner, int isSync);
-
-=======
->>>>>>> 6053be57
-
 //***************************************************************************
 
 //************************* Local helper routines ***************************
