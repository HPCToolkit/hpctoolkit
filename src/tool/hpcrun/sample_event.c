--- conflicted
+++ resolved
@@ -293,15 +293,10 @@
     // sometimes sample-sources don't want us to record traces.
     //
     // For instance, datacentric avoid traces in the middle of allocation routines
-    trace_ok = !(data->flags & SAMPLING_NO_TRACES == SAMPLING_NO_TRACES);
+    trace_ok = !((data->flags & SAMPLING_NO_TRACES) == SAMPLING_NO_TRACES);
   }
   TMSG(TRACE1, "trace ok (!deadlock drop) = %d", trace_ok);
-<<<<<<< HEAD
-
-  if (trace_ok && hpcrun_trace_isactive()) {
-=======
   if (trace_ok && hpcrun_trace_isactive() && !isSync) {
->>>>>>> 69000245
     TMSG(TRACE, "Sample event encountered");
 
     cct_addr_t frm;
