// -*-Mode: C++;-*- // technically C99

// * BeginRiceCopyright *****************************************************
//
// $HeadURL$
// $Id$
//
// --------------------------------------------------------------------------
// Part of HPCToolkit (hpctoolkit.org)
//
// Information about sources of support for research and development of
// HPCToolkit is at 'hpctoolkit.org' and in 'README.Acknowledgments'.
// --------------------------------------------------------------------------
//
// Copyright ((c)) 2002-2017, Rice University
// All rights reserved.
//
// Redistribution and use in source and binary forms, with or without
// modification, are permitted provided that the following conditions are
// met:
//
// * Redistributions of source code must retain the above copyright
//   notice, this list of conditions and the following disclaimer.
//
// * Redistributions in binary form must reproduce the above copyright
//   notice, this list of conditions and the following disclaimer in the
//   documentation and/or other materials provided with the distribution.
//
// * Neither the name of Rice University (RICE) nor the names of its
//   contributors may be used to endorse or promote products derived from
//   this software without specific prior written permission.
//
// This software is provided by RICE and contributors "as is" and any
// express or implied warranties, including, but not limited to, the
// implied warranties of merchantability and fitness for a particular
// purpose are disclaimed. In no event shall RICE or contributors be
// liable for any direct, indirect, incidental, special, exemplary, or
// consequential damages (including, but not limited to, procurement of
// substitute goods or services; loss of use, data, or profits; or
// business interruption) however caused and on any theory of liability,
// whether in contract, strict liability, or tort (including negligence
// or otherwise) arising in any way out of the use of this software, even
// if advised of the possibility of such damage.
//
// ******************************************************* EndRiceCopyright *


#include <setjmp.h>
#include <string.h>

//*************************** User Include Files ****************************

#include <unwind/common/backtrace.h>
#include <cct/cct.h>
#include "hpcrun_dlfns.h"
#include "hpcrun_stats.h"
#include "hpcrun-malloc.h"
#include "fnbounds_interface.h"
#include "main.h"
#include "metrics_types.h"
#include "cct2metrics.h"
#include "metrics.h"
#include "segv_handler.h"
#include "epoch.h"
#include "thread_data.h"
#include "trace.h"
#include "handling_sample.h"
#include "unwind.h"
#include <utilities/arch/context-pc.h>
#include "hpcrun-malloc.h"
#include "sample_event.h"
#include "sample_sources_all.h"
#include "start-stop.h"
#include "uw_recipe_map.h"
#include "validate_return_addr.h"
#include "write_data.h"
#include "cct_insert_backtrace.h"

#include <monitor.h>

#include <messages/messages.h>

#include <lib/prof-lean/hpcrun-fmt.h>

#define HPCRUN_DEBUG_TRACING 0

//*************************** Forward Declarations **************************

static cct_node_t*
help_hpcrun_sample_callpath(epoch_t *epoch, void *context, ip_normalized_t *leaf_func,
			    int metricId, uint64_t metricIncr,
			    int skipInner, int isSync);


//***************************************************************************

//************************* Local helper routines ***************************

// ------------------------------------------------------------
// recover from SEGVs and partial unwinds
// ------------------------------------------------------------

static void
hpcrun_cleanup_partial_unwind(void)
{
  thread_data_t* td = hpcrun_get_thread_data();
  sigjmp_buf_t* it = &(td->bad_unwind);

  memset((void *)it->jb, '\0', sizeof(it->jb));

  if ( ! td->deadlock_drop)
    hpcrun_stats_num_samples_dropped_inc();

  hpcrun_up_pmsg_count();

#if 0
  if (TD_GET(splay_lock)) {
    hpcrun_release_splay_lock(); // splay tree lock is no longer used.
  }
#endif

  if (TD_GET(fnbounds_lock)) {
    fnbounds_release_lock();
  }
}


static cct_node_t*
record_partial_unwind(
  cct_bundle_t* cct,
  frame_t* bt_beg,
  frame_t* bt_last,
  int metricId,
  uint64_t metricIncr,
  int skipInner)
{
  if (ENABLED(NO_PARTIAL_UNW)){
    return NULL;
  }

  bt_beg = hpcrun_skip_chords(bt_last, bt_beg, skipInner);

  backtrace_info_t bt;

  bt.begin = bt_beg;
  bt.last =  bt_last;
  bt.fence = FENCE_BAD;
  bt.has_tramp = false;
  bt.trolled = false;
  bt.n_trolls = 0;
  bt.bottom_frame_elided = false;

  TMSG(PARTIAL_UNW, "recording partial unwind from segv");
  hpcrun_stats_num_samples_partial_inc();
  return hpcrun_cct_record_backtrace_w_metric(cct, true, &bt,
//					      false, bt_beg, bt_last,
					      false, metricId, metricIncr);
}



//***************************************************************************

bool private_hpcrun_sampling_disabled = false;

void
hpcrun_drop_sample(void)
{
  TMSG(DROP, "dropping sample");
  sigjmp_buf_t *it = &(TD_GET(bad_unwind));
  (*hpcrun_get_real_siglongjmp())(it->jb, 9);
}


sample_val_t
hpcrun_sample_callpath(void* context, int metricId,
		       uint64_t metricIncr,
		       int skipInner, int isSync)
{
  sample_val_t ret;
  hpcrun_sample_val_init(&ret);

  if (monitor_block_shootdown()) {
    monitor_unblock_shootdown();
    return ret;
  }

  // Sampling turned off by the user application.
  // This doesn't count as a sample for the summary stats.
  if (! hpctoolkit_sampling_is_active()) {
    return ret;
  }

  hpcrun_stats_num_samples_total_inc();

  if (hpcrun_is_sampling_disabled()) {
    TMSG(SAMPLE,"global suspension");
    hpcrun_all_sources_stop();
    monitor_unblock_shootdown();
    return ret;
  }

  // Synchronous unwinds (pthread_create) must wait until they acquire
  // the read lock, but async samples give up if not avail.
  // This only applies in the dynamic case.
#ifndef HPCRUN_STATIC_LINK
  if (isSync) {
    while (! hpcrun_dlopen_read_lock()) ;
  }
  else if (! hpcrun_dlopen_read_lock()) {
    TMSG(SAMPLE_CALLPATH, "skipping sample for dlopen lock");
    hpcrun_stats_num_samples_blocked_dlopen_inc();
    monitor_unblock_shootdown();
    return ret;
  }
#endif

  TMSG(SAMPLE_CALLPATH, "attempting sample");
  hpcrun_stats_num_samples_attempted_inc();

  thread_data_t* td = hpcrun_get_thread_data();
  sigjmp_buf_t* it = &(td->bad_unwind);
  cct_node_t* node = NULL;
  epoch_t* epoch = td->core_profile_trace_data.epoch;

  hpcrun_set_handling_sample(td);

  ip_normalized_t leaf_func; // trace the function of the innermost frame rather than the PC in the innermost frame

  td->btbuf_cur = NULL;
  td->deadlock_drop = false;
  int ljmp = sigsetjmp(it->jb, 1);
  if (ljmp == 0) {
    if (epoch != NULL) {
      node = help_hpcrun_sample_callpath(epoch, context, &leaf_func, metricId, metricIncr,
					 skipInner, isSync);

<<<<<<< HEAD
      if (ENABLED(DUMP_BACKTRACES)) {
	hpcrun_bt_dump(td->btbuf_cur, "UNWIND");
      }
=======
	if (epoch != NULL) {
	  node = help_hpcrun_sample_callpath(epoch, context, &leaf_func, metricId, metricIncr,
		  skipInner, isSync);  

	  if (ENABLED(DUMP_BACKTRACES)) {
		hpcrun_bt_dump(td->btbuf_cur, "UNWIND");
	  }
>>>>>>> 62e17e19
    }
  }
  else {
    cct_bundle_t* cct = &(td->core_profile_trace_data.epoch->csdata);
    node = record_partial_unwind(cct, td->btbuf_beg, td->btbuf_cur - 1,
				 metricId, metricIncr, skipInner);
    leaf_func = td->btbuf_beg->the_function; 
    hpcrun_cleanup_partial_unwind();
  }


  ret.sample_node = node;

  bool trace_ok = ! td->deadlock_drop;
  TMSG(TRACE1, "trace ok (!deadlock drop) = %d", trace_ok);
  if (trace_ok && hpcrun_trace_isactive()) {
    TMSG(TRACE, "Sample event encountered");

<<<<<<< HEAD

=======
>>>>>>> 62e17e19
    cct_addr_t frm = { .ip_norm = leaf_func };
    cct_node_t* parent = hpcrun_cct_parent(node); 
    TMSG(TRACE,"parent node = %p, &frm = %p", parent, &frm);
    cct_node_t* func_proxy = hpcrun_cct_insert_addr(parent, &frm);

    ret.trace_node = func_proxy;

    // modify the persistent id
    hpcrun_cct_persistent_id_trace_mutate(func_proxy);
    hpcrun_trace_append(&td->core_profile_trace_data, hpcrun_cct_persistent_id(func_proxy), metricId);
  }

  hpcrun_clear_handling_sample(td);
  if (TD_GET(mem_low) || ENABLED(FLUSH_EVERY_SAMPLE)) {
    hpcrun_flush_epochs(&(TD_GET(core_profile_trace_data)));
    hpcrun_reclaim_freeable_mem();
  }
#ifndef HPCRUN_STATIC_LINK
  hpcrun_dlopen_read_unlock();
#endif

  TMSG(SAMPLE_CALLPATH,"done w sample, return %p", ret.sample_node);
  monitor_unblock_shootdown();

  return ret;
}

static int const PTHREAD_CTXT_SKIP_INNER = 1;

cct_node_t*
hpcrun_gen_thread_ctxt(void* context)
{
  if (monitor_block_shootdown()) {
    monitor_unblock_shootdown();
    return NULL;
  }

  if (hpcrun_is_sampling_disabled()) {
    TMSG(THREAD_CTXT,"global suspension");
    hpcrun_all_sources_stop();
    monitor_unblock_shootdown();
    return NULL;
  }

  // Synchronous unwinds (pthread_create) must wait until they acquire
  // the read lock, but async samples give up if not avail.
  // This only applies in the dynamic case.
#ifndef HPCRUN_STATIC_LINK
  while (! hpcrun_dlopen_read_lock()) ;
#endif

  thread_data_t* td = hpcrun_get_thread_data();
  sigjmp_buf_t* it = &(td->bad_unwind);
  cct_node_t* node = NULL;
  epoch_t* epoch = td->core_profile_trace_data.epoch;

  hpcrun_set_handling_sample(td);

  td->btbuf_cur = NULL;
  int ljmp = sigsetjmp(it->jb, 1);
  backtrace_info_t bt;
  if (ljmp == 0) {
    if (epoch != NULL) {
      if (! hpcrun_generate_backtrace_no_trampoline(&bt, context,
						    PTHREAD_CTXT_SKIP_INNER)) {
	hpcrun_clear_handling_sample(td); // restore state
	EMSG("Internal error: unable to obtain backtrace for pthread context");
	return NULL;
      }
    }
    //
    // If this backtrace is generated from sampling in a thread,
    // take off the top 'monitor_pthread_main' node
    //
    if ((epoch->csdata).ctxt && ! bt.has_tramp && (bt.fence == FENCE_THREAD)) {
      TMSG(THREAD_CTXT, "Thread correction, back off outermost backtrace entry");
      bt.last--;
    }
    node = hpcrun_cct_record_backtrace(&(epoch->csdata), false, &bt,
//				       bt.fence == FENCE_THREAD, bt.begin, bt.last,
				       bt.has_tramp);
  }
  // FIXME: What to do when thread context is partial ?
#if 0
  else {
    cct_bundle_t* cct = &(td->epoch->csdata);
    node = record_partial_unwind(cct, td->btbuf_beg, td->btbuf_cur - 1,
				 metricId, metricIncr);
    hpcrun_cleanup_partial_unwind();
  }
#endif
  hpcrun_clear_handling_sample(td);
  if (TD_GET(mem_low) || ENABLED(FLUSH_EVERY_SAMPLE)) {
    hpcrun_flush_epochs(&(TD_GET(core_profile_trace_data)));
    hpcrun_reclaim_freeable_mem();
  }
#ifndef HPCRUN_STATIC_LINK
  hpcrun_dlopen_read_unlock();
#endif

  TMSG(THREAD,"done w pthread ctxt");
  monitor_unblock_shootdown();

  return node;
}


static cct_node_t*
help_hpcrun_sample_callpath(epoch_t *epoch, void *context, ip_normalized_t *leaf_func,
			    int metricId,
			    uint64_t metricIncr,
			    int skipInner, int isSync)
{
  void* pc = hpcrun_context_pc(context);

  TMSG(SAMPLE_CALLPATH, "%s taking profile sample @ %p", __func__, pc);
  TMSG(SAMPLE_METRIC_DATA, "--metric data for sample (as a uint64_t) = %"PRIu64"", metricIncr);

  /* check to see if shared library loadmap (of current epoch) has changed out from under us */
  epoch = hpcrun_check_for_new_loadmap(epoch);

  cct_node_t* n =
    hpcrun_backtrace2cct(&(epoch->csdata), context, leaf_func, metricId, metricIncr,
			 skipInner, isSync);

  // FIXME: n == -1 if sample is filtered

  return n;
}
<|MERGE_RESOLUTION|>--- conflicted
+++ resolved
@@ -235,19 +235,9 @@
       node = help_hpcrun_sample_callpath(epoch, context, &leaf_func, metricId, metricIncr,
 					 skipInner, isSync);
 
-<<<<<<< HEAD
       if (ENABLED(DUMP_BACKTRACES)) {
 	hpcrun_bt_dump(td->btbuf_cur, "UNWIND");
       }
-=======
-	if (epoch != NULL) {
-	  node = help_hpcrun_sample_callpath(epoch, context, &leaf_func, metricId, metricIncr,
-		  skipInner, isSync);  
-
-	  if (ENABLED(DUMP_BACKTRACES)) {
-		hpcrun_bt_dump(td->btbuf_cur, "UNWIND");
-	  }
->>>>>>> 62e17e19
     }
   }
   else {
@@ -266,10 +256,6 @@
   if (trace_ok && hpcrun_trace_isactive()) {
     TMSG(TRACE, "Sample event encountered");
 
-<<<<<<< HEAD
-
-=======
->>>>>>> 62e17e19
     cct_addr_t frm = { .ip_norm = leaf_func };
     cct_node_t* parent = hpcrun_cct_parent(node); 
     TMSG(TRACE,"parent node = %p, &frm = %p", parent, &frm);
