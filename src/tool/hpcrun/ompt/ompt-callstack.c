// -*-Mode: C++;-*- // technically C99

// * BeginRiceCopyright *****************************************************
//
// $HeadURL$
// $Id$
//
// --------------------------------------------------------------------------
// Part of HPCToolkit (hpctoolkit.org)
//
// Information about sources of support for research and development of
// HPCToolkit is at 'hpctoolkit.org' and in 'README.Acknowledgments'.
// --------------------------------------------------------------------------
//
// Copyright ((c)) 2002-2020, Rice University
// All rights reserved.
//
// Redistribution and use in source and binary forms, with or without
// modification, are permitted provided that the following conditions are
// met:
//
// * Redistributions of source code must retain the above copyright
//   notice, this list of conditions and the following disclaimer.
//
// * Redistributions in binary form must reproduce the above copyright
//   notice, this list of conditions and the following disclaimer in the
//   documentation and/or other materials provided with the distribution.
//
// * Neither the name of Rice University (RICE) nor the names of its
//   contributors may be used to endorse or promote products derived from
//   this software without specific prior written permission.
//
// This software is provided by RICE and contributors "as is" and any
// express or implied warranties, including, but not limited to, the
// implied warranties of merchantability and fitness for a particular
// purpose are disclaimed. In no event shall RICE or contributors be
// liable for any direct, indirect, incidental, special, exemplary, or
// consequential damages (including, but not limited to, procurement of
// substitute goods or services; loss of use, data, or profits; or
// business interruption) however caused and on any theory of liability,
// whether in contract, strict liability, or tort (including negligence
// or otherwise) arising in any way out of the use of this software, even
// if advised of the possibility of such damage.
//
// ******************************************************* EndRiceCopyright *


//******************************************************************************
// local includes  
//******************************************************************************

#include <hpcrun/cct_backtrace_finalize.h>
#include <hpcrun/hpcrun-initializers.h>
#include <hpcrun/sample_event.h>
#include <hpcrun/thread_data.h>
#include <hpcrun/thread_finalize.h>
#include <hpcrun/trace.h>
#include <hpcrun/unresolved.h>

#include "ompt-callstack.h"
#include "ompt-defer.h"
#include "ompt-interface.h"
#include "ompt-placeholders.h"
#include "ompt-thread.h"

#if defined(HOST_CPU_PPC) 
#include "ompt-gcc4-ppc64.h"
#define ADJUST_PC
#elif defined(HOST_CPU_x86) || defined(HOST_CPU_x86_64)
#include "ompt-gcc4-x86.h"
#define ADJUST_PC
#elif defined(HOST_CPU_ARM64)
#else
#error "invalid architecture type"
#endif



//******************************************************************************
// macros
//******************************************************************************

#define DEREFERENCE_IF_NON_NULL(ptr) (ptr ? *(void **) ptr : 0)

#define OMPT_DEBUG 0
#define ALLOW_DEFERRED_CONTEXT 0


#if OMPT_DEBUG
#define elide_debug_dump(t, i, o, r) \
  if (ompt_callstack_debug) stack_dump(t, i, o, r)
#define elide_frame_dump() if (ompt_callstack_debug) frame_dump()
#else
#define elide_debug_dump(t, i, o, r)
#define elide_frame_dump() 
#endif


#define FP(frame, which) (frame->which ## _frame.ptr)
#define FF(frame, which) (frame->which ## _frame_flags)

#define ff_is_appl(flags) (flags & ompt_frame_application)
#define ff_is_rt(flags)   (!ff_is_appl(flags))
#define ff_is_fp(flags)   (flags & ompt_frame_framepointer)



//******************************************************************************
// private variables 
//******************************************************************************

static cct_backtrace_finalize_entry_t ompt_finalizer;

#if ALLOW_DEFERRED_CONTEXT
static thread_finalize_entry_t ompt_thread_finalizer;
#endif

static closure_t ompt_callstack_init_closure;

static int ompt_eager_context = 0;

#if OMPT_DEBUG
static int ompt_callstack_debug = 0;
#endif



//******************************************************************************
// private  operations
//******************************************************************************

static void *
fp_exit
(
 ompt_frame_t *frame
)
{
  void *ptr = FP(frame, exit);
#if defined(HOST_CPU_PPC) 
  int flags = FF(frame, exit);
  // on power: ensure the enter frame pointer is CFA for runtime frame
  if (ff_is_fp(flags)) {
    ptr = DEREFERENCE_IF_NON_NULL(ptr);
  }
#endif
  return ptr;
}


static void *
fp_enter
(
 ompt_frame_t *frame
)
{
  void *ptr = FP(frame, enter);
#if defined(HOST_CPU_PPC) 
  int flags = FF(frame, enter);
  // on power: ensure the enter frame pointer is CFA for runtime frame
  if (ff_is_fp(flags) && ff_is_rt(flags)) {
    ptr = DEREFERENCE_IF_NON_NULL(ptr);
  }
#endif
  return ptr;
}


static void 
__attribute__ ((unused))
stack_dump
(
 char *tag, 
 frame_t *inner, 
 frame_t *outer, 
 uint64_t region_id
) 
{
  EMSG("-----%s start", tag); 
  for (frame_t* x = inner; x <= outer; ++x) {
    void* ip;
    hpcrun_unw_get_ip_unnorm_reg(&(x->cursor), &ip);

    load_module_t* lm = hpcrun_loadmap_findById(x->ip_norm.lm_id);
    const char* lm_name = (lm) ? lm->name : "(null)";

    EMSG("ip = %p (%p), sp = %p, load module = %s", 
	 ip, x->ip_norm.lm_ip, x->cursor.sp, lm_name);
  }
  EMSG("-----%s end", tag); 
  EMSG("<0x%lx>\n", region_id); 
}


static void 
__attribute__ ((unused))
frame_dump
(
 void
) 
{
  EMSG("-----frame start");
  for (int i=0;; i++) {
    ompt_frame_t *frame = hpcrun_ompt_get_task_frame(i);
    if (frame == NULL) break;

    void *ep = fp_enter(frame);
    int ef = FF(frame, enter);

    void *xp = fp_exit(frame);
    int xf = FF(frame, exit);

    EMSG("frame %d: enter=(%p,%x), exit=(%p,%x)", i, ep, ef, xp, xf);
  }
  EMSG("-----frame end"); 
}


static int
interval_contains
(
 void *lower, 
 void *upper, 
 void *addr
)
{
  uint64_t uaddr  = (uint64_t) addr;
  uint64_t ulower = (uint64_t) lower;
  uint64_t uupper = (uint64_t) upper;
  
  return ((ulower <= uaddr) & (uaddr <= uupper));
}


static ompt_state_t
check_state
(
 void
)
{
  uint64_t wait_id;
  return hpcrun_ompt_get_state(&wait_id);
}


static void 
set_frame
(
 frame_t *f, 
 ompt_placeholder_t *ph
)
{
  f->cursor.pc_unnorm = ph->pc;
  f->ip_norm = ph->pc_norm;
  f->the_function = ph->pc_norm;
}


static void
collapse_callstack
(
 backtrace_info_t *bt, 
 ompt_placeholder_t *placeholder
)
{
  set_frame(bt->last, placeholder);
  bt->begin = bt->last;
  bt->bottom_frame_elided = false;
  bt->partial_unwind = false;
  bt->collapsed = true;
//  bt->fence = FENCE_MAIN;
}


static void
ompt_elide_runtime_frame(
  backtrace_info_t *bt, 
  uint64_t region_id, 
  int isSync
)
{
  frame_t **bt_outer = &bt->last;
  frame_t **bt_inner = &bt->begin;

  frame_t *bt_outer_at_entry = *bt_outer;

  ompt_thread_t thread_type = ompt_thread_type_get();
  switch(thread_type) {
  case ompt_thread_initial:
    break;
  case ompt_thread_worker:
    break;
  case ompt_thread_other:
  case ompt_thread_unknown:
  default:
    goto return_label;
  }

  // collapse callstack if a thread is idle or waiting in a barrier
  switch(check_state()) {
    case ompt_state_wait_barrier:
    case ompt_state_wait_barrier_implicit:
    case ompt_state_wait_barrier_explicit:
      // collapse barriers on non-master ranks 
      if (hpcrun_ompt_get_thread_num(0) != 0) {
	collapse_callstack(bt, &ompt_placeholders.ompt_barrier_wait_state);
	goto return_label;
      }
      break; 
    case ompt_state_idle:
      // collapse idle state
      TD_GET(omp_task_context) = 0;
      collapse_callstack(bt, &ompt_placeholders.ompt_idle_state);
      goto return_label;
    default:
      break;
  }

  int i = 0;
  frame_t *it = NULL;

  ompt_frame_t *frame0 = hpcrun_ompt_get_task_frame(i);

  TD_GET(omp_task_context) = 0;

  elide_debug_dump("ORIGINAL", *bt_inner, *bt_outer, region_id); 
  elide_frame_dump();

  //---------------------------------------------------------------
  // handle all of the corner cases that can occur at the top of 
  // the stack first
  //---------------------------------------------------------------

  if (!frame0) {
    // corner case: the innermost task (if any) has no frame info. 
    // no action necessary. just return.
    goto clip_base_frames;
  }

  while ((fp_enter(frame0) == 0) && 
         (fp_exit(frame0) == 0)) {
    // corner case: the top frame has been set up, 
    // but not filled in. ignore this frame.
    frame0 = hpcrun_ompt_get_task_frame(++i);

    if (!frame0) {
      if (thread_type == ompt_thread_initial) return;

      // corner case: the innermost task (if any) has no frame info. 
      goto clip_base_frames;
    }
  }

  if (fp_exit(frame0) &&
      (((uint64_t) fp_exit(frame0)) <
        ((uint64_t) (*bt_inner)->cursor.sp))) {
    // corner case: the top frame has been set up, exit frame has been filled in; 
    // however, exit_frame.ptr points beyond the top of stack. the final call 
    // to user code hasn't been made yet. ignore this frame.
    frame0 = hpcrun_ompt_get_task_frame(++i);
  }

  if (!frame0) {
    // corner case: the innermost task (if any) has no frame info. 
    goto clip_base_frames;
  }

  if (fp_enter(frame0)) { 
    // the sample was received inside the runtime; 
    // elide frames from top of stack down to runtime entry
    int found = 0;
    for (it = *bt_inner; it <= *bt_outer; it++) {
      if ((uint64_t)(it->cursor.sp) >= (uint64_t)fp_enter(frame0)) {
        if (isSync) {
          // for synchronous samples, elide runtime frames at top of stack
          *bt_inner = it;
        }
        found = 1;
        break;
      }
    }

    if (found == 0) {
      // enter_frame not found on stack. all frames are runtime frames
      goto clip_base_frames;
    }
    // frames at top of stack elided. continue with the rest
  }

  // FIXME vi3: trouble with master thread when defering
  // general case: elide frames between frame1->enter and frame0->exit
  while (true) {
    frame_t *exit0 = NULL, *reenter1 = NULL;
    ompt_frame_t *frame1;

    frame0 = hpcrun_ompt_get_task_frame(i);

    if (!frame0) break;

    ompt_data_t *task_data = hpcrun_ompt_get_task_data(i);
    cct_node_t *omp_task_context = NULL;
    if (task_data)
      omp_task_context = task_data->ptr;
    
    void *low_sp = (*bt_inner)->cursor.sp;
    void *high_sp = (*bt_outer)->cursor.sp;

    // if a frame marker is inside the call stack, set its flag to true
    bool exit0_flag = 
      interval_contains(low_sp, high_sp, fp_exit(frame0));

    /* start from the top of the stack (innermost frame). 
       find the matching frame in the callstack for each of the markers in the
       stack. look for them in the order in which they should occur.

       optimization note: this always starts at the top of the stack. this can
       lead to quadratic cost. could pick up below where you left off cutting in 
       previous iterations.
    */
    it = *bt_inner; 
    if (exit0_flag) {
      for (; it <= *bt_outer; it++) {
        if ((uint64_t)(it->cursor.sp) >= (uint64_t)(fp_exit(frame0))) {
          int offset = ff_is_appl(FF(frame0, exit)) ? 0 : 1;
          exit0 = it - offset;
          break;
        }
      }
    }

    if (exit0_flag && omp_task_context) {
      TD_GET(omp_task_context) = omp_task_context;
      *bt_outer = exit0 - 1;
      break;
    }

    frame1 = hpcrun_ompt_get_task_frame(++i);
    if (!frame1) break;

    //-------------------------------------------------------------------------
    //  frame1 points into the stack above the task frame (in the
    //  runtime from the outer task's perspective). frame0 points into
    //  the the stack inside the first application frame (in the
    //  application from the inner task's perspective) the two points
    //  are equal. there is nothing to elide at this step.
    //-------------------------------------------------------------------------
    if ((fp_enter(frame1) == fp_exit(frame0)) &&
	(ff_is_appl(FF(frame0, exit)) &&
	 ff_is_rt(FF(frame1, enter))))
      continue;


    bool reenter1_flag = 
      interval_contains(low_sp, high_sp, fp_enter(frame1));

#if 0
    ompt_frame_t *help_frame = region_stack[top_index-i+1].parent_frame;
    if (!ompt_eager_context && !reenter1_flag && help_frame) {
      frame1 = help_frame;
      reenter1_flag = interval_contains(low_sp, high_sp, fp_enter(frame1));
      // printf("THIS ONLY HAPPENS IN MASTER: %d\n", TD_GET(master));
    }
#endif

    if (reenter1_flag) {
      for (; it <= *bt_outer; it++) {
        if ((uint64_t)(it->cursor.sp) >= (uint64_t)(fp_enter(frame1))) {
          reenter1 = it - 1;
          break;
        }
      }
    }



    // FIXME vi3: This makes trouble with master thread when defering
    if (exit0 && reenter1) {



      // FIXME: IBM and INTEL need to agree
      // laksono 2014.07.08: hack removing one more frame to avoid redundancy with the parent
      // It seems the last frame of the master is the same as the first frame of the workers thread
      // By eliminating the topmost frame we should avoid the appearance of the same frame twice 
      //  in the callpath

      // FIXME vi3: find better way to solve this  "This makes trouble with master thread when defering"
//      if (TD_GET(master)){
//        return;
//      }
//      if (omp_get_thread_num() == 0)
//        return;

      //------------------------------------
      // The prefvous version DON'T DELETE
      memmove(*bt_inner+(reenter1-exit0+1), *bt_inner,
	      (exit0 - *bt_inner)*sizeof(frame_t));

      *bt_inner = *bt_inner + (reenter1 - exit0 + 1);

      exit0 = reenter1 = NULL;
      // --------------------------------

    } else if (exit0 && !reenter1) {
      // corner case: reenter1 is in the team master's stack, not mine. eliminate all
      // frames below the exit frame.
      *bt_outer = exit0 - 1;
      break;
    }
  }

  if (*bt_outer != bt_outer_at_entry) {
    bt->bottom_frame_elided = true;
    bt->partial_unwind = false;
    if (*bt_outer < *bt_inner) {
      //------------------------------------------------------------------------
      // corner case: 
      //   the thread state is not ompt_state_idle, but we are eliding the 
      //   whole call stack anyway. 
      // how this arises:
      //   when a sample is delivered between when a worker thread's task state 
      //   is set to ompt_state_work_parallel but the user outlined function 
      //   has not yet been invoked. 
      // considerations:
      //   bt_outer may be out of bounds 
      // handling:
      //   (1) reset both cursors to something acceptable
      //   (2) collapse context to an <openmp idle>
      //------------------------------------------------------------------------
      *bt_outer = *bt_inner;
      TD_GET(omp_task_context) = 0;
      collapse_callstack(bt, &ompt_placeholders.ompt_idle_state);
    }
  }

  elide_debug_dump("ELIDED", *bt_inner, *bt_outer, region_id);
  goto return_label;

 clip_base_frames:
  {
    int master = TD_GET(master);
    if (!master) {
      set_frame(*bt_outer, &ompt_placeholders.ompt_idle_state);
      *bt_inner = *bt_outer;
      bt->bottom_frame_elided = false;
      bt->partial_unwind = false;
      goto return_label;
    }

#if 0
    /* runtime frames with nothing else; it is harmless to reveal them all */
    uint64_t idle_frame = (uint64_t) hpcrun_ompt_get_idle_frame();

    if (idle_frame) {
      /* clip below the idle frame */
      for (it = *bt_inner; it <= *bt_outer; it++) {
        if ((uint64_t)(it->cursor.sp) >= idle_frame) {
          *bt_outer = it - 2;
              bt->bottom_frame_elided = true;
              bt->partial_unwind = true;
          break;
        }
      }
    } else {
      /* no idle frame. show the whole stack. */
    }
    
    elide_debug_dump("ELIDED INNERMOST FRAMES", *bt_inner, *bt_outer, region_id);
    goto return_label;
#endif
  }


 return_label:
    return;
}


cct_node_t *
ompt_region_root
(
 cct_node_t *_node
)
{
  cct_node_t *root;
  cct_node_t *node = _node;
  while (node) {
    cct_addr_t *addr = hpcrun_cct_addr(node);
    if (IS_UNRESOLVED_ROOT(addr)) {
      root = hpcrun_get_thread_epoch()->csdata.unresolved_root; 
      break;
    } else if (IS_PARTIAL_ROOT(addr)) {
      root = hpcrun_get_thread_epoch()->csdata.partial_unw_root; 
      break;
    }
    node = hpcrun_cct_parent(node);
  }
  if (node == NULL) root = hpcrun_get_thread_epoch()->csdata.tree_root; 
  return root;
}


//-------------------------------------------------------------------------------
// Unlike other compilers, gcc4 generates code to invoke the master
// task from the program itself rather than the runtime, as shown 
// in the sketch below
//
// user_function_f () 
// {
//  ...
//         omp_parallel_start(task, ...)
//  label_1:
//         task(...)
//  label_2: 
//         omp_parallel_end(task, ...)
//  label_3: 
//  ...
// }
//
// As a result, unwinding from within a callback from either parallel_start or 
// parallel_end will return an address marked by label_1 or label_2. unwinding
// on the master thread from within task will have label_2 as a return address 
// on its call stack.
//
// Cope with the lack of an LCA by adjusting unwinds from within callbacks 
// when entering or leaving a task by moving the leaf of the unwind representing 
// the region within user_function_f to label_2. 
//-------------------------------------------------------------------------------
static cct_node_t *
ompt_adjust_calling_context
(
 cct_node_t *node,
 ompt_scope_endpoint_t se_type
)
{
#ifdef ADJUST_PC
  // extract the load module and offset of the leaf CCT node at the 
  // end of a call path representing a parallel region
  cct_addr_t *n = hpcrun_cct_addr(node);
  cct_node_t *n_parent = hpcrun_cct_parent(node); 
  uint16_t lm_id = n->ip_norm.lm_id; 
  uintptr_t lm_ip = n->ip_norm.lm_ip;
  uintptr_t master_outlined_fn_return_addr;

  // adjust the address to point to return address of the call to 
  // the outlined task in the master
  if (se_type == ompt_scope_begin) {
    void *ip = hpcrun_denormalize_ip(&(n->ip_norm));
    uint64_t offset = offset_to_pc_after_next_call(ip);
    master_outlined_fn_return_addr = lm_ip + offset;
  } else { 
    uint64_t offset = length_of_call_instruction();
    master_outlined_fn_return_addr = lm_ip - offset;
  }
  // ensure that there is a leaf CCT node with the proper return address
  // to use as the context. when using the GNU API for OpenMP, it will 
  // be a sibling to one returned by sample_callpath.
  cct_node_t *sibling = hpcrun_cct_insert_addr
    (n_parent, &(ADDR2(lm_id, master_outlined_fn_return_addr)));
  return sibling;
#else
  return node;
#endif
}


cct_node_t *
ompt_region_context_eager
(
  uint64_t region_id, 
  ompt_scope_endpoint_t se_type, 
  int adjust_callsite
)
{
  cct_node_t *node;
  ucontext_t uc;
  getcontext(&uc);

<<<<<<< HEAD
  node = hpcrun_sample_callpath(&uc, 0, 0, ++levels_to_skip, 1, NULL).sample_node;
=======
  // levels to skip will be broken if inlining occurs.
  hpcrun_metricVal_t zero = {.i = 0};
  node = hpcrun_sample_callpath(&uc, 0, zero, 0, 1, NULL).sample_node;
>>>>>>> 69000245
  TMSG(DEFER_CTXT, "unwind the callstack for region 0x%lx", region_id);

  TMSG(DEFER_CTXT, "unwind the callstack for region 0x%lx", region_id);
  if (node && adjust_callsite) {
    node = ompt_adjust_calling_context(node, se_type);
  }
  return node;
}


void
ompt_region_context_lazy
(
  uint64_t region_id,
  ompt_scope_endpoint_t se_type, 
  int adjust_callsite
)
{
  ucontext_t uc;
  getcontext(&uc);

  hpcrun_metricVal_t blame_metricVal;
  blame_metricVal.i = 0;

  // side-effect: set region context
  (void) hpcrun_sample_callpath(&uc, 0, blame_metricVal, 0, 33, NULL);

  TMSG(DEFER_CTXT, "unwind the callstack for region 0x%lx", region_id);
}


cct_node_t *
ompt_parallel_begin_context
(
 ompt_id_t region_id, 
 int adjust_callsite
)
{
  cct_node_t *context = NULL;
  if (ompt_eager_context) {
    context = ompt_region_context_eager(region_id, ompt_scope_begin,
                                  adjust_callsite);
  }
  return context;
}


static void
ompt_backtrace_finalize
(
 backtrace_info_t *bt, 
 int isSync
) 
{
  // ompt: elide runtime frames
  // if that is the case, then it will later become available in a deferred fashion.
  int master = TD_GET(master);
  if (!master) {
    if (need_defer_cntxt()) {
//      resolve_cntxt();
    }
    if (!ompt_eager_context)
      resolve_cntxt();
  }
  uint64_t region_id = TD_GET(region_id);

  ompt_elide_runtime_frame(bt, region_id, isSync);

  if(!isSync && !ompt_eager_context_p() && !bt->collapsed){
    register_to_all_regions();
  }
}



//******************************************************************************
// interface operations
//******************************************************************************

cct_node_t *
ompt_cct_cursor_finalize
(
 cct_bundle_t *cct, 
 backtrace_info_t *bt, 
 cct_node_t *cct_cursor
)
{

  // when providing a path for the region in which we had a task
  if (!ompt_eager_context && ending_region) {
    return TD_GET(master) ? cct_cursor : cct_not_master_region;
  }

  cct_node_t *omp_task_context = TD_GET(omp_task_context);

  // FIXME: should memoize the resulting task context in a thread-local variable
  //        I think we can just return omp_task_context here. it is already
  //        relative to one root or another.
  if (omp_task_context && omp_task_context != task_data_invalid) {
    cct_node_t *root;
#if 1
    root = ompt_region_root(omp_task_context);
#else
    if ((is_partial_resolve((cct_node_tt *)omp_task_context) > 0)) {
      root = hpcrun_get_thread_epoch()->csdata.unresolved_root;
    } else {
      root = hpcrun_get_thread_epoch()->csdata.tree_root;
    }
#endif
    // FIXME: vi3 why is this called here??? Makes troubles for worker thread when !ompt_eager_context
    if (ompt_eager_context || TD_GET(master))
      return hpcrun_cct_insert_path_return_leaf(root, omp_task_context);
  } else if (omp_task_context && omp_task_context == task_data_invalid) {
    region_stack_el_t *stack_el = &region_stack[top_index];
    ompt_notification_t *notification = stack_el->notification;
    // if no unresolved cct placeholder for the region, create it
    if (!notification->unresolved_cct) {
      cct_node_t *new_cct =
              hpcrun_cct_insert_addr(cct->thread_root, &ADDR2(UNRESOLVED, notification->region_data->region_id));
      notification->unresolved_cct = new_cct;
    }
    // return a placeholder for the sample taken inside tasks
    return notification->unresolved_cct;
  }

  // FIXME: vi3 consider this when tracing, for now everything works fine
  // if I am not the master thread, full context may not be immediately available.
  // if that is the case, then it will later become available in a deferred fashion.
  if (!TD_GET(master)) { // sub-master thread in nested regions

//    uint64_t region_id = TD_GET(region_id);
//    ompt_data_t* current_parallel_data = TD_GET(current_parallel_data);
//    ompt_region_data_t* region_data = (ompt_region_data_t*)current_parallel_data->ptr;
    // FIXME: check whether bottom frame elided will be right for IBM runtime
    //        without help of get_idle_frame

    if (not_master_region && bt->bottom_frame_elided){
      // it should be enough just to set cursor to unresolved node
      // which corresponds to not_master_region

      // everything is ok with cursos
      cct_cursor = cct_not_master_region;

// johnmc merge
#if 0
    if (region_id > 0 && bt->bottom_frame_elided) {

      cct_node_t *prefix = lookup_region_id(region_id);
      if (prefix) {
	      // full context is available now. use it.
	      cct_cursor = prefix;
      } else {
	      // full context is not available. if the there is a node for region_id in 
	      // the unresolved tree, use it as the cursor to anchor the sample for now. 
	      // it will be resolved later. otherwise, use the default cursor.
	      prefix = hpcrun_cct_find_addr((hpcrun_get_thread_epoch()->csdata).unresolved_root,
          &(ADDR2(UNRESOLVED, region_id)));
	      if (prefix) cct_cursor = prefix;
      }
#endif
    }
  }

  return cct_cursor;
}


void
ompt_callstack_init_deferred
(
 void
)
{
#if ALLOW_DEFERRED_CONTEXT
  if (hpcrun_trace_isactive()) ompt_eager_context = 1;
  else {
    // set up a finalizer to propagate information about
    // openmp region contexts that have not been fully 
    // resolved across all threads.
    ompt_thread_finalizer.next = 0;
    ompt_thread_finalizer.fn = ompt_resolve_region_contexts;
    thread_finalize_register(&ompt_thread_finalizer);
  }
#else
  ompt_eager_context = 1;
#endif
}


void
ompt_callstack_init
(
 void
)
{
  ompt_finalizer.next = 0;
  ompt_finalizer.fn = ompt_backtrace_finalize;
  cct_backtrace_finalize_register(&ompt_finalizer);
  cct_cursor_finalize_register(ompt_cct_cursor_finalize);

  // initialize closure for initializer
  ompt_callstack_init_closure.fn = 
    (closure_fn_t) ompt_callstack_init_deferred; 
  ompt_callstack_init_closure.arg = 0;

  // register closure
  hpcrun_initializers_defer(&ompt_callstack_init_closure);
}


int
ompt_eager_context_p
(
 void
)
{
  return ompt_eager_context;
}
<|MERGE_RESOLUTION|>--- conflicted
+++ resolved
@@ -675,13 +675,9 @@
   ucontext_t uc;
   getcontext(&uc);
 
-<<<<<<< HEAD
-  node = hpcrun_sample_callpath(&uc, 0, 0, ++levels_to_skip, 1, NULL).sample_node;
-=======
   // levels to skip will be broken if inlining occurs.
   hpcrun_metricVal_t zero = {.i = 0};
   node = hpcrun_sample_callpath(&uc, 0, zero, 0, 1, NULL).sample_node;
->>>>>>> 69000245
   TMSG(DEFER_CTXT, "unwind the callstack for region 0x%lx", region_id);
 
   TMSG(DEFER_CTXT, "unwind the callstack for region 0x%lx", region_id);
