// -*-Mode: C++;-*- // technically C99

// * BeginRiceCopyright *****************************************************
//
// $HeadURL$
// $Id$
//
// --------------------------------------------------------------------------
// Part of HPCToolkit (hpctoolkit.org)
//
// Information about sources of support for research and development of
// HPCToolkit is at 'hpctoolkit.org' and in 'README.Acknowledgments'.
// --------------------------------------------------------------------------
//
// Copyright ((c)) 2002-2021, Rice University
// All rights reserved.
//
// Redistribution and use in source and binary forms, with or without
// modification, are permitted provided that the following conditions are
// met:
//
// * Redistributions of source code must retain the above copyright
//   notice, this list of conditions and the following disclaimer.
//
// * Redistributions in binary form must reproduce the above copyright
//   notice, this list of conditions and the following disclaimer in the
//   documentation and/or other materials provided with the distribution.
//
// * Neither the name of Rice University (RICE) nor the names of its
//   contributors may be used to endorse or promote products derived from
//   this software without specific prior written permission.
//
// This software is provided by RICE and contributors "as is" and any
// express or implied warranties, including, but not limited to, the
// implied warranties of merchantability and fitness for a particular
// purpose are disclaimed. In no event shall RICE or contributors be
// liable for any direct, indirect, incidental, special, exemplary, or
// consequential damages (including, but not limited to, procurement of
// substitute goods or services; loss of use, data, or profits; or
// business interruption) however caused and on any theory of liability,
// whether in contract, strict liability, or tort (including negligence
// or otherwise) arising in any way out of the use of this software, even
// if advised of the possibility of such damage.
//
// ******************************************************* EndRiceCopyright *

//*****************************************************************************
// system includes
//*****************************************************************************

#include <assert.h>



//*****************************************************************************
// libmonitor
//*****************************************************************************

#include <monitor.h>



//*****************************************************************************
// local includes
//*****************************************************************************
// johnmc merge
#if 0
#include "ompt-parallel-region-map.h"
#endif

#include <lib/prof-lean/placeholders.h>

#include <hpcrun/unresolved.h>
#include <hpcrun/utilities/timer.h>

#include "ompt-callstack.h"
#include "ompt-defer.h"
#include "ompt-interface.h"
#include "ompt-queues.h"
#include "ompt-region.h"
#include "ompt-region-debug.h"
#include "ompt-thread.h"



//*****************************************************************************
// macros
//*****************************************************************************

#define DEFER_DEBUGGING 0



//*****************************************************************************
// private operations
//*****************************************************************************

//
// TODO: add trace correction info here
// FIXME: merge metrics belongs in a different file. it is not specific to 
// OpenMP
//
static void
merge_metrics
(
 cct_node_t *a, 
 cct_node_t *b, 
 merge_op_arg_t arg
)
{
  // if nodes a and b are the same, no need to merge
  if (a == b) return;

  metric_data_list_t* mset_a = hpcrun_get_metric_data_list(a);
  metric_data_list_t* mset_b = hpcrun_get_metric_data_list(b);

  if (!mset_a || !mset_b) return;

  int num_kind_metrics = hpcrun_get_num_kind_metrics();
  for (int i = 0; i < num_kind_metrics; i++) {
    cct_metric_data_t *mdata_a = hpcrun_metric_set_loc(mset_a, i);
    cct_metric_data_t *mdata_b = hpcrun_metric_set_loc(mset_b, i);

    // FIXME: this test depends upon dense metric sets. sparse metrics
    //        should ensure that node a has the result
    if (!mdata_a || !mdata_b) continue;

    metric_desc_t *mdesc = hpcrun_id2metric(i);
    switch(mdesc->flags.fields.valFmt) {
    case MetricFlags_ValFmt_Int:  mdata_a->i += mdata_b->i; break;
    case MetricFlags_ValFmt_Real: mdata_a->r += mdata_b->r; break;
    default:
      TMSG(DEFER_CTXT, "in merge_op: what's the metric type");
      monitor_real_exit(1);
    }
  }
}


static void
deferred_resolution_breakpoint
(
)
{
  // set a breakpoint here to identify problematic cases
}


static void
omp_resolve
(
 cct_node_t* cct, 
 cct_op_arg_t a, 
 size_t l
)
{
  cct_node_t *prefix;
  thread_data_t *td = (thread_data_t *)a;
  uint64_t my_region_id = (uint64_t)hpcrun_cct_addr(cct)->ip_norm.lm_ip;

  TMSG(DEFER_CTXT, "omp_resolve: try to resolve region 0x%lx", my_region_id);
  uint64_t partial_region_id = 0;
  prefix = hpcrun_region_lookup(my_region_id);
  if (prefix) {
    TMSG(DEFER_CTXT, "omp_resolve: resolve region 0x%lx to 0x%lx", my_region_id, is_partial_resolve(prefix));
    // delete cct from its original parent before merging
    hpcrun_cct_delete_self(cct);
    TMSG(DEFER_CTXT, "omp_resolve: delete from the tbd region 0x%lx", hpcrun_cct_addr(cct)->ip_norm.lm_ip);

    partial_region_id = is_partial_resolve(prefix);

    if (partial_region_id == 0) {
#if 1
      cct_node_t *root = ompt_region_root(prefix);
      prefix = hpcrun_cct_insert_path_return_leaf(root,  prefix);
#else
      prefix = hpcrun_cct_insert_path_return_leaf
	((td->core_profile_trace_data.epoch->csdata).tree_root, prefix);
#endif
    }
    else {
      prefix = hpcrun_cct_insert_path_return_leaf
	((td->core_profile_trace_data.epoch->csdata).unresolved_root, prefix);

      //FIXME: Get region_data_t and update refcnt
//      ompt_region_map_refcnt_update(partial_region_id, 1L);

      TMSG(DEFER_CTXT, "omp_resolve: get partial resolution to 0x%lx\n", partial_region_id);
    }
    // adjust the callsite of the prefix in side threads to make sure they are the same as
    // in the master thread. With this operation, all sides threads and the master thread
    // will have the unified view for parallel regions (this only works for GOMP)
    if (td->team_master) {
      hpcrun_cct_merge(prefix, cct, merge_metrics, NULL);
    }
    else {
      hpcrun_cct_merge(prefix, cct, merge_metrics, NULL);
      // must delete it when not used considering the performance
      TMSG(DEFER_CTXT, "omp_resolve: resolve region 0x%lx", my_region_id);

      //ompt_region_map_refcnt_update(my_region_id, -1L);
    }
  }
}


static void
omp_resolve_and_free
(
 cct_node_t* cct, 
 cct_op_arg_t a, 
 size_t l
)
{
  omp_resolve(cct, a, l);
}


int
need_defer_cntxt
(
 void
)
{
  if (ENABLED(OMPT_LOCAL_VIEW)) return 0;

  // master thread does not need to defer the context
  if ((hpcrun_ompt_get_parallel_info_id(0) > 0) && !TD_GET(master)) {
    thread_data_t *td = hpcrun_get_thread_data();
    td->defer_flag = 1;
    return 1;
  }
  return 0;
}


uint64_t
is_partial_resolve
(
 cct_node_t *prefix
)
{
  //go up the path to check whether there is a node with UNRESOLVED tag
  cct_node_t *node = prefix;
  while (node) {
    cct_addr_t *addr = hpcrun_cct_addr(node);
    if (IS_UNRESOLVED_ROOT(addr))
      return (uint64_t)(addr->ip_norm.lm_ip);
    node = hpcrun_cct_parent(node);
  }
  return 0;
}


//-----------------------------------------------------------------------------
// Function: resolve_cntxt
// 
// Purpose: 
//   resolve contexts of parallel regions.
//
// Description:
// (1) Compute the outer-most region id; only the outer-most region needs to be 
//     resolved
// (2) If the thread has a current region id that is different from its previous 
//     one; and the previous region id is non-zero, resolve the previous region.
//     The previous region id is recorded in td->region_id.
// (3) If the thread has a current region id that is different from its previous
//     one; and the current region id is non-zero, add a slot into the 
//     unresolved tree indexed by the current region_id
// (4) Update td->region_id to be the current region id

void 
resolve_cntxt
(
 void
)
{
  return;
  cct_node_t* tbd_cct = (hpcrun_get_thread_epoch()->csdata).unresolved_root;
  thread_data_t *td = hpcrun_get_thread_data();

  //---------------------------------------------------------------------------
  // step 1:
  //
  // a pure worker thread's outermost region is the same as its innermost region.
  //
  // a sub-master thread's outermost region was memoized when the thread became
  // a sub-master. the identity of the sub-master's outermost region in this case is
  // available in td->outer_region_id.
  //
  // the post condition for the following code is that outer_region_id contains
  // the outermost region id in the current thread.
  //---------------------------------------------------------------------------

  uint64_t innermost_region_id = hpcrun_ompt_get_parallel_info_id(0);
  uint64_t outer_region_id = 0;

  if (td->outer_region_id > 0) {
    uint64_t enclosing_region_id = hpcrun_ompt_get_parallel_info_id(1);
    if (enclosing_region_id == 0) {
      // we are currently in a single level parallel region.
      // forget the previously memoized outermost parallel region.
      td->outer_region_id = 0;
    } else {
      outer_region_id = td->outer_region_id; // outer region for submaster
    }
  }

  // if outer_region_id has not already been set, it defaults to the innermost
  // region.
  if (outer_region_id == 0) {
    outer_region_id = innermost_region_id;
  }

  TMSG(DEFER_CTXT, "resolve_cntxt: outermost region id is 0x%lx, "
       "innermost region id is 0x%lx", outer_region_id, innermost_region_id);

  //---------------------------------------------------------------------------
  // step 2:
  //
  // if we changed parallel regions, try to resolve contexts for past regions.
  //---------------------------------------------------------------------------
  if (td->region_id != 0) {
    // we were in a parallel region when the last sample was received
    if (td->region_id != outer_region_id) {
      // the region we are in now (if any) differs from the region where
      // the last sample was received.
      TMSG(DEFER_CTXT, "exited region 0x%lx; attempting to resolve contexts", td->region_id);
      hpcrun_cct_walkset(tbd_cct, omp_resolve_and_free, td);
    }
  }

  //
  // part 3: insert the current region into unresolved tree (tbd tree)
  //
  // update the use count when come into a new omp region
  if ((td->region_id != outer_region_id) && (outer_region_id != 0)) {
    // end_team_fn occurs at master thread, side threads may still
    // in a barrier waiting for work. Now the master thread may delete
    // the record if no samples taken in it. But side threads may take
    // samples in the waiting region (which has the same region id with
    // the end_team_fn) after the region record is deleted.
    // solution: consider such sample not in openmp region (need no
    // defer cntxt)


    // FIXME: Accomodate to region_data_t
    // FIXME: Focus on this
    // (ADDR2(UNRESOLVED, get from region_data)
    // watch for monitoring variables

//    if (ompt_region_map_refcnt_update(outer_region_id, 1L))
//      hpcrun_cct_insert_addr(tbd_cct, &(ADDR2(UNRESOLVED, outer_region_id)));
//    else
//      outer_region_id = 0;

  }

#ifdef DEBUG_DEFER
  int initial_td_region = td->region_id;
#endif

  //
  // part 4: update the td->region_id, indicating the region where this thread
  // most-recently takes a sample.
  //
  // td->region_id represents the out-most parallel region id
  td->region_id = outer_region_id;

#ifdef DEBUG_DEFER
  // debugging code
  if (innermost_region_id) {
    ompt_region_map_entry_t *record = ompt_region_map_lookup(innermost_region_id);
    if (!record || (ompt_region_map_entry_refcnt_get(record) == 0)) {
      EMSG("no record found innermost_region_id=0x%lx initial_td_region_id=0x%lx td->region_id=0x%lx ",
	   innermost_region_id, initial_td_region, td->region_id);
    }
  }
#endif
}


void
resolve_cntxt_fini
(
 thread_data_t *td
)
{
  //printf("Resolving for thread... region = %d\n", td->region_id);
  //printf("Root children = %p\n", td->core_profile_trace_data.epoch->csdata.unresolved_root->children);
  hpcrun_cct_walkset(td->core_profile_trace_data.epoch->csdata.unresolved_root,
                     omp_resolve_and_free, td);
}


cct_node_t *
hpcrun_region_lookup
(
 uint64_t id
)
{
  cct_node_t *result = NULL;

  // FIXME: Find another way to get infor about parallel region

//  ompt_region_map_entry_t *record = ompt_region_map_lookup(id);
//  if (record) {
//    result = ompt_region_map_entry_callpath_get(record);
//  }

  return result;
}

// added by vi3



// FIXME: move this function at better place

int 
get_stack_index
(
 ompt_region_data_t *region_data
)
{
  int i;
  for (i = top_index; i>=0; i--) {
    if (region_stack[i].notification->region_data->region_id == region_data->region_id) {
      return i;
    }
  }
  return -1;
}

/*
 * r0
 *   r1
 *     r2 -> r3 (thread 123) -> r4 -> r5
 *        -> r6 -> r7 -> r8
 *     r9 (thread 123) -> r10
 * */


ompt_notification_t*
help_notification_alloc
(
 ompt_region_data_t *region_data
)
{
  ompt_notification_t *notification = hpcrun_ompt_notification_alloc();
  notification->region_data = region_data;
  notification->region_id = region_data->region_id;
  notification->threads_queue = &threads_queue;

  return notification;
}


void
swap_and_free
(
 ompt_region_data_t* region_data
)
{

  int depth = region_data->depth;
  ompt_notification_t *notification;
  region_stack_el_t *stack_element;

  // If notification at depth index of the stack
  // does not have initialize next pointer, that means
  // that is not enqueue anywhere and is not in the freelist,
  // which means we can free it here.
  stack_element = &region_stack[depth];
  notification = stack_element->notification;
  // we can free notification either if the thread is the master of the region
  // or the thread did not take a sample inside region
  if (notification && (stack_element->team_master || !stack_element->took_sample)) {
    hpcrun_ompt_notification_free(notification);
  }

  // add place on the stack for the region
  notification = help_notification_alloc(region_data);
  region_stack[depth].notification = notification;
  // thread could be master only for region_data, see explanation
  // given in comment below
  region_stack[depth].team_master = 0;
  region_stack[depth].took_sample = 0;

  // I previosly use this as a condition to free notification,
  // which is bad and the explanation is below
  // Notification can be at the end of the queue
  // and this condition does not check thath
  //    if (OMPT_BASE_T_GET_NEXT(notification) == NULL
  //        && wfq_get_next(OMPT_BASE_T_STAR(notification)) == NULL) {

}

void
add_region_and_ancestors_to_stack
(
 ompt_region_data_t *region_data, 
 bool team_master
)
{

  if (!region_data) {
    // printf("*******************This is also possible. ompt-defer.c:394");
    return;
  }

  ompt_region_data_t *current = region_data;
  int level = 0;
  int depth;

  // up through region stack until first region which is on the stack
  // if none of region is on the stack, then stack will be completely changed
  while (current) {
    depth = current->depth;
    // found region which is on the stack
    if (depth <= top_index &&
        region_stack[depth].notification->region_data->region_id == current->region_id) {
      break;
    }
    swap_and_free(current);
    // get the parent
    current = hpcrun_ompt_get_region_data(++level);
  }

  // region_data is the new top of the stack
  top_index = region_data->depth;
  // FIXME vi3: should check if this is right
  // If the stack content does not corresponds to ancestors of the region_data,
  // then thread could only be master of the region_data, but not to its ancestors.
  // Values of argument team_master says if the thread is the master of region_data
  region_stack[top_index].team_master = team_master;

}


cct_node_t*
add_pseudo_cct
(
 ompt_region_data_t* region_data
)
{
  // should add cct inside the tree
  cct_node_t* new;
  if (top_index == 0) {
    // this is the first parallel region add pseudo cct
    // which corresponds to the region as a child of thread root
    new = hpcrun_cct_insert_addr((hpcrun_get_thread_epoch()->csdata).thread_root,
<<<<<<< HEAD
                                 &(ADDR2(UNRESOLVED, region_data->region_id)), false);
  } else {
    // add cct as a child of a previous pseudo cct
    new = hpcrun_cct_insert_addr(region_stack[top_index - 1].notification->unresolved_cct,
                                 &(ADDR2(UNRESOLVED, region_data->region_id)), false);
=======
                                 &(ADDR2(UNRESOLVED, region_data->region_id)), true);
  } else {
    // add cct as a child of a previous pseudo cct
    new = hpcrun_cct_insert_addr(region_stack[top_index - 1].notification->unresolved_cct,
                                 &(ADDR2(UNRESOLVED, region_data->region_id)), true);
>>>>>>> d453063c
  }

  return new;
}


void
register_to_region
(
 ompt_notification_t* notification
)
{
  ompt_region_data_t* region_data = notification->region_data;

  ompt_region_debug_notify_needed(notification);

  // create notification and enqueu to region's queue
  OMPT_BASE_T_GET_NEXT(notification) = NULL;

  // register thread to region's wait free queue
  wfq_enqueue(OMPT_BASE_T_STAR(notification), &region_data->queue);

  // increment the number of unresolved regions
  unresolved_cnt++;
}

ompt_notification_t*
add_notification_to_stack
(
 ompt_region_data_t* region_data
)
{
    ompt_notification_t* notification = help_notification_alloc(region_data);
    notification->region_data = region_data;
    notification->threads_queue = &threads_queue;
    // push to stack
    push_region_stack(notification, 0, 0);
    return notification;
}


void
register_if_not_master
(
 ompt_notification_t *notification
)
{
  if (notification && not_master_region == notification->region_data) {
    register_to_region(notification);
    // should memoize the cct for not_master_region
    cct_not_master_region = notification->unresolved_cct;
  }
}


int
get_took_sample_parent_index
(
 void
)
{
  int i;
  for (i = top_index; i >= 0; i--) {
    if (region_stack[i].took_sample) {
      return i;
    }
  }
  return -1;
}


void
register_to_all_regions
(
 void
)
{
  // find ancestor on the stack in which we took a sample
  // a go until the top of the stack
  int start_register_index = get_took_sample_parent_index() + 1;

  // mark that all descendants of previously mentioned ancestor took a sample
  // for all descendants where thread is not the master in, register for descendant callpath
  int i;
  region_stack_el_t *current_el;
  cct_node_t *parent_cct;
  cct_node_t *new_cct;
  for (i = start_register_index; i <=top_index; i++) {
    current_el = &region_stack[i];
    // mark that we took sample
    current_el->took_sample = true;
    if (!current_el->team_master) {
      // register for region's call path if not the master
      register_to_region(current_el->notification);
      // add unresolved cct at some place underneath thread root
      // find parent of new_cct
      parent_cct = (i == 0) ? hpcrun_get_thread_epoch()->csdata.thread_root
              : region_stack[i-1].notification->unresolved_cct;

      if (current_el->notification->region_data->region_id == 0) {
	deferred_resolution_breakpoint();
      }
      // insert cct as child of the parent_cct
      new_cct =
              hpcrun_cct_insert_addr(parent_cct,
<<<<<<< HEAD
                                     &(ADDR2(UNRESOLVED, current_el->notification->region_data->region_id)), false);
=======
                                     &(ADDR2(UNRESOLVED, current_el->notification->region_data->region_id)), true);
>>>>>>> d453063c
      // remebmer cct
      current_el->notification->unresolved_cct = new_cct;

      cct_not_master_region = current_el->notification->unresolved_cct;

    }
  }


}


// insert a path to the root and return the path in the root
cct_node_t*
hpcrun_cct_insert_path_return_leaf_tmp
(
 cct_node_t *root,
 cct_node_t *path
)
{
    if (!path) return root;
    cct_node_t *parent = hpcrun_cct_parent(path);
    if (parent) {
      root = hpcrun_cct_insert_path_return_leaf_tmp(root, parent);
    }
<<<<<<< HEAD
    return hpcrun_cct_insert_addr(root, hpcrun_cct_addr(path), false);
=======
    return hpcrun_cct_insert_addr(root, hpcrun_cct_addr(path), true);
>>>>>>> d453063c
}

// return one if a notification was processed
int
try_resolve_one_region_context
(
 void
)
{
  ompt_notification_t *old_head = NULL;

  old_head = (ompt_notification_t*) 
    wfq_dequeue_private(&threads_queue, OMPT_BASE_T_STAR_STAR(private_threads_queue));

  if (!old_head) return 0;

  unresolved_cnt--;

  // region to resolve
  ompt_region_data_t *region_data = old_head->region_data;

  ompt_region_debug_notify_received(old_head);

  // ================================== resolving part
  cct_node_t *unresolved_cct = old_head->unresolved_cct;
  cct_node_t *parent_unresolved_cct = hpcrun_cct_parent(unresolved_cct);

  if (parent_unresolved_cct == NULL || region_data->call_path == NULL) {
    deferred_resolution_breakpoint();
  } else {
    // prefix should be put between unresolved_cct and parent_unresolved_cct
    cct_node_t *prefix = NULL;
    cct_node_t *region_call_path = region_data->call_path;

    // FIXME: why hpcrun_cct_insert_path_return_leaf ignores top cct of the path
    // when had this condtion, once infinity happen
    if (parent_unresolved_cct == hpcrun_get_thread_epoch()->csdata.thread_root) {
      // from initial region, we should remove the first one
      prefix = hpcrun_cct_insert_path_return_leaf(parent_unresolved_cct, region_call_path);
    } else {
      // for resolving inner region, we should consider all cct nodes from prefix
      prefix = hpcrun_cct_insert_path_return_leaf_tmp(parent_unresolved_cct, region_call_path);
    }

    if (prefix == NULL) {
      deferred_resolution_breakpoint();
    }

    if (prefix != unresolved_cct) {
      // prefix node should change the unresolved_cct
      hpcrun_cct_merge(prefix, unresolved_cct, merge_metrics, NULL);
      // delete unresolved_cct from parent
      hpcrun_cct_delete_self(unresolved_cct);
    }
    // ==================================
  }

  // free notification
  hpcrun_ompt_notification_free(old_head);

  // check if the notification needs to be forwarded 
  ompt_notification_t* next = (ompt_notification_t*) wfq_dequeue_public(&region_data->queue);
  if (next) {
    wfq_enqueue(OMPT_BASE_T_STAR(next), next->threads_queue);
  } else {
    // notify creator of region that region_data can be put in region's freelist
    hpcrun_ompt_region_free(region_data);
  }

  return 1;
}


void
update_unresolved_node
(
 cct_node_t* n, 
 cct_op_arg_t arg, 
 size_t level
)
{
  cct_addr_t *addr = hpcrun_cct_addr(n);

  // Note: GCC7 statically evaluates this as false and dead code
  // eliminates the body without the cast on UNRESOLVED
  if (addr->ip_norm.lm_id == (uint16_t) UNRESOLVED) { 
    addr->ip_norm = get_placeholder_norm(hpcrun_placeholder_ompt_region_unresolved);
  }
}


void
update_any_unresolved_regions
(
 cct_node_t* root 
)
{
  void *no_arg = 0;
  hpcrun_cct_walkset(root, update_unresolved_node, no_arg);
}


void
mark_remaining_unresolved_regions
(
 void
)
{
  thread_data_t* td   = hpcrun_get_thread_data();
  cct_bundle_t* cct = &(td->core_profile_trace_data.epoch->csdata);

  // look for unresolved nodes anywhere we might find them
  update_any_unresolved_regions(cct->top);
  update_any_unresolved_regions(cct->tree_root);
  update_any_unresolved_regions(cct->partial_unw_root);
  update_any_unresolved_regions(cct->unresolved_root);
}


void 
ompt_resolve_region_contexts
(
 int is_process
)
{
  struct timespec start_time;

  size_t i = 0;
  timer_start(&start_time);

  // attempt to resolve all remaining regions
  for(;;i++) {

    // if all regions resolved, we are done
    if (unresolved_cnt == 0) break; 

    // poll for a notification to resolve a region context
    try_resolve_one_region_context();

    // infrequently check for a timeout
    if (i % 1000) {
      
      // there are cases where not all region contexts can be
      // resolved. for instance, a user may initiate termination with
      // a Cntrl-C in the middle of a parallel region. if we have
      // tried to resolve region contexts for three seconds, that
      // should be enough. terminate after three seconds.
      if (timer_elapsed(&start_time) > 3.0) break;
    }
  }

#if 0
  if (unresolved_cnt != 0) {
    mark_remaining_unresolved_regions();
  }
#endif

  if (unresolved_cnt != 0 && hpcrun_ompt_region_check()) {
    // hang to let debugger attach
    volatile int x;
    for(;;) {
      x++;
    };
  }

  // FIXME vi3: find all memory leaks
}


void 
ompt_resolve_region_contexts_poll
(
 void
)
{
  // if there are any unresolved contexts
  if (unresolved_cnt) {
    // attempt to resolve contexts by consuming any notifications that
    // are currently pending.
    while (try_resolve_one_region_context());
  };
}


#if 1
cct_node_t *
top_cct
(
 cct_node_t *current_cct
)
{  
  if (!current_cct)
    return NULL;

  cct_node_t *temp = current_cct;
  // FIXME: optimize this
  while(hpcrun_cct_parent(temp)) {
      temp = hpcrun_cct_parent(temp);
  }
  return temp;
}
#else
// return the top node in a call path
cct_node_t *
top_cct
(
 cct_node_t *node
)
{
  if (node) {
    for (;;) {
      cct_node_t *next = hpcrun_cct_parent(node);
      if (next == NULL) break;
      node = next;
    }
  }
  return node;
}
#endif


#define UINT64_T(value) (uint64_t)value

// first_frame_above
frame_t*
first_frame_above
(
 frame_t *start, 
 frame_t *end, 
 uint64_t frame_address, 
 int *index
)
{
  frame_t *it;
  for(it = start; it <= end; it++, (*index)++) {
    // FIXME: exit frame of current should be the same as enter_frame.ptr of previous frane
    if (UINT64_T(it->cursor.sp) >= frame_address){
      return it;
    }
  }
  return NULL;
}


// first_frame_below
frame_t*
first_frame_below
(
 frame_t *start, 
 frame_t *end, 
 uint64_t frame_address, 
 int *index
)
{
  frame_t *it = first_frame_above(start, end, frame_address, index);
  if (!it) {
    return NULL;
  }

  // we are now one frame above, should go one frame below
  it--;
  (*index)--;

  if (frame_address > UINT64_T(it->cursor.sp)) {
    //printf("***********first_frame_below********Inside user code\n");
  } else if (frame_address == UINT64_T(it)) {
    // printf("***********first_frame_below********The same address\n");
  } else {
    deferred_resolution_breakpoint();
  }

  return it;
}


cct_node_t*
get_cct_from_prefix
(
 cct_node_t* cct, 
 int index
)
{
  if (!cct)
    return NULL;

  // FIXME: this is just a temporary solution
  cct_node_t* current = cct;
  int current_index = 0;
  while(current) {
    if (current_index == index) {
      return current;
    }
    current = hpcrun_cct_parent(current);
    current_index++;
  }
  return NULL;
}


cct_node_t*
copy_prefix
(
 cct_node_t* top, 
 cct_node_t* bottom
)
{
  // FIXME: vi3 do we need to copy? find the best way to copy callpath
  // previous implementation
  // return bottom;

  // direct manipulation with cct nodes, which is probably not good way to solve this

  if (!bottom || !top){
    return NULL;
  }

  cct_node_t *prefix_bottom = hpcrun_cct_copy_just_addr(bottom);
  // it is possible that just one node is call path between regions
  if (top == bottom) {
    return prefix_bottom;
  }

  cct_node_t *it = hpcrun_cct_parent(bottom);
  cct_node_t *child = NULL;
  cct_node_t *parent = prefix_bottom;

  while (it) {
    child = parent;
    parent = hpcrun_cct_copy_just_addr(it);
    hpcrun_cct_set_parent(child, parent);
    hpcrun_cct_set_children(parent, child);
    // find the top
    if (it == top) {
      return prefix_bottom;
    }
    it = hpcrun_cct_parent(it);
  }

  return NULL;

}


// Check whether we found the outermost region in which current thread is the master
// returns -1 when there is no regions
// returns 0 if the region is not the outermost region of which current thread is master
// returns 1 when the region is the outermost region of which current thread is master
int
is_outermost_region_thread_is_master
(
 int stack_index
)
{
  // no regions
  if (is_empty_region_stack())
    return -1;
  // thread is initial master, and we found the region which is on the top of the stack
  if (TD_GET(master) && stack_index == 0)
    return 1;

  // thread is not the master, and region that is upper on the stack is not_master_region
  if (!TD_GET(master) && stack_index && region_stack[stack_index - 1].notification->region_data == not_master_region){
    return 1;
  }

  return 0;
}


#if DEFER_DEBUGGING

void
print_prefix_info
(
 char *message, 
 cct_node_t *prefix, 
 ompt_region_data_t *region_data, 
 int stack_index, 
 backtrace_info_t *bt, 
 cct_node_t *cct
)
{
    // prefix length
    int len_prefix = 0;
    cct_node_t *tmp_top = NULL;
    cct_node_t *tmp_bottom = NULL;
    cct_node_t *tmp = NULL;
    tmp_bottom = prefix;
    tmp = prefix;
    while (tmp) {
      len_prefix++;
      tmp_top = tmp;
      tmp = hpcrun_cct_parent(tmp);
    }
    // number of frames
    int len_bt = 0;
    frame_t *bt_inner = bt->begin;
    frame_t *bt_outer = bt->last;
    // frame iterator
    frame_t *it = bt_inner;
    while(it <= bt_outer) {
      len_bt++;
      it++;
    }

    // number of cct nodes
    int len_cct = 0;
    cct_node_t *current = cct;
    while (current) {
      len_cct++;
      current = hpcrun_cct_parent(current);
    }
}

#endif


// check if the thread cannot resolved region because of reasons mentioned below
static int
dont_resolve_region
(
 ompt_notification_t *current_notification
)
{
  // if current notification is null, or the thread is not the master
  // or the path is already resolved
  return !current_notification
         || current_notification->region_data == not_master_region
         || current_notification->region_data->call_path != NULL;
}

int
prefix_length
(
 cct_node_t *bottom_prefix, 
 cct_node_t *top_prefix
)
{
  int len = 0;
  cct_node_t *current = bottom_prefix;
  while (current) {
    len++;
    if (current == top_prefix) {
          break;
    }
    current = hpcrun_cct_parent(current);
  }

  return len;
}

void
provide_callpath_for_regions_if_needed
(
 backtrace_info_t *bt, 
 cct_node_t *cct
)
{
  if (bt->partial_unwind) {
    deferred_resolution_breakpoint();
  }

  // not regions on the stack, should mean that we are not inside parallel region
  if (is_empty_region_stack()) {
    return;
  }

  // if thread is not the master of the region, or the region is resolved, then just return
  ompt_notification_t *current_notification = top_region_stack()->notification;
  if (dont_resolve_region(current_notification)) {
    return;
  }

  int index = 0;
  ompt_frame_t *current_frame = hpcrun_ompt_get_task_frame(0);
  if (!current_frame) {
    return;
  }
  frame_t *bt_inner = bt->begin;
  frame_t *bt_outer = bt->last;
  // frame iterator
  frame_t *it = bt_inner;

  cct_node_t *bottom_prefix = NULL;
  cct_node_t *top_prefix = NULL;
  cct_node_t *prefix = NULL;

  if (UINT64_T(current_frame->enter_frame.ptr) == 0
    && UINT64_T(current_frame->exit_frame.ptr) != 0) {
    // thread take a sample inside user code of the parallel region
    // this region is the the innermost

    it = first_frame_above(it, bt_outer, UINT64_T(current_frame->exit_frame.ptr), &index);
    if (it == NULL) {
      return;
    }
    // this happened
  } else if (UINT64_T(current_frame->enter_frame.ptr) <= UINT64_T(bt_inner->cursor.sp)
             && UINT64_T(bt_inner->cursor.sp) <= UINT64_T(current_frame->exit_frame.ptr)) { // FIXME should put =
    // thread take a simple in the region which is not the innermost
    // all innermost regions have been finished

    it = first_frame_above(it, bt_outer, UINT64_T(current_frame->exit_frame.ptr), &index);
    if (it == NULL) {
        // this happened once for the thread da it is not TD_GET(master)

        return;
    }
    // this happened
  } else if (UINT64_T(bt_inner->cursor.sp) < UINT64_T(current_frame->enter_frame.ptr)) {
    // take a sample inside the runtime
    return;
  } else if (UINT64_T(current_frame->enter_frame.ptr) == 0
             && UINT64_T(current_frame->exit_frame.ptr) == 0) {
    // FIXME: check what this means
    // this happened
    return;
  } else if (UINT64_T(current_frame->exit_frame.ptr) == 0
             && UINT64_T(bt_inner->cursor.sp) >= UINT64_T(current_frame->enter_frame.ptr)) {

    // FIXME vi3: this happened in the first region when master not took sample

    bottom_prefix = get_cct_from_prefix(cct, index);
    top_prefix = top_cct(cct);

    prefix = copy_prefix(top_prefix, bottom_prefix);
    if (!prefix) {
      deferred_resolution_breakpoint();
      return;
    }
    current_notification->region_data->call_path = prefix;

    return;
  } else {
    deferred_resolution_breakpoint();
    return;
  }


  int frame_level = 0;
  int stack_index = top_index;


  // at the beginning of the loop we should be one frame above the end_frame
  // which means that we are inside user code of the parent region or the initial implicit task
  // if the current thread is the initial master
  // while loop
  for (;;) {
    frame_level++;
    current_frame = hpcrun_ompt_get_task_frame(frame_level);
    if (!current_frame) {
      deferred_resolution_breakpoint();
      return;
    }

    // we should be inside the user code of the parent parallel region
    // but let's check that
    if (UINT64_T(it->cursor.sp) >= UINT64_T(current_frame->enter_frame.ptr)) {
      // this happened

    } else {
      // do nothing for now
      return;
    }

    bottom_prefix = get_cct_from_prefix(cct, index);
    if (!bottom_prefix) {
      deferred_resolution_breakpoint();
      return;
    }

    // we found the end of the parent, next thing is to find the beginning of the parent
    // if this is the last region on the stack, then all remaining cct should be in the prefix
    if (TD_GET(master) && stack_index == 0) {
      top_prefix = top_cct(bottom_prefix);
      prefix = copy_prefix(top_prefix, bottom_prefix);
      if (!prefix) {
	deferred_resolution_breakpoint();
        return;
      }
      current_notification->region_data->call_path = prefix;
      return;
    }

    // we are inside user code of outside region
    // should find one frame below exit_frame.ptr
    it = first_frame_below(it, bt_outer, UINT64_T(current_frame->exit_frame.ptr), &index);
    // FIXME: vi3 What is this commented?
    //top_prefix = get_cct_from_prefix(cct, TD_GET(master) ? index + 1 : index);


    top_prefix = get_cct_from_prefix(cct, index);
    // FIXME: unresolved should not be top_prefix, get its child,
    // I think that this happens when the thread is not initial master
    if (hpcrun_cct_addr(top_prefix)->ip_norm.lm_id == (uint16_t) UNRESOLVED) {
      // index - 1 is the index of child of the top_prefix
      top_prefix = get_cct_from_prefix(cct, index - 1);
    }


    prefix = copy_prefix(top_prefix, bottom_prefix);
    if (!prefix) {
      deferred_resolution_breakpoint();
      return;
    }

    current_notification->region_data->call_path = prefix;
    //print_prefix_info("", prefix, current_notification->region_data, stack_index, bt, cct);

    // next thing to do is to get parent region notification from stack
    stack_index--;
    if (stack_index < 0) {
      deferred_resolution_breakpoint();
      return;
    }
    current_notification = region_stack[stack_index].notification;
    if (dont_resolve_region(current_notification)) {
      return;
    }
    // go to parent region frame and do everything again
    it = first_frame_above(it, bt_outer, UINT64_T(current_frame->exit_frame.ptr), &index);


  }

}


void
provide_callpath_for_end_of_the_region
(
 backtrace_info_t *bt, 
 cct_node_t *cct
)
{
    if (bt->partial_unwind) {
      deferred_resolution_breakpoint();
    }

    int index = 0;
    ompt_frame_t *current_frame = hpcrun_ompt_get_task_frame(0);
    if (!current_frame) {
      return;
    }
    frame_t *bt_inner = bt->begin;
    frame_t *bt_outer = bt->last;
    // frame iterator
    frame_t *it = bt_inner;


    cct_node_t *bottom_prefix = NULL;
    cct_node_t *top_prefix = NULL;
    cct_node_t *prefix = NULL;

    if (UINT64_T(current_frame->enter_frame.ptr) == 0
        && UINT64_T(current_frame->exit_frame.ptr) != 0) {
        // thread take a sample inside user code of the parallel region
        // this region is the the innermost
    } else if (UINT64_T(current_frame->enter_frame.ptr) <= UINT64_T(bt_inner->cursor.sp)
               && UINT64_T(bt_inner->cursor.sp) <= UINT64_T(current_frame->exit_frame.ptr)) { // FIXME should put =
        // thread take a simple in the region which is not the innermost
        // all innermost regions have been finished

        bottom_prefix = get_cct_from_prefix(cct, index);
        it = first_frame_below(it, bt_outer, UINT64_T(current_frame->exit_frame.ptr), &index);
        top_prefix = get_cct_from_prefix(cct, index);

        // FIXME: unresolved should not be top_prefix, get its child,
        // I think that this happens when the thread is not initial master
        if (hpcrun_cct_addr(top_prefix)->ip_norm.lm_id == (uint16_t) UNRESOLVED) {
            // index - 1 is the index of child of the top_prefix
            top_prefix = get_cct_from_prefix(cct, index - 1);
        }

        prefix = copy_prefix(top_prefix, bottom_prefix);
        if (!prefix) {
	  deferred_resolution_breakpoint();
	  return;
        }
        ending_region->call_path = prefix;


    } else if (UINT64_T(bt_inner->cursor.sp) < UINT64_T(current_frame->enter_frame.ptr)) {
        // take a sample inside the runtime
    } else if (UINT64_T(current_frame->enter_frame.ptr) == 0
               && UINT64_T(current_frame->exit_frame.ptr) == 0) {
        // FIXME: check what this means
        // Note: this happens
	deferred_resolution_breakpoint();
    } else if (UINT64_T(current_frame->exit_frame.ptr) == 0
               && UINT64_T(bt_inner->cursor.sp) >= UINT64_T(current_frame->enter_frame.ptr)) {

        // FIXME vi3: this happened in the first region when master not took sample

        bottom_prefix = get_cct_from_prefix(cct, index);
        top_prefix = top_cct(cct);

        // copy prefix
        prefix = copy_prefix(top_prefix, bottom_prefix);
        if (!prefix) {
	  deferred_resolution_breakpoint();
          return;
        }

        ending_region->call_path = prefix;

        return;

    } else {
      // a case has not been covered
      deferred_resolution_breakpoint();
    }
}


void
tmp_end_region_resolve
(
 ompt_notification_t *notification, 
 cct_node_t* prefix
)
{
  cct_node_t *unresolved_cct = notification->unresolved_cct;

  if (prefix == NULL) {
    deferred_resolution_breakpoint();
    return;
  }

  // if the prefix and unresolved_cct are already equal,
  // no action is necessary
  if (prefix != unresolved_cct) {
    // prefix node should change the unresolved_cct
    hpcrun_cct_merge(prefix, unresolved_cct, merge_metrics, NULL);
    // delete unresolved_cct from parent
    hpcrun_cct_delete_self(unresolved_cct);
  }
}<|MERGE_RESOLUTION|>--- conflicted
+++ resolved
@@ -550,19 +550,11 @@
     // this is the first parallel region add pseudo cct
     // which corresponds to the region as a child of thread root
     new = hpcrun_cct_insert_addr((hpcrun_get_thread_epoch()->csdata).thread_root,
-<<<<<<< HEAD
-                                 &(ADDR2(UNRESOLVED, region_data->region_id)), false);
-  } else {
-    // add cct as a child of a previous pseudo cct
-    new = hpcrun_cct_insert_addr(region_stack[top_index - 1].notification->unresolved_cct,
-                                 &(ADDR2(UNRESOLVED, region_data->region_id)), false);
-=======
                                  &(ADDR2(UNRESOLVED, region_data->region_id)), true);
   } else {
     // add cct as a child of a previous pseudo cct
     new = hpcrun_cct_insert_addr(region_stack[top_index - 1].notification->unresolved_cct,
                                  &(ADDR2(UNRESOLVED, region_data->region_id)), true);
->>>>>>> d453063c
   }
 
   return new;
@@ -668,11 +660,7 @@
       // insert cct as child of the parent_cct
       new_cct =
               hpcrun_cct_insert_addr(parent_cct,
-<<<<<<< HEAD
-                                     &(ADDR2(UNRESOLVED, current_el->notification->region_data->region_id)), false);
-=======
                                      &(ADDR2(UNRESOLVED, current_el->notification->region_data->region_id)), true);
->>>>>>> d453063c
       // remebmer cct
       current_el->notification->unresolved_cct = new_cct;
 
@@ -698,11 +686,7 @@
     if (parent) {
       root = hpcrun_cct_insert_path_return_leaf_tmp(root, parent);
     }
-<<<<<<< HEAD
-    return hpcrun_cct_insert_addr(root, hpcrun_cct_addr(path), false);
-=======
     return hpcrun_cct_insert_addr(root, hpcrun_cct_addr(path), true);
->>>>>>> d453063c
 }
 
 // return one if a notification was processed
