// -*-Mode: C++;-*- // technically C99

// * BeginRiceCopyright *****************************************************
//
// $HeadURL$
// $Id$
//
// --------------------------------------------------------------------------
// Part of HPCToolkit (hpctoolkit.org)
//
// Information about sources of support for research and development of
// HPCToolkit is at 'hpctoolkit.org' and in 'README.Acknowledgments'.
// --------------------------------------------------------------------------
//
// Copyright ((c)) 2002-2022, Rice University
// All rights reserved.
//
// Redistribution and use in source and binary forms, with or without
// modification, are permitted provided that the following conditions are
// met:
//
// * Redistributions of source code must retain the above copyright
//   notice, this list of conditions and the following disclaimer.
//
// * Redistributions in binary form must reproduce the above copyright
//   notice, this list of conditions and the following disclaimer in the
//   documentation and/or other materials provided with the distribution.
//
// * Neither the name of Rice University (RICE) nor the names of its
//   contributors may be used to endorse or promote products derived from
//   this software without specific prior written permission.
//
// This software is provided by RICE and contributors "as is" and any
// express or implied warranties, including, but not limited to, the
// implied warranties of merchantability and fitness for a particular
// purpose are disclaimed. In no event shall RICE or contributors be
// liable for any direct, indirect, incidental, special, exemplary, or
// consequential damages (including, but not limited to, procurement of
// substitute goods or services; loss of use, data, or profits; or
// business interruption) however caused and on any theory of liability,
// whether in contract, strict liability, or tort (including negligence
// or otherwise) arising in any way out of the use of this software, even
// if advised of the possibility of such damage.
//
// ******************************************************* EndRiceCopyright *



/******************************************************************************
 * global include files
 *****************************************************************************/

#include <sys/param.h>



//*****************************************************************************
// local includes
//*****************************************************************************

#include <lib/prof-lean/placeholders.h>

#include <hpcrun/safe-sampling.h>
#include <hpcrun/thread_data.h>
#include <hpcrun/device-finalizers.h>
#include <hpcrun/sample_event.h>
#include <hpcrun/utilities/hpcrun-nanotime.h>

#include "ompt-interface.h"
#include "ompt-device-map.h"
<<<<<<< HEAD
=======
#include "ompt-placeholders.h"
#include "ompt-device.h"
>>>>>>> 12d188ef

#include "gpu/gpu-op-placeholders.h"
#include "gpu/gpu-application-thread-api.h"
#include "gpu/gpu-correlation-channel.h"
#include "gpu/gpu-correlation-channel-set.h"
#include "gpu/gpu-correlation-id.h"
#include "gpu/gpu-metrics.h"
#include "gpu/gpu-monitoring.h"
#include "gpu/gpu-monitoring-thread-api.h"
#include "gpu/gpu-trace.h"

#include "gpu/ompt/ompt-gpu-api.h"



//*****************************************************************************
// macros
//*****************************************************************************

#define FOREACH_OMPT_DATA_OP(macro)				     \
  macro(op, ompt_target_data_alloc, ompt_tgt_alloc)		     \
  macro(op, ompt_target_data_delete, ompt_tgt_delete)		     \
  macro(op, ompt_target_data_transfer_to_device, ompt_tgt_copyin)    \
  macro(op, ompt_target_data_transfer_from_device, ompt_tgt_copyout)

// with OMPT support turned on, callpath pruning should not be necessary
#define PRUNE_CALLPATH 0

#define OMPT_ACTIVITY_DEBUG 0

#if OMPT_ACTIVITY_DEBUG
#define PRINT(...) fprintf(stderr, __VA_ARGS__)
#else
#define PRINT(...)
#endif

#define OMPT_API_FNTYPE(fn) fn##_t

#define OMPT_API_FUNCTION(return_type, fn, args)  \
  typedef return_type (*OMPT_API_FNTYPE(fn)) args

#define OMPT_TARGET_API_FUNCTION(return_type, fn, args)  \
  OMPT_API_FUNCTION(return_type, fn, args)

#define FOREACH_OMPT_TARGET_FN(macro) \
  macro(ompt_get_device_time) \
  macro(ompt_translate_time) \
  macro(ompt_set_trace_ompt) \
  macro(ompt_start_trace) \
  macro(ompt_pause_trace) \
  macro(ompt_stop_trace) \
  macro(ompt_flush_trace) \
  macro(ompt_get_record_type) \
  macro(ompt_get_record_ompt) \
  macro(ompt_get_record_abstract) \
  macro(ompt_advance_buffer_cursor)



//*****************************************************************************
// type declarations
//*****************************************************************************

typedef struct ompt_device_entry_t {
  int device_id;
  ompt_device_t *device;
  struct ompt_device_entry_t *next;
} ompt_device_entry_t;



//*****************************************************************************
// forward declarations
//*****************************************************************************

static void ompt_dump(ompt_record_ompt_t *r) __attribute__((unused));



//*****************************************************************************
// static variables
//*****************************************************************************

static device_finalizer_fn_entry_t device_finalizer_flush;
static device_finalizer_fn_entry_t device_finalizer_trace;
static device_finalizer_fn_entry_t device_finalizer_shutdown;

static int ompt_shutdown_complete = 0;

static ompt_device_entry_t *device_list = 0;

static __thread bool ompt_need_flush = false;



//*****************************************************************************
// private operations
//*****************************************************************************

static void
device_list_insert
(
 int device_id,
 ompt_device_t *device
)
{
  // FIXME: replace with splay-uint64
  ompt_device_entry_t *e = (ompt_device_entry_t *)
    malloc(sizeof(ompt_device_entry_t));
  e->device_id = device_id;
  e->device = device;
  e->next = device_list;
  device_list = e;
  PRINT("device_list_insert id=%d device=%p\n", device_id, device);
}

//------------------------------------------------
// declare function pointers for target functions
//------------------------------------------------

#define ompt_decl_name(fn) \
  fn ## _t  fn;

FOREACH_OMPT_TARGET_FN(ompt_decl_name)

#undef ompt_decl_name


//*****************************************************************************
// thread-local variables
//*****************************************************************************

static __thread cct_node_t *target_node = NULL;
static __thread cct_node_t *trace_node = NULL;

static __thread bool ompt_runtime_api_flag = false;

//*****************************************************************************
// device operations
//*****************************************************************************

static void
hpcrun_ompt_op_id_notify(ompt_scope_endpoint_t endpoint,
                         ompt_id_t host_op_id,
                         ip_normalized_t ip_norm)
{
  // A runtime API must be implemented by driver APIs.
  if (endpoint == ompt_scope_begin) {
    // Enter a ompt runtime api
    PRINT("enter ompt runtime op %lu\n", host_op_id);
    ompt_runtime_api_flag = true;

    gpu_application_thread_process_activities();

#if 0
    ompt_correlation_id_push(host_op_id);
#endif

    gpu_op_ccts_t gpu_op_ccts;
    memset(&gpu_op_ccts, 0, sizeof(gpu_op_ccts_t));

    hpcrun_safe_enter();

    cct_addr_t frm;
    memset(&frm, 0, sizeof(cct_addr_t));
    frm.ip_norm = ip_norm;
    cct_node_t *api_node = hpcrun_cct_insert_addr(target_node, &frm, true);

    gpu_op_ccts_insert(api_node, &gpu_op_ccts, gpu_op_placeholder_flags_all);

    hpcrun_safe_exit();

    trace_node = gpu_op_ccts.ccts[gpu_placeholder_type_trace];

    // Inform the worker about the placeholders
    uint64_t cpu_submit_time = hpcrun_nanotime();
    PRINT("producing correlation %lu\n", host_op_id);
    gpu_correlation_channel_produce(host_op_id, &gpu_op_ccts, cpu_submit_time);
  } else {
    PRINT("exit ompt runtime op %lu\n", host_op_id);
    // Enter a runtime api
    ompt_runtime_api_flag = false;
#if 0
    // Pop the id and make a notification
    ompt_correlation_id_pop();
#endif
    // Clear kernel status
    trace_node = NULL;
  }

  return;
}


void
ompt_bind_names(ompt_function_lookup_t lookup)
{
#define ompt_bind_name(fn) \
  fn = (fn ## _t ) lookup(#fn); \
  PRINT("look up function %s, got %p\n", #fn, fn);

  FOREACH_OMPT_TARGET_FN(ompt_bind_name)

#undef ompt_bind_name
}


#define BUFFER_SIZE (1024 * 1024 * 8)

static void
ompt_buffer_request
(
 int device_id,
 ompt_buffer_t **buffer,
 size_t *bytes
)
{
  *bytes = BUFFER_SIZE;
  *buffer = (ompt_buffer_t *)malloc(*bytes);
  assert(buffer);
}


static void
ompt_buffer_release
(
 ompt_buffer_t *buffer
)
{
  free(buffer);
}


static void
ompt_dump
(
 ompt_record_ompt_t *r
)
{
  if (r) {
    printf("r=%p type=%d time=%lu thread_id=%lu target_id=0x%lx\n",
	   r, r->type, r->time, r->thread_id, r->target_id);

    switch (r->type) {
    case ompt_callback_target:
      // case ompt_callback_target_emi:
      {
	ompt_record_target_t target_rec = r->record.target;
	printf("\tTarget task: kind=%d endpoint=%d device=%d task_id=%lu target_id=0x%lx codeptr=%p\n",
	       target_rec.kind, target_rec.endpoint, target_rec.device_num,
	       target_rec.task_id, target_rec.target_id, target_rec.codeptr_ra);
	break;
      }
    case ompt_callback_target_data_op:
      // case ompt_callback_target_data_op_emi:
      {
	ompt_record_target_data_op_t target_data_op_rec =
	  r->record.target_data_op;
	printf("\tTarget data op: host_op_id=%lu optype=%d src_addr=%p "
	       "src_device=%d dest_addr=%p dest_device=%d bytes=%lu "
	       "end_time=%lu duration=%luus codeptr=%p\n",
	       target_data_op_rec.host_op_id, target_data_op_rec.optype,
	       target_data_op_rec.src_addr, target_data_op_rec.src_device_num,
	       target_data_op_rec.dest_addr, target_data_op_rec.dest_device_num,
	       target_data_op_rec.bytes, target_data_op_rec.end_time,
	       target_data_op_rec.end_time - r->time,
	       target_data_op_rec.codeptr_ra);
	break;
      }
    case ompt_callback_target_submit:
      // case ompt_callback_target_submit_emi:
      {
	ompt_record_target_kernel_t target_kernel_rec = r->record.target_kernel;
	printf("\tTarget kernel: host_op_id=%lu requested_num_teams=%u "
	       "granted_num_teams=%u end_time=%lu duration=%luus\n",
	       target_kernel_rec.host_op_id,
	       target_kernel_rec.requested_num_teams,
	       target_kernel_rec.granted_num_teams, target_kernel_rec.end_time,
	       target_kernel_rec.end_time - r->time);
	break;
      }
    default:
      assert(0);
      break;
    }
  }
}


static ompt_device_t *
ompt_get_device
(
 int device_id
)
{
  ompt_device_entry_t *e = device_list;
  while (e) {
    if (e->device_id == device_id) return e->device;
    e = e->next;
  }
  return 0;
}


static void
ompt_finalize_flush
(
 void *arg,
 int how
)
{
  PRINT("ompt_finalize_flush enter\n");

  ompt_device_entry_t *e = device_list;
  while (e) {
    PRINT("ompt_finalize_flush flush id=%d device=%p\n",
	  e->device_id, e->device);
    if (ompt_need_flush) ompt_flush_trace(e->device);
    e = e->next;
  }

  gpu_application_thread_process_activities();

  PRINT("ompt_finalize_flush exit\n");
}


static void
ompt_finalize_shutdown
(
 void *arg,
 int how
)
{
  PRINT("ompt_finalize_shutdown enter\n");

  ompt_device_entry_t *e = device_list;
  while (e) {
    PRINT("ompt_finalize_flush flush id=%d device=%p\n",
	  e->device_id, e->device);
    ompt_stop_trace(e->device);
    e = e->next;
  }
  ompt_shutdown_complete = 1;
  gpu_application_thread_process_activities();
  PRINT("ompt_finalize_shutdown exit\n");
}


static void
ompt_finalize_trace
(
 void *arg,
 int how
)
{
  PRINT("ompt_finalize_trace enter\n");
  gpu_trace_fini(arg, how);
  PRINT("ompt_finalize_trace exit\n");
}



static void
ompt_buffer_complete
(
 int device_id,
 ompt_buffer_t *buffer,
 size_t bytes,
 ompt_buffer_cursor_t begin,
 int buffer_owned
)
{
  PRINT("ompt_callback_buffer_complete enter device=%d\n", device_id);
  if (ompt_shutdown_complete == 0) {

    gpu_monitoring_thread_activities_ready();

    ompt_device_t *device = ompt_get_device(device_id);

    // signal advance to return pointer to first record
    ompt_buffer_cursor_t current = begin;
    int status = 1;
    while (status) {
      // extract the next record from the buffer
      ompt_record_ompt_t *record = ompt_get_record_ompt(buffer, current);

      // a buffer may be empty, so the first record may be NULL
      if (record == NULL) break;

      // process the record
      ompt_activity_process(record);

      // advance the cursor to the next record
      // status will be 0 if there is no next record
      status = ompt_advance_buffer_cursor(device, buffer, bytes, current,
					  &current);
    }
  }

  if (buffer_owned) ompt_buffer_release(buffer);

  PRINT("ompt_callback_buffer_complete exit device=%d\n", device_id);
}


void
ompt_trace_configure(ompt_device_t *device)
{
  // indicate desired monitoring
  ompt_set_trace_ompt(device, 1, 0);

  // turn on monitoring previously indicated
  ompt_start_trace(device, ompt_buffer_request,
		   ompt_buffer_complete);
}


void
ompt_device_initialize(int device_num,
                       const char *type,
                       ompt_device_t *device,
                       ompt_function_lookup_t lookup,
                       const char *documentation)
{
  PRINT("ompt_device_initialize->%s, %d\n", type, device_num);

  ompt_bind_names(lookup);

  ompt_trace_configure(device);

  device_list_insert(device_num, device);
  ompt_device_map_insert(device_num, device, type);
}


void
ompt_device_finalize(int device_num)
{
  PRINT("ompt_device_finalize id=%d\n", device_num);
}


void
ompt_device_load(int device_num,
                 const char *filename,
                 int64_t file_offset,
                 const void *file_addr,
                 size_t bytes,
                 const void *host_addr,
                 const void *device_addr,
                 uint64_t module_id)
{
  PRINT("ompt_device_load->%s, %d\n", filename, device_num);

#if 0 // FIXME
  cupti_load_callback_cuda(module_id, host_addr, bytes);
#endif
}


void
ompt_device_unload(int device_num,
                   uint64_t module_id)
{
  //cubin_id_map_delete(module_id);
}


#if PRUNE_CALLPATH
static int
get_load_module
(
  cct_node_t *node
)
{
  cct_addr_t *addr = hpcrun_cct_addr(target_node);
  ip_normalized_t ip = addr->ip_norm;
  return ip.lm_id;
}
#endif


void
ompt_target_callback_emi
(
  ompt_target_t kind,
  ompt_scope_endpoint_t endpoint,
  int device_num,
  ompt_data_t *task_data,
  ompt_data_t *target_task_data,
  ompt_data_t *target_data,
  const void *codeptr_ra
)
{
  if (endpoint == ompt_scope_end) {
    target_node = NULL;
    return;
  }

  ompt_need_flush = true;

  target_data->value = gpu_correlation_id();
  PRINT("ompt_target_callback->target_id 0x%lx\n", target_data->value);

  // XXX(Keren): Do not use openmp callbacks to consume and produce records
  // HPCToolkit always subscribes its own cupti callback
  //
  //cupti_stop_flag_set();
  //cupti_correlation_channel_init();
  //cupti_activity_channel_init();
  //cupti_correlation_channel_consume();

  // sample a record
  hpcrun_metricVal_t zero_metric_incr = {.i = 0};
  int zero_metric_id = 0; // nothing to see here

  ucontext_t uc;
  getcontext(&uc);
  thread_data_t *td = hpcrun_get_thread_data();
  td->overhead++;
  // NOTE(keren): hpcrun_safe_enter prevent self interruption
  hpcrun_safe_enter();

  int skip_this_frame = 1; // omit this procedure frame on the call path
  target_node =
    hpcrun_sample_callpath(&uc, zero_metric_id, zero_metric_incr,
                           skip_this_frame, 1, NULL).sample_node;

#if PRUNE_CALLPATH
  // the load module for the runtime library that supports offloading
  int lm = get_load_module(target_node);

  // drop nodes on the call chain until we find one that is not in the load
  // module for runtime library that supports offloading
  for (;;) {
    target_node = hpcrun_cct_parent(target_node);
    if (get_load_module(target_node) != lm) break;
  }
#endif

  hpcrun_safe_exit();
  td->overhead--;
}

<<<<<<< HEAD
#define FOREACH_OMPT_DATA_OP(macro)				     \
  macro(ph, ompt_target_data_alloc, ompt_tgt_alloc)		     \
  macro(ph, ompt_target_data_delete, ompt_tgt_delete)		     \
  macro(ph, ompt_target_data_transfer_to_device, ompt_tgt_copyin)    \
  macro(ph, ompt_target_data_transfer_from_device, ompt_tgt_copyout)
=======
>>>>>>> 12d188ef

void
ompt_data_op_callback_emi
(
  ompt_scope_endpoint_t endpoint,
  ompt_data_t *target_task_data,
  ompt_data_t *target_data,
  ompt_id_t *host_op_id,
  ompt_target_data_op_t optype,
  void *src_addr,
  int src_device_num,
  void *dest_addr,
  int dest_device_num,
  size_t bytes,
  const void *codeptr_ra
)
{
<<<<<<< HEAD
  uint64_t ph = hpcrun_placeholder_ompt_tgt_none;
  switch (optype) {                       
=======
  if (endpoint == ompt_scope_end) return;

  ompt_need_flush = true;

  uint64_t op_id = *host_op_id = gpu_correlation_id();

  PRINT("ompt_data_op enter->target_id 0x%lx\n", target_data->value);
  ompt_placeholder_t op = ompt_placeholders.ompt_tgt_none;
  switch (optype) {
>>>>>>> 12d188ef
#define ompt_op_macro(op, ompt_op_type, ompt_op_class) \
    case ompt_op_type:                                 \
      op = hpcrun_placeholder_##ompt_op_class;                              \
      break;

    FOREACH_OMPT_DATA_OP(ompt_op_macro);

#undef ompt_op_macro
    default:
      break;
  }

<<<<<<< HEAD
  hpcrun_ompt_op_id_notify(endpoint, host_op_id, get_placeholder_norm(ph));
=======
  hpcrun_ompt_op_id_notify(endpoint, op_id, op.pc_norm);
  PRINT("ompt_data_op exit->target_id 0x%lx\n", target_data->value);
>>>>>>> 12d188ef
}


void
ompt_submit_callback_emi
(
 ompt_scope_endpoint_t endpoint,
 ompt_data_t *target_data,
 ompt_id_t *host_op_id,
 unsigned int requested_num_teams
)
{
<<<<<<< HEAD
  PRINT("ompt_submit_callback enter->target_id %" PRIu64 "\n", target_id);
  hpcrun_ompt_op_id_notify(endpoint, host_op_id, get_placeholder_norm(hpcrun_placeholder_ompt_tgt_kernel));
  PRINT("ompt_submit_callback exit->target_id %" PRIu64 "\n", target_id);
=======
  PRINT("ompt_submit_callback enter->target_id 0x%lx\n", target_data->value);

  if (endpoint == ompt_scope_begin) {
    *host_op_id = gpu_correlation_id();
    hpcrun_ompt_op_id_notify(endpoint, *host_op_id,
      ompt_placeholders.ompt_tgt_kernel.pc_norm);

    ompt_need_flush = true;
  }

  PRINT("ompt_submit_callback exit->target_id 0x%lx\n", target_data->value);
>>>>>>> 12d188ef
}


void
ompt_map_callback(ompt_id_t target_id,
                  unsigned int nitems,
                  void **host_addr,
                  void **device_addr,
                  size_t *bytes,
                  unsigned int *mapping_flags)
{
  ompt_need_flush = true;
}


bool
ompt_runtime_status_get
(
 void
)
{
  return ompt_runtime_api_flag;
}


cct_node_t *
ompt_trace_node_get
(
 void
)
{
  return trace_node;
}

void
prepare_device
(
 void
)
{
  PRINT("ompt_initialize->prepare_device enter\n");

  device_finalizer_flush.fn = ompt_finalize_flush;
  device_finalizer_register(device_finalizer_type_flush,
			    &device_finalizer_flush);

  device_finalizer_shutdown.fn = ompt_finalize_shutdown;
  device_finalizer_register(device_finalizer_type_shutdown,
			    &device_finalizer_shutdown);

  device_finalizer_trace.fn = ompt_finalize_trace;
  device_finalizer_register(device_finalizer_type_shutdown,
			    &device_finalizer_trace);

  ompt_set_callback
    (ompt_callback_device_initialize, ompt_device_initialize);
  ompt_set_callback
    (ompt_callback_device_finalize, ompt_device_finalize);
  ompt_set_callback
    (ompt_callback_device_load, ompt_device_load);
  ompt_set_callback
    (ompt_callback_device_unload, ompt_device_unload);
  ompt_set_callback
    (ompt_callback_target_emi, ompt_target_callback_emi);
  ompt_set_callback
    (ompt_callback_target_data_op_emi, ompt_data_op_callback_emi);
  ompt_set_callback
    (ompt_callback_target_submit_emi, ompt_submit_callback_emi);
  ompt_set_callback
    (ompt_callback_target_map, ompt_map_callback);

  PRINT("ompt_initialize->prepare_device exit\n");
}<|MERGE_RESOLUTION|>--- conflicted
+++ resolved
@@ -68,11 +68,8 @@
 
 #include "ompt-interface.h"
 #include "ompt-device-map.h"
-<<<<<<< HEAD
-=======
 #include "ompt-placeholders.h"
 #include "ompt-device.h"
->>>>>>> 12d188ef
 
 #include "gpu/gpu-op-placeholders.h"
 #include "gpu/gpu-application-thread-api.h"
@@ -618,14 +615,11 @@
   td->overhead--;
 }
 
-<<<<<<< HEAD
 #define FOREACH_OMPT_DATA_OP(macro)				     \
   macro(ph, ompt_target_data_alloc, ompt_tgt_alloc)		     \
   macro(ph, ompt_target_data_delete, ompt_tgt_delete)		     \
   macro(ph, ompt_target_data_transfer_to_device, ompt_tgt_copyin)    \
   macro(ph, ompt_target_data_transfer_from_device, ompt_tgt_copyout)
-=======
->>>>>>> 12d188ef
 
 void
 ompt_data_op_callback_emi
@@ -642,11 +636,7 @@
   size_t bytes,
   const void *codeptr_ra
 )
-{
-<<<<<<< HEAD
-  uint64_t ph = hpcrun_placeholder_ompt_tgt_none;
-  switch (optype) {                       
-=======
+{                 
   if (endpoint == ompt_scope_end) return;
 
   ompt_need_flush = true;
@@ -656,7 +646,6 @@
   PRINT("ompt_data_op enter->target_id 0x%lx\n", target_data->value);
   ompt_placeholder_t op = ompt_placeholders.ompt_tgt_none;
   switch (optype) {
->>>>>>> 12d188ef
 #define ompt_op_macro(op, ompt_op_type, ompt_op_class) \
     case ompt_op_type:                                 \
       op = hpcrun_placeholder_##ompt_op_class;                              \
@@ -669,12 +658,8 @@
       break;
   }
 
-<<<<<<< HEAD
-  hpcrun_ompt_op_id_notify(endpoint, host_op_id, get_placeholder_norm(ph));
-=======
   hpcrun_ompt_op_id_notify(endpoint, op_id, op.pc_norm);
   PRINT("ompt_data_op exit->target_id 0x%lx\n", target_data->value);
->>>>>>> 12d188ef
 }
 
 
@@ -687,11 +672,6 @@
  unsigned int requested_num_teams
 )
 {
-<<<<<<< HEAD
-  PRINT("ompt_submit_callback enter->target_id %" PRIu64 "\n", target_id);
-  hpcrun_ompt_op_id_notify(endpoint, host_op_id, get_placeholder_norm(hpcrun_placeholder_ompt_tgt_kernel));
-  PRINT("ompt_submit_callback exit->target_id %" PRIu64 "\n", target_id);
-=======
   PRINT("ompt_submit_callback enter->target_id 0x%lx\n", target_data->value);
 
   if (endpoint == ompt_scope_begin) {
@@ -703,7 +683,6 @@
   }
 
   PRINT("ompt_submit_callback exit->target_id 0x%lx\n", target_data->value);
->>>>>>> 12d188ef
 }
 
 
