// -*-Mode: C++;-*- // technically C99

// * BeginRiceCopyright *****************************************************
//
// $HeadURL$
// $Id$
//
// --------------------------------------------------------------------------
// Part of HPCToolkit (hpctoolkit.org)
//
// Information about sources of support for research and development of
// HPCToolkit is at 'hpctoolkit.org' and in 'README.Acknowledgments'.
// --------------------------------------------------------------------------
//
// Copyright ((c)) 2002-2020, Rice University
// All rights reserved.
//
// Redistribution and use in source and binary forms, with or without
// modification, are permitted provided that the following conditions are
// met:
//
// * Redistributions of source code must retain the above copyright
//   notice, this list of conditions and the following disclaimer.
//
// * Redistributions in binary form must reproduce the above copyright
//   notice, this list of conditions and the following disclaimer in the
//   documentation and/or other materials provided with the distribution.
//
// * Neither the name of Rice University (RICE) nor the names of its
//   contributors may be used to endorse or promote products derived from
//   this software without specific prior written permission.
//
// This software is provided by RICE and contributors "as is" and any
// express or implied warranties, including, but not limited to, the
// implied warranties of merchantability and fitness for a particular
// purpose are disclaimed. In no event shall RICE or contributors be
// liable for any direct, indirect, incidental, special, exemplary, or
// consequential damages (including, but not limited to, procurement of
// substitute goods or services; loss of use, data, or profits; or
// business interruption) however caused and on any theory of liability,
// whether in contract, strict liability, or tort (including negligence
// or otherwise) arising in any way out of the use of this software, even
// if advised of the possibility of such damage.
//
// ******************************************************* EndRiceCopyright *

// The client side of the new fnbounds server.  Hpcrun creates a pipe
// and then forks and execs hpcfnbounds in server mode (-s).  The file
// descriptors are passed as command-line arguments.
//
// This file implements the client side of the pipe.  For each query,
// send the file name to the server.  On success, mmap space for the
// answer, read the array of addresses from the pipe and read the
// extra info in the fnbounds file header.  The file 'syserv-mesg.h'
// defines the API for messages over the pipe.
//
// Notes:
// 1. Automatically restart the server if it fails.
//
// 2. Automatically restart short reads.  Reading from a pipe can
// return a short answer, especially if the other side buffers the
// writes.
//
// 3. Catch SIGPIPE.  Writing to a pipe after the other side has
// exited triggers a SIGPIPE and terminates the process.  It's
// important to catch (or ignore) SIGPIPE in the client so that if the
// server crashes, it doesn't also kill hpcrun.
//
// 4. We don't need to lock queries to the server.  Calls to
// hpcrun_syserv_query() already hold the FNBOUNDS_LOCK.
//
// 5. Dup the hpcrun log file fd onto stdout and stderr to prevent
// stray output from the server.
//
// 6. The bottom of this file has code for an interactive, stand-alone
// client for testing hpcfnbounds in server mode.
//
// Todo:
//

//***************************************************************************

// To build an interactive, stand-alone client for testing:
// (1) turn on this #if and (2) fetch copies of syserv-mesg.h
// and fnbounds_file_header.h.

// Usage:
// To trace the client-side messages, use -v
// To tell the server to run in verbose mode, use -V
// To tell the server not to do agressive function searching, use -d
// To have the client write its output to a file, use -o <outfile>
// The last argument should be the path to the server

#if 0
#define STAND_ALONE_CLIENT
#define EMSG(...)
#define EEMSG(...)
#define TMSG(...)
#define SAMPLE_SOURCES(...)  zero_fcn()
#define dup2(...)  zero_fcn()
#define hpcrun_set_disabled()
#define monitor_real_exit  exit
#define monitor_real_fork  fork
#define monitor_real_execve  execve
#define monitor_sigaction(...)  0
int datacentric_is_enabled() { return 1; }
int zero_fcn(void) { return 0; }
int verbose = 0;
int serv_verbose = 0;
int noscan = 0;

#include <stdio.h>
FILE	*outf;

char	*outfile;

#endif

//***************************************************************************

#include <sys/types.h>
#include <sys/mman.h>
#include <sys/stat.h>
#include <sys/wait.h>
#include <err.h>
#include <errno.h>
#include <fcntl.h>
#include <sched.h>
#include <signal.h>
#include <stdbool.h>
#include <stdint.h>
#include <stdio.h>
#include <stdlib.h>
#include <string.h>
#include <unistd.h>

#if !defined(STAND_ALONE_CLIENT)
#include <hpcfnbounds/syserv-mesg.h>
#include "client.h"
#include "disabled.h"
#include "fnbounds_file_header.h"
#include "messages.h"
#include "sample_sources_all.h"
#include "monitor.h"
#include "env.h"

#else
#include "syserv-mesg.h"
#include "fnbounds_file_header.h"
#endif

// Limit on memory use at which we restart the server in Meg.
#define SERVER_MEM_LIMIT  140
// Size to allocate for the stack of the server setup function, in KiB.
#define SERVER_STACK_SIZE 1024
#define MIN_NUM_QUERIES   12

#define SUCCESS   0
#define FAILURE  -1
#define END_OF_FILE  -2

enum {
  SYSERV_ACTIVE = 1,
  SYSERV_INACTIVE
};

static int client_status = SYSERV_INACTIVE;
static char *server;
static char *server_stack;

static int fdout = -1;
static int fdin = -1;

static pid_t my_pid;
static pid_t server_pid = 0;

// rusage units are Kbytes.
static long mem_limit = SERVER_MEM_LIMIT * 1024;
static int  num_queries = 0;
static int  mem_warning = 0;

extern char **environ;


//*****************************************************************
// I/O helper functions
//*****************************************************************

// Automatically restart short reads over a pipe.
// Returns: SUCCESS, FAILURE or END_OF_FILE.
//
static int
read_all(int fd, void *buf, size_t count)
{
  ssize_t ret;
  size_t len;

#ifdef STAND_ALONE_CLIENT
  if(verbose) {
    fprintf(stderr, "Client read_all, count = %ld bytes\n", count);
  }
#endif
  len = 0;
  while (len < count) {
    ret = read(fd, ((char *) buf) + len, count - len);
    if (ret < 0 && errno != EINTR) {
      return FAILURE;
    }
    if (ret == 0) {
      return END_OF_FILE;
    }
    if (ret > 0) {
      len += ret;
    }
  }

  return SUCCESS;
}


// Automatically restart short writes over a pipe.
// Returns: SUCCESS or FAILURE.
//
static int
write_all(int fd, const void *buf, size_t count)
{
  ssize_t ret;
  size_t len;

#ifdef STAND_ALONE_CLIENT
  if(verbose) {
    fprintf(stderr, "Client write_all, count = %ld bytes\n", count);
  }
#endif
  len = 0;
  while (len < count) {
    ret = write(fd, ((const char *) buf) + len, count - len);
    if (ret < 0 && errno != EINTR) {
      return FAILURE;
    }
    if (ret > 0) {
      len += ret;
    }
  }

  return SUCCESS;
}


// Read a single syserv mesg from incoming pipe.
// Returns: SUCCESS, FAILURE or END_OF_FILE.
//
static int
read_mesg(struct syserv_mesg *mesg)
{
  int ret;

  memset(mesg, 0, sizeof(*mesg));
  ret = read_all(fdin, mesg, sizeof(*mesg));
  if (ret == SUCCESS && mesg->magic != SYSERV_MAGIC) {
    ret = FAILURE;
  }
#ifdef STAND_ALONE_CLIENT
  if(verbose) {
    fprintf(stderr, "Client read message, type = %d, len = %ld\n", mesg->type, mesg->len);
  }
#endif

  return ret;
}


// Write a single syserv mesg to outgoing pipe.
// Returns: SUCCESS or FAILURE.
//
static int
write_mesg(int32_t type, int64_t len)
{
  struct syserv_mesg mesg;

  mesg.magic = SYSERV_MAGIC;
  mesg.type = type;
  mesg.len = len;

#ifdef STAND_ALONE_CLIENT
  if(verbose) {
    fprintf(stderr, "Client write message, type = %d, len = %ld\n", type, len);
  }
#endif
  return write_all(fdout, &mesg, sizeof(mesg));
}


//*****************************************************************
// Mmap Helper Functions
//*****************************************************************

// Returns: 'size' rounded up to a multiple of the mmap page size.
static size_t
page_align(size_t size)
{
  static size_t pagesize = 0;

  if (pagesize == 0) {
#if defined(_SC_PAGESIZE)
    long ans = sysconf(_SC_PAGESIZE);
    if (ans > 0) {
      pagesize = ans;
    }
#endif
    if (pagesize == 0) {
      pagesize = 4096;
    }
  }

  return ((size + pagesize - 1)/pagesize) * pagesize;
}


// Returns: address of anonymous mmap() region, else MAP_FAILED on
// failure.
static void *
mmap_anon(size_t size)
{
  int flags, prot;

  size = page_align(size);
  prot = PROT_READ | PROT_WRITE;
#if defined(MAP_ANONYMOUS)
  flags = MAP_PRIVATE | MAP_ANONYMOUS;
#else
  flags = MAP_PRIVATE | MAP_ANON;
#endif

  return mmap(NULL, size, prot, flags, -1, 0);
}


//*****************************************************************
// Signal Handler
//*****************************************************************

// Catch and ignore SIGPIPE so that if the server crashes it doesn't
// also kill hpcrun.
//
static int
hpcrun_sigpipe_handler(int sig, siginfo_t *info, void *context)
{
  TMSG(SYSTEM_SERVER, "caught SIGPIPE: system server must have exited");
  return 0;
}


//*****************************************************************
// Start and Stop the System Server
//*****************************************************************

// Launch the server lazily.

// Close our file descriptors to the server.  If the server is still
// alive, it will detect end-of-file on read() from the pipe.
//
static void
shutdown_server(void)
{
  close(fdout);
  close(fdin);
  fdout = -1;
  fdin = -1;
  client_status = SYSERV_INACTIVE;

  // collect the server's exit status to reduce zombies.  but we must
  // do it non-blocking and only for the fnbounds server, not any
  // application child.
  if (server_pid > 0) {
    waitpid(server_pid, NULL, WNOHANG);
  }
  server_pid = 0;

  TMSG(SYSTEM_SERVER, "syserv shutdown");
}

static int
hpcfnbounds_child(void* fds_vp)
{
  //
  // child process: disable profiling, dup the log file fd onto
  // stderr and exec hpcfnbounds in server mode.
  //
  hpcrun_set_disabled();

  struct {
    int sendfd[2], recvfd[2];
  }* fds = fds_vp;

  close(fds->sendfd[1]);
  close(fds->recvfd[0]);

  // dup the hpcrun log file fd onto stdout and stderr.
  if (dup2(messages_logfile_fd(), 1) < 0) {
    warn("dup of log fd onto stdout failed");
  }
  if (dup2(messages_logfile_fd(), 2) < 0) {
    warn("dup of log fd onto stderr failed");
  }

  // make the command line and exec
  char *arglist[10];
  char fdin_str[10], fdout_str[10];
  sprintf(fdin_str,  "%d", fds->sendfd[0]);
  sprintf(fdout_str, "%d", fds->recvfd[1]);

  int j = 0;
  arglist[j++] = server;
#ifdef STAND_ALONE_CLIENT
  if (serv_verbose) {
    arglist[j++] = "-v";
  }
  if (noscan) {
    arglist[j++] = "-d";
  }
#else
  // verbose from hpcrun -dd var
  if (ENABLED(FNBOUNDS_SERVER)) {
    arglist[j++] = "-v";
  }
#endif
  arglist[j++] = "-s";
  arglist[j++] = fdin_str;
  arglist[j++] = fdout_str;
  arglist[j++] = NULL;

  monitor_real_execve(server, arglist, environ);
  err(1, "hpcrun system server: exec(%s) failed", server);
}

// Returns: 0 on success, else -1 on failure.
static int
launch_server(void)
{
  struct {
    int sendfd[2], recvfd[2];
  } fds;
  bool sampling_is_running;
  pid_t pid;

  // already running
  if (client_status == SYSERV_ACTIVE && my_pid == getpid()) {
    return 0;
  }

  // new process after fork
  if (client_status == SYSERV_ACTIVE) {
    shutdown_server();
  }

  if (pipe(fds.sendfd) != 0 || pipe(fds.recvfd) != 0) {
    EMSG("SYSTEM_SERVER ERROR: syserv launch failed: pipe failed");
    return -1;
  }

  // some sample sources need to be stopped in the parent, or else
  // they cause problems in the child.
  sampling_is_running = SAMPLE_SOURCES(started);
  if (sampling_is_running) {
    SAMPLE_SOURCES(stop);
  }
  // For safety, we don't assume the direction of stack growth
  pid = clone(hpcfnbounds_child, &server_stack[SERVER_STACK_SIZE * 1024], SIGCHLD, &fds);

  if (pid < 0) {
    //
    // fork failed
    //
    EMSG("SYSTEM_SERVER ERROR: syserv launch failed: fork failed");
    return -1;
  }
<<<<<<< HEAD
  else if (pid == 0) {
    //
    // child process: disable profiling, dup the log file fd onto
    // stderr and exec hpcfnbounds in server mode.
    //
    hpcrun_set_disabled();

    close(sendfd[1]);
    close(recvfd[0]);

    // dup the hpcrun log file fd onto stdout and stderr.
    if (dup2(messages_logfile_fd(), 1) < 0) {
      warn("dup of log fd onto stdout failed");
    }
    if (dup2(messages_logfile_fd(), 2) < 0) {
      warn("dup of log fd onto stderr failed");
    }

    // make the command line and exec
    char *arglist[8];
    char fdin_str[10], fdout_str[10];
    sprintf(fdin_str,  "%d", sendfd[0]);
    sprintf(fdout_str, "%d", recvfd[1]);

    int n=0;

    arglist[n++] = server;
    arglist[n++] = "-s";
    arglist[n++] = fdin_str;
    arglist[n++] = fdout_str;
    arglist[n++] = NULL;

    monitor_real_execve(server, arglist, environ);
    err(1, "hpcrun system server: exec(%s) failed", server);
  }
=======
>>>>>>> 69000245

  //
  // parent process: return and wait for queries.
  //
  close(fds.sendfd[0]);
  close(fds.recvfd[1]);
  fdout = fds.sendfd[1];
  fdin = fds.recvfd[0];
  my_pid = getpid();
  server_pid = pid;
  client_status = SYSERV_ACTIVE;
  num_queries = 0;
  mem_warning = 0;

  TMSG(SYSTEM_SERVER, "syserv launch: success, server: %d", (int) server_pid);

  // restart sample sources
  if (sampling_is_running) {
    SAMPLE_SOURCES(start);
  }

  return 0;
}


// Returns: 0 on success, else -1 on failure.
int
hpcrun_syserv_init(void)
{
  TMSG(SYSTEM_SERVER, "syserv init");

  server = getenv("HPCRUN_FNBOUNDS_CMD");
  if (server == NULL) {
    EMSG("SYSTEM_SERVER ERROR: unable to get HPCRUN_FNBOUNDS_CMD");
    return -1;
  }

  // limit on server memory usage in Meg
  char *str = getenv("HPCRUN_SERVER_MEMSIZE");
  long size;
  if (str == NULL || sscanf(str, "%ld", &size) < 1) {
    size = SERVER_MEM_LIMIT;
  }
  mem_limit = size * 1024;

  // Allocate enough space for fnbounds summoning.
  // Twice as much to allow for growth in either direction.
  server_stack = mmap_anon(SERVER_STACK_SIZE * 1024 * 2);

  if (monitor_sigaction(SIGPIPE, &hpcrun_sigpipe_handler, 0, NULL) != 0) {
    EMSG("SYSTEM_SERVER ERROR: unable to install handler for SIGPIPE");
  }

  launch_server();

  // check that the server answers ACK
  struct syserv_mesg mesg;
  if (write_mesg(SYSERV_ACK, 0) == SUCCESS && read_mesg(&mesg) == SUCCESS) {
    return 0;
  }

  // if not, then retry one time
  shutdown_server();
  launch_server();
  if (write_mesg(SYSERV_ACK, 0) == SUCCESS && read_mesg(&mesg) == SUCCESS) {
    return 0;
  }

  // if we can't run the fnbounds server, then the profile is useless,
  // so exit.
  shutdown_server();
  EEMSG("hpcrun: unable to launch the hpcfnbounds server.\n"
	"hpcrun: check that hpctoolkit is properly configured with dyninst\n"
	"and its prereqs (boost, elfutils, libdwarf, bzip, libz, lzma).");
  monitor_real_exit(1);

  return -1;
}


void
hpcrun_syserv_fini(void)
{
  // don't tell the server to exit unless we're the process that
  // started it.
  if (client_status == SYSERV_ACTIVE && my_pid == getpid()) {
    write_mesg(SYSERV_EXIT, 0);
  }
  shutdown_server();

  TMSG(SYSTEM_SERVER, "syserv fini");
}


//*****************************************************************
// Query the System Server
//*****************************************************************

// Returns: pointer to array of void * and fills in the file header,
// or else NULL on error.
//
void *
hpcrun_syserv_query_specific(const char *fname, struct fnbounds_file_header *fh, int query)
{
  struct syserv_mesg mesg;
  void *addr;

  if (fname == NULL || fh == NULL) {
    EMSG("SYSTEM_SERVER ERROR: passed NULL pointer to %s", __func__);
    return NULL;
  }

  if (client_status != SYSERV_ACTIVE || my_pid != getpid()) {
    launch_server();
  }

  TMSG(SYSTEM_SERVER, "query %d: %s", query, fname);

  // Send the file name length (including \0) to the server and look
  // for the initial ACK.  If the server has died, then make one
  // attempt to restart it before giving up.
  //
  size_t len = strlen(fname) + 1;
  if (write_mesg(query, len) != SUCCESS
      || read_mesg(&mesg) != SUCCESS || mesg.type != SYSERV_ACK)
  {
    TMSG(SYSTEM_SERVER, "restart server");
    shutdown_server();
    launch_server();
    if (write_mesg(query, len) != SUCCESS
	|| read_mesg(&mesg) != SUCCESS || mesg.type != SYSERV_ACK)
    {
      EMSG("SYSTEM_SERVER ERROR: unable to restart system server");
      shutdown_server();
      return NULL;
    }
  }

  // Send the file name (including \0) and wait for the initial answer
  // (OK or ERR).  At this point, errors are pretty much fatal.
  //
  if (write_all(fdout, fname, len) != SUCCESS) {
    EMSG("SYSTEM_SERVER ERROR: lost contact with server");
    shutdown_server();
    return NULL;
  }
  if (read_mesg(&mesg) != SUCCESS) {
    EMSG("SYSTEM_SERVER ERROR: lost contact with server");
    shutdown_server();
    return NULL;
  }
  if (mesg.type != SYSERV_OK) {
    EMSG("SYSTEM_SERVER ERROR: query failed: %s", fname);
    return NULL;
  }

  // Mmap a region for the answer and read the array of addresses.
  // Note: mesg.len is the number of addrs, not bytes.
  //
  size_t num_bytes = mesg.len * sizeof(void *);
  size_t mmap_size = page_align(num_bytes);
  addr = mmap_anon(mmap_size);
  if (addr == MAP_FAILED) {
    // Technically, we could keep the server alive in this case.
    // But we would have to read all the data to stay in sync with
    // the server.
    EMSG("SYSTEM_SERVER ERROR: mmap failed");
    shutdown_server();
    return NULL;
  }
  if (read_all(fdin, addr, num_bytes) != SUCCESS) {
    EMSG("SYSTEM_SERVER ERROR: lost contact with server");
    shutdown_server();
    return NULL;
  }

  // Read the trailing fnbounds file header.
  struct syserv_fnbounds_info fnb_info;
  int ret = read_all(fdin, &fnb_info, sizeof(fnb_info));
  if (ret != SUCCESS || fnb_info.magic != FNBOUNDS_MAGIC) {
    EMSG("SYSTEM_SERVER ERROR: lost contact with server");
    shutdown_server();
    return NULL;
  }
  if (fnb_info.status != SYSERV_OK) {
    EMSG("SYSTEM_SERVER ERROR: query failed: %s", fname);
    return NULL;
  }
  fh->num_entries = fnb_info.num_entries;
  fh->reference_offset = fnb_info.reference_offset;
  fh->is_relocatable = fnb_info.is_relocatable;
  fh->mmap_size = mmap_size;

  TMSG(SYSTEM_SERVER, "addr: %p, symbols: %ld, offset: 0x%lx, reloc: %d",
       addr, (long) fh->num_entries, (long) fh->reference_offset,
       (int) fh->is_relocatable);
  TMSG(SYSTEM_SERVER, "server memsize: %ld Meg", fnb_info.memsize / 1024);

  // Restart the server if it's done a minimum number of queries and
  // has exceeded its memory limit.  Issue a warning at 60%.
  num_queries++;
  if (!mem_warning && fnb_info.memsize > (6 * mem_limit)/10) {
    EMSG("SYSTEM_SERVER: warning: memory usage: %ld Meg",
	 fnb_info.memsize / 1024);
    mem_warning = 1;
  }
  if (num_queries >= MIN_NUM_QUERIES && fnb_info.memsize > mem_limit) {
    EMSG("SYSTEM_SERVER: warning: memory usage: %ld Meg, restart server",
	 fnb_info.memsize / 1024);
    shutdown_server();
  }

  return addr;
}

void *
hpcrun_syserv_query(const char *fname, struct fnbounds_file_header *fh)
{
  return hpcrun_syserv_query_specific(fname, fh, SYSERV_QUERY);
}

void *
hpcrun_syserv_query_var(const char *fname, struct fnbounds_file_header *fh)
{
  TMSG(SYSTEM_SERVER, "query variable for %s", fname);
  return hpcrun_syserv_query_specific(fname, fh, SYSERV_QUERY_VAR);
}


//*****************************************************************
// Stand Alone Client
//*****************************************************************

#ifdef STAND_ALONE_CLIENT

#define BUF_SIZE  2000

static void
query_loop(void)
{
  struct fnbounds_file_header fnb_hdr;
  char fname[BUF_SIZE];
  void **addr;
  long k;

  for (;;) {
    fprintf(outf, "\nclientfnbounds> ");
    if (fgets(fname, BUF_SIZE, stdin) == NULL) {
      break;
    }
    char *new_line = strchr(fname, '\n');
    if (new_line != NULL) {
      *new_line = 0;
    }

    addr = (void **) hpcrun_syserv_query(fname, &fnb_hdr);

    if (addr == NULL) {
      fprintf(outf, "Client error NULL return from hpcrun_syserv_query\n");
    }
    else {
      for (k = 0; k < fnb_hdr.num_entries; k++) {
	fprintf(outf, "  %p\n", addr[k]);
      }
      fprintf(outf, "num symbols = %ld, offset = 0x%lx, reloc = %d\n",
	     fnb_hdr.num_entries, fnb_hdr.reference_offset,
	     fnb_hdr.is_relocatable);

      if (munmap(addr, fnb_hdr.mmap_size) != 0) {
	err(1, "munmap failed");
      }
    }
  }
}

int
main(int argc, char *argv[])
{
  struct sigaction act;
  int i;

  outf = stdout;
  server = NULL;
  for (i = 1; i < argc; i++) {
    // fprintf (stderr, "argv[%d] = \"%s\"\n", i, argv[i] );
    if (*argv[i] == '-') {
      // control arguments
      switch (argv[i][1]) {
      case 'd':
        noscan = 1;
        break;
      case 'V':
        serv_verbose = 1;
        break;
      case 'v':
        verbose = 1;
        break;
      case 'o':
        if ( (i+1) >= argc) {
	  errx(1, "outfile must be specified; usage: client [-V} [-v] [-d] [-o outfile] /path/to/fnbounds");
	}
	i++;
	outfile = argv[i];
	outf = fopen(outfile, "w");
	if (outf == NULL) {
	    errx(1,"outfile fopen failed; usage: client [-V} [-v] [-d] [-o outfile] /path/to/fnbounds");
	}
        break;
      default:
	errx(1, "unknown flag; usage: client [-V} [-v] [-d] [-o outfile] /path/to/fnbounds");
	break;
      }
    } else {
      // no - flag; must be the path to the server
      server = argv[i];
      break;	// from argument loop
    }
  }
  // Make sure the server is non-NULL
  if ( (server == NULL) || (strlen(server) == 0) ) {
    errx(1,"NULL server name; usage: client [-V} [-v] [-d] [-o outfile] /path/to/fnbounds");
  }

  memset(&act, 0, sizeof(act));
  act.sa_handler = SIG_IGN;
  sigemptyset(&act.sa_mask);
  if (sigaction(SIGPIPE, &act, NULL) != 0) {
    err(1, "sigaction failed on SIGPIPE");
  }

  if (launch_server() != 0) {
    errx(1, "fnbounds server failed");
  }
  fprintf(outf, "server: %s\n", server);
  fprintf(outf, "parent: %d, child: %d\n", my_pid, server_pid);
  fprintf(outf, "connected\n");

  query_loop();

  write_mesg(SYSERV_EXIT, 0);

  fprintf(outf, "done\n");
  return 0;
}

#endif  // STAND_ALONE_CLIENT<|MERGE_RESOLUTION|>--- conflicted
+++ resolved
@@ -475,44 +475,6 @@
     EMSG("SYSTEM_SERVER ERROR: syserv launch failed: fork failed");
     return -1;
   }
-<<<<<<< HEAD
-  else if (pid == 0) {
-    //
-    // child process: disable profiling, dup the log file fd onto
-    // stderr and exec hpcfnbounds in server mode.
-    //
-    hpcrun_set_disabled();
-
-    close(sendfd[1]);
-    close(recvfd[0]);
-
-    // dup the hpcrun log file fd onto stdout and stderr.
-    if (dup2(messages_logfile_fd(), 1) < 0) {
-      warn("dup of log fd onto stdout failed");
-    }
-    if (dup2(messages_logfile_fd(), 2) < 0) {
-      warn("dup of log fd onto stderr failed");
-    }
-
-    // make the command line and exec
-    char *arglist[8];
-    char fdin_str[10], fdout_str[10];
-    sprintf(fdin_str,  "%d", sendfd[0]);
-    sprintf(fdout_str, "%d", recvfd[1]);
-
-    int n=0;
-
-    arglist[n++] = server;
-    arglist[n++] = "-s";
-    arglist[n++] = fdin_str;
-    arglist[n++] = fdout_str;
-    arglist[n++] = NULL;
-
-    monitor_real_execve(server, arglist, environ);
-    err(1, "hpcrun system server: exec(%s) failed", server);
-  }
-=======
->>>>>>> 69000245
 
   //
   // parent process: return and wait for queries.
