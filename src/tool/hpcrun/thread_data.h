--- conflicted
+++ resolved
@@ -91,10 +91,6 @@
   uint64_t accum_num_samples;
 } gpu_data_t;
 
-<<<<<<< HEAD
-=======
-
->>>>>>> e9697146
 
 /* ******
    TODO:
@@ -245,10 +241,6 @@
 #ifdef ENABLE_CUDA
   gpu_data_t gpu_data;
 #endif
-<<<<<<< HEAD
-=======
- 
->>>>>>> e9697146
 
 } thread_data_t;
 
