// -*-Mode: C++;-*-

// * BeginRiceCopyright *****************************************************
//
// $HeadURL$
// $Id$
//
// --------------------------------------------------------------------------
// Part of HPCToolkit (hpctoolkit.org)
//
// Information about sources of support for research and development of
// HPCToolkit is at 'hpctoolkit.org' and in 'README.Acknowledgments'.
// --------------------------------------------------------------------------
//
// Copyright ((c)) 2002-2018, Rice University
// All rights reserved.
//
// Redistribution and use in source and binary forms, with or without
// modification, are permitted provided that the following conditions are
// met:
//
// * Redistributions of source code must retain the above copyright
//   notice, this list of conditions and the following disclaimer.
//
// * Redistributions in binary form must reproduce the above copyright
//   notice, this list of conditions and the following disclaimer in the
//   documentation and/or other materials provided with the distribution.
//
// * Neither the name of Rice University (RICE) nor the names of its
//   contributors may be used to endorse or promote products derived from
//   this software without specific prior written permission.
//
// This software is provided by RICE and contributors "as is" and any
// express or implied warranties, including, but not limited to, the
// implied warranties of merchantability and fitness for a particular
// purpose are disclaimed. In no event shall RICE or contributors be
// liable for any direct, indirect, incidental, special, exemplary, or
// consequential damages (including, but not limited to, procurement of
// substitute goods or services; loss of use, data, or profits; or
// business interruption) however caused and on any theory of liability,
// whether in contract, strict liability, or tort (including negligence
// or otherwise) arising in any way out of the use of this software, even
// if advised of the possibility of such damage.
//
// ******************************************************* EndRiceCopyright *

//***************************************************************************
//
// File:
//   $HeadURL$
//
// Purpose:
//   [The purpose of this file]
//
// Description:
//   [The set of functions, macros, etc. defined in the file]
//
//***************************************************************************

//**************************** MPI Include Files ****************************

#include <mpi.h>

//************************* System Include Files ****************************

#include <iostream>
#include <fstream>
#include <typeinfo>
#include <signal.h>
#include <unistd.h>

#include <string>
using std::string;

#include <vector>
using std::vector;

#include <cstdlib> // getenv()
#include <cmath>   // ceil()
#include <climits> // UCHAR_MAX, PATH_MAX
#include <cctype>  // isdigit()
#include <cstring> // strcpy()

//*************************** User Include Files ****************************

#include <include/uint.h>

#include "Args.hpp"
#include "ParallelAnalysis.hpp"

#include <lib/analysis/CallPath.hpp>
#include <lib/analysis/Util.hpp>

#include <lib/banal/Struct.hpp>

#include <lib/binutils/VMAInterval.hpp>
#include <lib/prof/FileError.hpp>

#include <lib/prof-lean/hpcrun-fmt.h>

#include <lib/support/diagnostics.h>
#include <lib/support/FileUtil.hpp>
#include <lib/support/Logic.hpp>
#include <lib/support/RealPathMgr.hpp>
#include <lib/support/StrUtil.hpp>

#define DBG_PROF_MPI 0

//*************************** Forward Declarations ***************************

static int
realmain(int argc, char* const* argv);

static Analysis::Util::NormalizeProfileArgs_t
myNormalizeProfileArgs(const Analysis::Util::StringVec& profileFiles,
		       vector<uint>& groupIdToGroupSizeMap,
		       int myRank, int numRanks);


static void
makeSummaryMetrics(Prof::CallPath::Profile& profGbl,
		   const Analysis::Args& args,
		   const Analysis::Util::NormalizeProfileArgs_t& nArgs,
		   const vector<uint>& groupIdToGroupSizeMap,
		   int myRank, int numRanks);

static void
makeThreadMetrics(Prof::CallPath::Profile& profGbl,
		  const Analysis::Args& args,
		  const Analysis::Util::NormalizeProfileArgs_t& nArgs,
		  const vector<uint>& groupIdToGroupSizeMap,
		  int myRank, int numRanks);

static uint
makeDerivedMetricDescs(Prof::CallPath::Profile& profGbl,
		       const Analysis::Args& args,
		       uint& mDrvdBeg, uint& mDrvdEnd,
		       uint& mXDrvdBeg, uint& mXDrvdEnd,
		       vector<VMAIntervalSet*>& groupIdToGroupMetricsMap,
		       const vector<uint>& groupIdToGroupSizeMap,
		       int myRank);

static void
makeSummaryMetrics_Lcl(Prof::CallPath::Profile& profGbl,
		       const string& profileFile,
		       const Analysis::Args& args, uint groupId, uint groupMax,
		       vector<VMAIntervalSet*>& groupIdToGroupMetricsMap,
		       int myRank);

static void
makeThreadMetrics_Lcl(Prof::CallPath::Profile& profGbl,
		      const string& profileFile,
		      const Analysis::Args& args, uint groupId, uint groupMax,
		      int myRank);

static string
makeDBFileName(const string& dbDir, uint groupId, const string& profileFile);

static void
writeMetricsDB(Prof::CallPath::Profile& profGbl, uint mBegId, uint mEndId,
	       const string& metricDBFnm);


static void
writeStructure(const Prof::Struct::Tree& structure, const char* baseNm,
	       int myRank) __attribute__((unused));

static void
writeProfile(const Prof::CallPath::Profile& prof, const char* baseNm,
	     int myRank) __attribute__((unused));

static std::string
makeFileName(const char* baseNm, const char* ext, int myRank);


//****************************************************************************

void 
prof_abort
(
  int error_code
)
{
  MPI_Abort(MPI_COMM_WORLD, error_code);
}


int 
main(int argc, char* const* argv) 
{
  int ret;

  try {
    ret = realmain(argc, argv);
  }
  catch (const Diagnostics::Exception& x) {
    DIAG_EMsg(x.message());
    exit(1);
  }
  catch (const std::bad_alloc& x) {
    DIAG_EMsg("[std::bad_alloc] " << x.what());
    exit(1);
  }
  catch (const std::exception& x) {
    DIAG_EMsg("[std::exception] " << x.what());
    exit(1);
  }
  catch (...) {
    DIAG_EMsg("Unknown exception encountered!");
    exit(2);
  }

  return ret;
}


static void
abort_timeout_handler(int sig, siginfo_t* siginfo, void* context)
{
  abort();
}

static void
hpcprof_set_abort_timeout()
{
  char *error_timeout = getenv("HPCPROF_ABORT_TIMEOUT");
  if (error_timeout) {
     int seconds = atoi(error_timeout);
     if (seconds != 0) {
       struct sigaction act;
       act.sa_sigaction = abort_timeout_handler;
       act.sa_flags = SA_SIGINFO;
       sigaction(SIGALRM, &act, NULL);
       alarm(seconds);
     }
  }
}


static int
realmain(int argc, char* const* argv) 
{
  Args args;
  args.parse(argc, argv); // may call exit()

  RealPathMgr::singleton().searchPaths(args.searchPathStr());
  hpcprof_set_abort_timeout();

  // -------------------------------------------------------
  // 0. MPI initialize
  // -------------------------------------------------------
  MPI_Init(&argc, (char***)&argv);

  int myRank, numRanks;
  MPI_Comm_rank(MPI_COMM_WORLD, &myRank); 
  MPI_Comm_size(MPI_COMM_WORLD, &numRanks);

  // -------------------------------------------------------
  // 0. Debugging hook
  // -------------------------------------------------------
  const char* HPCPROF_WAIT = getenv("HPCPROF_WAIT");
  if (HPCPROF_WAIT) {
    int waitRank = 0;
    if (strlen(HPCPROF_WAIT) > 0) {
      waitRank = atoi(HPCPROF_WAIT);
    }

    volatile int DEBUGGER_WAIT = 1;
    if (myRank == waitRank) {
      while (DEBUGGER_WAIT);
    }
  }

  // -------------------------------------------------------
  // 0. Make empty Experiment database (ensure file system works)
  // -------------------------------------------------------
  if (myRank == 0)
    args.makeDatabaseDir();

  char dbDirBuf[PATH_MAX];
  if (myRank == 0) {
    memset(dbDirBuf, '\0', PATH_MAX); // avoid artificial valgrind warnings
    strncpy(dbDirBuf, args.db_dir.c_str(), PATH_MAX);
    dbDirBuf[PATH_MAX - 1] = '\0';
  }

  MPI_Bcast((void*)dbDirBuf, PATH_MAX, MPI_CHAR, 0, MPI_COMM_WORLD);
  args.db_dir = dbDirBuf;

  // -------------------------------------------------------
  // 1a. Create local CCT (from local set of profile files)
  // -------------------------------------------------------
  Prof::CallPath::Profile* profLcl = NULL;

  vector<uint> groupIdToGroupSizeMap; // only initialized for rank 0

  Analysis::Util::NormalizeProfileArgs_t nArgs =
    myNormalizeProfileArgs(args.profileFiles, groupIdToGroupSizeMap,
			   myRank, numRanks);

  if (nArgs.paths->size() == 0 && myRank == 0) {
    std::cerr << "ERROR: command line directories"
      " contain no .hpcrun files; no database generated\n";
    prof_abort(-1);
  }

  int mergeTy = Prof::CallPath::Profile::Merge_MergeMetricByName;
  uint rFlags = (Prof::CallPath::Profile::RFlg_VirtualMetrics
		 | Prof::CallPath::Profile::RFlg_NoMetricSfx
		 | Prof::CallPath::Profile::RFlg_MakeInclExcl);
  Analysis::Util::UIntVec* groupMap =
    (nArgs.groupMax > 1) ? nArgs.groupMap : NULL;

  profLcl = Analysis::CallPath::read(*nArgs.paths, groupMap, mergeTy, rFlags);

  // -------------------------------------------------------
  // 1b. Create canonical CCT (metrics merged by <group>.<name>.*)
  // -------------------------------------------------------
  Prof::CallPath::Profile* profGbl = NULL;

  // Post-INVARIANT: rank 0's 'profLcl' is the canonical CCT.  Metrics
  // are merged (and sorted by always merging left-child before right)
  ParallelAnalysis::reduce(profLcl, myRank, numRanks);

  ParallelAnalysis::reduce(&profLcl->directorySet(), myRank, numRanks);

  if (myRank == 0) {
    profGbl = profLcl;
    profLcl = NULL;
  }

  // Post-INVARIANT: 'profGbl' is the canonical CCT
  ParallelAnalysis::broadcast(profGbl, myRank);

  if (myRank == 0) {
    profGbl->metricMgr()->mergePerfEventStatistics_finalize(numRanks - 1);
  }

  ParallelAnalysis::broadcast(profGbl->directorySet(), myRank);

  delete profLcl;

  // -------------------------------------------------------
  // 1c. Add static structure to canonical CCT; form dense node ids
  //
  // Post-INVARIANT: each process has canonical CCT with dense node
  // ids; corresponding nodes have idential ids.
  // -------------------------------------------------------

  Prof::Struct::Tree* structure = new Prof::Struct::Tree("");
  if (!args.structureFiles.empty()) {
    Analysis::CallPath::readStructure(structure, args);
  }
  profGbl->structure(structure);


  // N.B.: Ensures that each rank adds static structure in the same
  // order so that new corresponding nodes have identical node ids.
  bool printProgress =  (myRank == 0);
  Analysis::CallPath::overlayStaticStructureMain(*profGbl, args.agent,
						 args.doNormalizeTy,
                                                 printProgress);

  // N.B.: Dense ids are assigned w.r.t. Prof::CCT::...::cmpByStructureInfo()
<<<<<<< HEAD
  if (DBG_PROF_MPI)
    std::cout << "numcct before: " << profGbl->cct()->maxDenseId() << std::endl;

  profGbl->cct()->makeDensePreorderIds();

  if (DBG_PROF_MPI)
    std::cout << "numcct after: " << profGbl->cct()->maxDenseId() << std::endl;
=======
  DIAG_MsgIf(DBG_PROF_MPI, myRank << ". numcct before: " << profGbl->cct()->maxDenseId() << std::endl);

  profGbl->cct()->makeDensePreorderIds();

  DIAG_MsgIf(DBG_PROF_MPI, myRank << ". numcct after: " << profGbl->cct()->maxDenseId() << std::endl);
>>>>>>> 24ceff61

  // -------------------------------------------------------
  // 2a. Create summary metrics for canonical CCT
  //
  // Post-INVARIANT: rank 0's 'profGbl' contains summary metrics
  // -------------------------------------------------------
  DIAG_MsgIf(DBG_PROF_MPI, myRank << ". stage 2a: makeSummaryMetrics" << std::endl);

  makeSummaryMetrics(*profGbl, args, nArgs, groupIdToGroupSizeMap,
		     myRank, numRanks);

  // -------------------------------------------------------
  // 2b. Prune and normalize canonical CCT
  // -------------------------------------------------------
  DIAG_MsgIf(DBG_PROF_MPI, myRank << ". stage 2b: pruneBySummaryMetrics" << std::endl);

  uint prunedNodesSz = profGbl->cct()->maxDenseId() + 1;
  uint8_t* prunedNodes = new uint8_t[prunedNodesSz];
  memset(prunedNodes, 0, prunedNodesSz * sizeof(uint8_t));

  if (myRank == 0) {
    // Disable pruning when making a metric database because it causes
    // makeThreadMetrics_Lcl(), which uses CCT::MrgFlg_CCTMergeOnly,
    // to under-compute values for thread-level metrics.
    if (!args.db_makeMetricDB) {
      Analysis::CallPath::pruneBySummaryMetrics(*profGbl, prunedNodes);
    }
  }
  
  DIAG_MsgIf(DBG_PROF_MPI, myRank << ". stage 2b1: broadcast prunedNodes" << std::endl);

  MPI_Bcast(prunedNodes, prunedNodesSz, MPI_BYTE, 0, MPI_COMM_WORLD);

  if (myRank != 0) {
    profGbl->cct()->pruneCCTByNodeId(prunedNodes);
  }
  delete[] prunedNodes;

  DIAG_MsgIf(DBG_PROF_MPI, myRank << ". stage 2b2: normalize" << std::endl);

  Analysis::CallPath::normalize(*profGbl, args.agent, args.doNormalizeTy);

  if (myRank == 0) {
    // Apply after all CCT pruning/normalization is completed.
    Analysis::CallPath::applySummaryMetricAgents(*profGbl, args.agent);
  }

  // N.B.: Dense ids are assigned w.r.t. Prof::CCT::...::cmpByStructureInfo()
  profGbl->cct()->makeDensePreorderIds();

  // -------------------------------------------------------
  // 2c. Create thread-level metric DB // Normalize trace files
  // -------------------------------------------------------
  DIAG_MsgIf(DBG_PROF_MPI, myRank << ". stage 2c: makeThreadMetrics" << std::endl);

  makeThreadMetrics(*profGbl, args, nArgs, groupIdToGroupSizeMap,
		    myRank, numRanks);
  
  // ------------------------------------------------------------
  // 3. Generate Experiment database
  //    INVARIANT: database dir already exists
  // ------------------------------------------------------------
  DIAG_MsgIf(DBG_PROF_MPI, myRank << ". stage 3: pruneStructTree" << std::endl);

  Analysis::CallPath::pruneStructTree(*profGbl);

  if (myRank == 0) {
    if (args.title.empty()) {
      args.title = profGbl->name();
    }

    if (!args.db_makeMetricDB) {
      profGbl->metricMgr()->zeroDBInfo();
    }

    Analysis::CallPath::makeDatabase(*profGbl, args);
  }
  else {
    Analysis::Util::copyTraceFiles(args.db_dir, profGbl->traceFileNameSet());
  }

  // -------------------------------------------------------
  // Cleanup/MPI finalize
  // -------------------------------------------------------
  nArgs.destroy();

  delete profGbl;

  MPI_Finalize();

  return 0;
}


//****************************************************************************

// myNormalizeProfileArgs: creates canonical list of profiles files and
//   distributes chunks of size ceil(numFiles / numRanks) to each process.
//   The last process may have a smaller chunk than the others.
static Analysis::Util::NormalizeProfileArgs_t
myNormalizeProfileArgs(const Analysis::Util::StringVec& profileFiles,
		       vector<uint>& groupIdToGroupSizeMap,
		       int myRank, int numRanks)
{
  Analysis::Util::NormalizeProfileArgs_t out;

  char* sendFilesBuf = NULL;
  uint sendFilesBufSz = 0;
  uint sendFilesChunkSz = 0;
  const uint groupIdLen = 1; // see asssertion below
  uint pathLenMax = 0;
  uint groupIdMax = 0;

  // -------------------------------------------------------
  // root creates canonical and grouped list of files
  // -------------------------------------------------------

  if (myRank == 0) {
    Analysis::Util::NormalizeProfileArgs_t nArgs =
      Analysis::Util::normalizeProfileArgs(profileFiles);
    
    Analysis::Util::StringVec* canonicalFiles = nArgs.paths;
    pathLenMax = nArgs.pathLenMax;
    groupIdMax = nArgs.groupMax;

    DIAG_Assert(nArgs.groupMax <= UCHAR_MAX, "myNormalizeProfileArgs: 'groupMax' cannot be packed into a uchar!");

    uint chunkSz = (uint)
      ceil( (double)canonicalFiles->size() / (double)numRanks);
    
    sendFilesChunkSz = chunkSz * (groupIdLen + pathLenMax + 1);
    sendFilesBufSz = sendFilesChunkSz * numRanks;
    sendFilesBuf = new char[sendFilesBufSz];
    memset(sendFilesBuf, '\0', sendFilesBufSz);

    groupIdToGroupSizeMap.resize(groupIdMax + 1);
    
    for (uint i = 0, j = 0; i < canonicalFiles->size(); 
	 i++, j += (groupIdLen + pathLenMax + 1)) {
      const std::string& nm = (*canonicalFiles)[i];
      uint groupId = (*nArgs.groupMap)[i];

      groupIdToGroupSizeMap[groupId]++;

      // pack into sendFilesBuf
      sendFilesBuf[j] = (char)groupId;
      strncpy(&(sendFilesBuf[j + groupIdLen]), nm.c_str(), pathLenMax);
      sendFilesBuf[j + groupIdLen + pathLenMax] = '\0';
    }

    nArgs.destroy();
  }

  // -------------------------------------------------------
  // prepare parameters for scatter
  // -------------------------------------------------------
  
  const uint metadataBufSz = 3;
  uint metadataBuf[metadataBufSz];
  metadataBuf[0] = sendFilesChunkSz;
  metadataBuf[1] = pathLenMax;
  metadataBuf[2] = groupIdMax;

  MPI_Bcast((void*)metadataBuf, metadataBufSz, MPI_UNSIGNED,
	    0, MPI_COMM_WORLD);

  if (myRank != 0) {
    sendFilesChunkSz = metadataBuf[0];
    pathLenMax       = metadataBuf[1];
    groupIdMax       = metadataBuf[2];
  }

  // -------------------------------------------------------
  // evenly distribute profile files across all processes
  // -------------------------------------------------------

  uint recvFilesChunkSz = sendFilesChunkSz;
  const char* recvFilesBuf = new char[recvFilesChunkSz];
  
  MPI_Scatter((void*)sendFilesBuf, sendFilesChunkSz, MPI_CHAR,
	      (void*)recvFilesBuf, recvFilesChunkSz, MPI_CHAR,
	      0, MPI_COMM_WORLD);
  
  delete[] sendFilesBuf;


  for (uint i = 0; i < recvFilesChunkSz; i += (groupIdLen + pathLenMax + 1)) {
    uint groupId = recvFilesBuf[i];
    const char* nm_cstr = &recvFilesBuf[i + groupIdLen];
    string nm = nm_cstr;
    if (!nm.empty()) {
      out.paths->push_back(nm);
      out.groupMap->push_back(groupId);
    }
  }

  out.pathLenMax = pathLenMax;
  out.groupMax = groupIdMax;

  delete[] recvFilesBuf;

  if (0) {
    for (uint i = 0; i < out.paths->size(); ++i) {
      const std::string& nm = (*out.paths)[i];
      std::cout << "[" << myRank << "]: " << nm << std::endl;
    }
  }

  return out;
}


//***************************************************************************

// makeSummaryMetrics: Assumes 'profGbl' is the canonical CCT (with
// structure and with canonical ids).
static void
makeSummaryMetrics(Prof::CallPath::Profile& profGbl,
		   const Analysis::Args& args,
		   const Analysis::Util::NormalizeProfileArgs_t& nArgs,
		   const vector<uint>& groupIdToGroupSizeMap,
		   int myRank, int numRanks)
{
  uint mDrvdBeg = 0, mDrvdEnd = 0;   // [ )
  uint mXDrvdBeg = 0, mXDrvdEnd = 0; // [ )

  vector<VMAIntervalSet*> groupIdToGroupMetricsMap(nArgs.groupMax + 1, NULL);

  makeDerivedMetricDescs(profGbl, args,
			 mDrvdBeg, mDrvdEnd, mXDrvdBeg, mXDrvdEnd,
			 groupIdToGroupMetricsMap, groupIdToGroupSizeMap,
			 myRank);

  Prof::Metric::Mgr& mMgrGbl = *profGbl.metricMgr();
  Prof::CCT::ANode* cctRoot = profGbl.cct()->root();

  // -------------------------------------------------------
  // compute local contribution summary metrics (accumulate function)
  // -------------------------------------------------------
  cctRoot->computeMetricsIncr(mMgrGbl, mDrvdBeg, mDrvdEnd,
			      Prof::Metric::AExprIncr::FnInit);

  for (uint i = 0; i < nArgs.paths->size(); ++i) {
    const string& fnm = (*nArgs.paths)[i];
    uint groupId = (*nArgs.groupMap)[i];
    makeSummaryMetrics_Lcl(profGbl, fnm, args, groupId, nArgs.groupMax,
			   groupIdToGroupMetricsMap, myRank);
  }

  // -------------------------------------------------------
  // create summary metrics via reduction (combine function)
  // -------------------------------------------------------

  // 1. Change definitions of derived metrics [mDrvdBeg, mDrvdEnd)
  //    since the 'combine' function will be used during the metric
  //    reduction.  Metric inputs point to accumulators [mXDrvdBeg,
  //    mXDrvdEnd) rather input values.
  for (uint i = mDrvdBeg, j = mXDrvdBeg; i < mDrvdEnd; ++i) {
    Prof::Metric::ADesc* m = mMgrGbl.metric(i);
    Prof::Metric::DerivedIncrDesc* mm =
      dynamic_cast<Prof::Metric::DerivedIncrDesc*>(m);
    DIAG_Assert(mm, DIAG_UnexpectedInput);

    Prof::Metric::AExprIncr* expr = mm->expr();
    if (expr) {
      for (uint k = 0; k < expr->numAccum(); ++k)
	expr->srcId(k, j++);
    }
  }

  // 2. Initialize temporary accumulators [mXDrvdBeg, mXDrvdEnd) used
  //    during the summary metrics reduction
  cctRoot->computeMetricsIncr(mMgrGbl, mXDrvdBeg, mXDrvdEnd,
			      Prof::Metric::AExprIncr::FnInitSrc);

  // 3. Reduction
  uint maxCCTId = profGbl.cct()->maxDenseId();

  ParallelAnalysis::PackedMetrics* packedMetrics =
    new ParallelAnalysis::PackedMetrics(maxCCTId + 1, mXDrvdBeg, mXDrvdEnd,
					mDrvdBeg, mDrvdEnd);

  // Post-INVARIANT: rank 0's 'profGbl' contains summary metrics
  ParallelAnalysis::reduce(std::make_pair(&profGbl, packedMetrics),
			   myRank, numRanks);

  // -------------------------------------------------------
  // finalize metrics
  // -------------------------------------------------------

  if (myRank == 0) {
    
    for (uint i = 0; i < mMgrGbl.size(); ++i) {
      Prof::Metric::ADesc* m = mMgrGbl.metric(i);
      m->computedType(Prof::Metric::ADesc::ComputedTy_NonFinal);
    }
  }

  for (uint grpId = 1; grpId < groupIdToGroupMetricsMap.size(); ++grpId) {
    delete groupIdToGroupMetricsMap[grpId];
  }

  delete packedMetrics;
}


static void
makeThreadMetrics(Prof::CallPath::Profile& profGbl,
		  const Analysis::Args& args,
		  const Analysis::Util::NormalizeProfileArgs_t& nArgs,
		  const vector<uint>& groupIdToGroupSizeMap,
		  int myRank, int numRanks)
{
  for (uint i = 0; i < nArgs.paths->size(); ++i) {
    string& fnm = (*nArgs.paths)[i];
    uint groupId = (*nArgs.groupMap)[i];
    makeThreadMetrics_Lcl(profGbl, fnm, args, groupId, nArgs.groupMax, myRank);
  }
}


static uint
makeDerivedMetricDescs(Prof::CallPath::Profile& profGbl,
		       const Analysis::Args& args,
		       uint& mDrvdBeg, uint& mDrvdEnd,
		       uint& mXDrvdBeg, uint& mXDrvdEnd,
		       vector<VMAIntervalSet*>& groupIdToGroupMetricsMap,
		       const vector<uint>& groupIdToGroupSizeMap,
		       int myRank)
{
  Prof::Metric::Mgr& mMgrGbl = *(profGbl.metricMgr());

  uint numSrc = mMgrGbl.size();
  uint mSrcBeg = 0, mSrcEnd = numSrc; // [ )

  uint numDrvd = 0;
  mDrvdBeg = mDrvdEnd = 0;   // [ )
  mXDrvdBeg = mXDrvdEnd = 0; // [ )

  // -------------------------------------------------------
  // official set of derived metrics
  // -------------------------------------------------------

  bool needAllStats =
    Analysis::Args::MetricFlg_isSet(args.prof_metrics,
				    Analysis::Args::MetricFlg_StatsAll);

  mDrvdBeg = mMgrGbl.makeSummaryMetricsIncr(needAllStats, mSrcBeg, mSrcEnd);
  if (mDrvdBeg != Prof::Metric::Mgr::npos) {
    mDrvdEnd = mMgrGbl.size();
    numDrvd = (mDrvdEnd - mDrvdBeg);
  }

  for (uint i = mSrcBeg; i < mSrcEnd; ++i) {
    Prof::Metric::ADesc* m = mMgrGbl.metric(i);
    m->isVisible(false);
  }

  for (uint i = mDrvdBeg; i < mDrvdEnd; ++i) {
    Prof::Metric::ADesc* m = mMgrGbl.metric(i);

    uint groupId = 1; // default group-id

    // find groupId embedded in metric descriptor name
    const string& nmPfx = m->namePfx();
    if (!nmPfx.empty()) {
      groupId = (uint)StrUtil::toUInt64(nmPfx);
    }
    DIAG_Assert(groupId > 0, DIAG_UnexpectedInput);
    DIAG_Assert(groupId < groupIdToGroupMetricsMap.size(), DIAG_UnexpectedInput);

    // rank 0: set the number of inputs
    if (myRank == 0) {
      Prof::Metric::DerivedIncrDesc* mm = 
	dynamic_cast<Prof::Metric::DerivedIncrDesc*>(m);
      DIAG_Assert(mm, DIAG_UnexpectedInput);
    
      // N.B.: groupIdToGroupSizeMap is only initialized for rank 0
      uint numInputs = groupIdToGroupSizeMap[groupId]; // / <n> TODO:threads
      if (mm->expr()) {
        mm->expr()->numSrcFxd(numInputs);
      }
    }
   
    // populate groupIdToGroupMetricsMap map
    VMAIntervalSet*& ivalset = groupIdToGroupMetricsMap[groupId];
    if (!ivalset) {
      ivalset = new VMAIntervalSet;
    }
    ivalset->insert(i, i + 1); // [ )
  }
  
  // -------------------------------------------------------
  // make temporary set of extra derived metrics (for reduction)
  // -------------------------------------------------------
  mXDrvdBeg = mMgrGbl.makeSummaryMetricsIncr(needAllStats, mSrcBeg, mSrcEnd);
  if (mXDrvdBeg != Prof::Metric::Mgr::npos) {
    mXDrvdEnd = mMgrGbl.size();
  }
  
  for (uint i = mXDrvdBeg; i < mXDrvdEnd; ++i) {
    Prof::Metric::ADesc* m = mMgrGbl.metric(i);
    m->isVisible(false);
  }

  profGbl.isMetricMgrVirtual(false);

  return numDrvd;
}


// makeSummaryMetrics_Lcl: Make summary metrics.
//
// Assumes:
// - 'profGbl' is the canonical CCT (with structure and with
//   canonical ids)
// - each thread-level CCT is always a subset of 'profGbl' (the
//   canonical CCT); in other words, 'profGbl' should not be pruned
//   in any way!
// - 'args' contains the correct final experiment database.
//
// FIXME: abstract between makeSummaryMetrics_Lcl() & makeThreadMetrics_Lcl()
static void
makeSummaryMetrics_Lcl(Prof::CallPath::Profile& profGbl,
		       const string& profileFile,
		       const Analysis::Args& args, uint groupId, uint groupMax,
		       vector<VMAIntervalSet*>& groupIdToGroupMetricsMap,
		       int myRank)
{
  Prof::Metric::Mgr* mMgrGbl = profGbl.metricMgr();
  Prof::CCT::Tree* cctGbl = profGbl.cct();
  Prof::CCT::ANode* cctRootGbl = cctGbl->root();

  // -------------------------------------------------------
  // read profile file
  // -------------------------------------------------------
  uint rFlags = (Prof::CallPath::Profile::RFlg_NoMetricSfx
		 | Prof::CallPath::Profile::RFlg_MakeInclExcl);
  uint rGroupId = (groupMax > 1) ? groupId : 0;

  Prof::CallPath::Profile* prof =
    Analysis::CallPath::read(profileFile, rGroupId, rFlags);

  // -------------------------------------------------------
  // merge into canonical CCT
  // -------------------------------------------------------
  int mergeTy  = Prof::CallPath::Profile::Merge_MergeMetricByName;
  int mergeFlg = (Prof::CCT::MrgFlg_AssertCCTMergeOnly);

  // Add *some* structure information to the leaves of 'prof' so that
  // it will be merged successfully with the structured canonical CCT
  // 'profGbl'.
  //
  // Background: When CCT::Stmts are merged in
  // Analysis::CallPath::coalesceStmts(CallPath::Profile), IP/LIP
  // information is not retained.  This means that when merging 'prof'
  // into 'profGbl' (using CallPath::Profile::merge()), many leaves in
  // 'prof' will not find their corresponding node in 'profGbl' unless
  // corrective measures are taken.
  prof->structure(profGbl.structure());
  Analysis::CallPath::noteStaticStructureOnLeaves(*prof);
  prof->structure(NULL);

  uint mBeg = profGbl.merge(*prof, mergeTy, mergeFlg); // [closed begin
  uint mEnd = mBeg + prof->metricMgr()->size();        //  open end)

  // -------------------------------------------------------
  // compute local incl/excl sampled metrics and update local derived metrics
  // -------------------------------------------------------

  // 1. Batch compute local sampled metrics
  VMAIntervalSet ivalsetIncl;
  VMAIntervalSet ivalsetExcl;

  for (uint mId = mBeg; mId < mEnd; ++mId) {
    Prof::Metric::ADesc* m = mMgrGbl->metric(mId);
    if (m->type() == Prof::Metric::ADesc::TyIncl) {
      ivalsetIncl.insert(VMAInterval(mId, mId + 1)); // [ )
    }
    else if (m->type() == Prof::Metric::ADesc::TyExcl) {
      ivalsetExcl.insert(VMAInterval(mId, mId + 1)); // [ )
    }
  }

  cctRootGbl->aggregateMetricsIncl(ivalsetIncl);
  cctRootGbl->aggregateMetricsExcl(ivalsetExcl);


  // 2. Batch compute local derived metrics
  const VMAIntervalSet* ivalsetDrvd = groupIdToGroupMetricsMap[groupId];
  if (ivalsetDrvd) {
    DIAG_Assert(ivalsetDrvd->size() == 1, DIAG_UnexpectedInput);
    const VMAInterval& ival = *(ivalsetDrvd->begin());
    uint mDrvdBeg = (uint)ival.beg();
    uint mDrvdEnd = (uint)ival.end();

    DIAG_MsgIf(0, "[" << myRank << "] grp " << groupId << ": [" << mDrvdBeg << ", " << mDrvdEnd << ")");
    cctRootGbl->computeMetricsIncr(*mMgrGbl, mDrvdBeg, mDrvdEnd,
				   Prof::Metric::AExprIncr::FnAccum);
  }

  // -------------------------------------------------------
  // reinitialize metric values for next time
  // -------------------------------------------------------

  // TODO: This really should (a) come immediately after the MetricMgr
  // merge above and (b) use FnInitSrc (not 0).  However, to do this
  // we would need to (a) split the MetricMgr merge and CCT merge into
  // two; and (b) use a CCT init (which whould initialize using
  // assignment) instead of CCT::merge() (which initializes based on
  // addition against 0).
  cctRootGbl->zeroMetricsDeep(mBeg, mEnd); // cf. FnInitSrc
  
  delete prof;
}


// makeThreadMetrics_Lcl: Make thread-level metric database.
//
// Makes same assumptions as makeSummaryMetrics_Lcl but with one key
// exception: Each thread-level CCT does not have to be a subset of
// 'profGbl' (the canonical CCT); in other words, 'profGbl' may be
// pruned.
static void
makeThreadMetrics_Lcl(Prof::CallPath::Profile& profGbl,
		      const string& profileFile,
		      const Analysis::Args& args, uint groupId, uint groupMax,
		      int myRank)
{
  Prof::Metric::Mgr* mMgrGbl = profGbl.metricMgr();
  Prof::CCT::Tree* cctGbl = profGbl.cct();
  Prof::CCT::ANode* cctRootGbl = cctGbl->root();

  // -------------------------------------------------------
  // read profile file
  // -------------------------------------------------------
  uint rFlags = (Prof::CallPath::Profile::RFlg_NoMetricSfx
		 | Prof::CallPath::Profile::RFlg_MakeInclExcl);
  uint rGroupId = (groupMax > 1) ? groupId : 0;

  Prof::CallPath::Profile* prof =
    Analysis::CallPath::read(profileFile, rGroupId, rFlags);

  // -------------------------------------------------------
  // merge into canonical CCT
  // -------------------------------------------------------
  int mergeTy  = Prof::CallPath::Profile::Merge_MergeMetricByName;
  int mergeFlg = (Prof::CCT::MrgFlg_NormalizeTraceFileY
		  | Prof::CCT::MrgFlg_CCTMergeOnly);

  // Add *some* structure information to the leaves of 'prof' so that
  // it will be merged successfully with the structured canonical CCT
  // 'profGbl'.
  //
  // Background: When CCT::Stmts are merged in
  // Analysis::CallPath::coalesceStmts(CallPath::Profile), IP/LIP
  // information is not retained.  This means that when merging 'prof'
  // into 'profGbl' (using CallPath::Profile::merge()), many leaves in
  // 'prof' will not find their corresponding node in 'profGbl' unless
  // corrective measures are taken.
  prof->structure(profGbl.structure());
  Analysis::CallPath::noteStaticStructureOnLeaves(*prof);
  prof->structure(NULL);

  uint mBeg = profGbl.merge(*prof, mergeTy, mergeFlg); // [closed begin

  if (args.db_makeMetricDB) {
    uint mEnd = mBeg + prof->metricMgr()->size(); // open end)

    // -------------------------------------------------------
    // compute local incl/excl sampled metrics
    // -------------------------------------------------------

    VMAIntervalSet ivalsetIncl;
    VMAIntervalSet ivalsetExcl;
    
    for (uint mId = mBeg; mId < mEnd; ++mId) {
      Prof::Metric::ADesc* m = mMgrGbl->metric(mId);
      if (m->type() == Prof::Metric::ADesc::TyIncl) {
	ivalsetIncl.insert(VMAInterval(mId, mId + 1)); // [ )
      }
      else if (m->type() == Prof::Metric::ADesc::TyExcl) {
	ivalsetExcl.insert(VMAInterval(mId, mId + 1)); // [ )
      }
    }
    
    cctRootGbl->aggregateMetricsIncl(ivalsetIncl);
    cctRootGbl->aggregateMetricsExcl(ivalsetExcl);

    // -------------------------------------------------------
    // write local sampled metric values into database
    // -------------------------------------------------------

    string dbFnm = makeDBFileName(args.db_dir, groupId, profileFile);
    writeMetricsDB(profGbl, mBeg, mEnd, dbFnm);

    // -------------------------------------------------------
    // reinitialize metric values for next time
    // -------------------------------------------------------
    
    // TODO: see corresponding comments in makeSummaryMetrics_Lcl()
    cctRootGbl->zeroMetricsDeep(mBeg, mEnd); // cf. FnInitSrc
  }

  delete prof;
}


static string
makeDBFileName(const string& dbDir, uint groupId, const string& profileFile)
{
  string grpStr = StrUtil::toStr(groupId);
 
  string fnm_base = FileUtil::rmSuffix(FileUtil::basename(profileFile.c_str()));

  string fnm = grpStr + "." + fnm_base + "." + HPCPROF_MetricDBSfx;

  string metricDBFnm = dbDir + "/" + fnm;
  return metricDBFnm;
}


// [mBegId, mEndId)
static void
writeMetricsDB(Prof::CallPath::Profile& profGbl, uint mBegId, uint mEndId,
	       const string& metricDBFnm)
{
  const Prof::CCT::Tree& cct = *(profGbl.cct());

  // -------------------------------------------------------
  // pack metrics into dense matrix
  // -------------------------------------------------------
  uint maxCCTId = cct.maxDenseId();

  ParallelAnalysis::PackedMetrics packedMetrics(maxCCTId + 1, mBegId, mEndId,
						mBegId, mEndId);

  ParallelAnalysis::packMetrics(profGbl, packedMetrics);

  // -------------------------------------------------------
  // write data
  // -------------------------------------------------------

  FILE* fs = hpcio_fopen_w(metricDBFnm.c_str(), 1);
  if (!fs) {
    std::string errorString;
    hpcrun_getFileErrorString(metricDBFnm, errorString);

    DIAG_EMsg("failed opening profile result file for writing " << 
	      errorString << "; aborting."); 

    prof_abort(-1);
  }
  DIAG_MsgIf(0, "writeMetricsDB: " << metricDBFnm);

  uint numNodes = packedMetrics.numNodes() - 1;

  // 1. header
  hpcmetricDB_fmt_hdr_t hdr;
  hdr.numNodes = numNodes;
  hdr.numMetrics = mEndId - mBegId; // [mBegId mEndId)

  int ret;
  ret = hpcmetricDB_fmt_hdr_fwrite(&hdr, fs);
  if (ret == HPCFMT_ERR) goto badwrite;

  // 2. metric values
  //    - first row corresponds to node 1.
  //    - first column corresponds to first sampled metric.
  // cf. ParallelAnalysis::unpackMetrics: 

  for (uint nodeId = 1; nodeId < numNodes + 1; ++nodeId) {
    for (uint mId1 = 0, mId2 = mBegId; mId2 < mEndId; ++mId1, ++mId2) {
      double mval = packedMetrics.idx(nodeId, mId1);
      DIAG_MsgIf(0,  "  " << nodeId << " -> " << mval);
      ret = hpcfmt_real8_fwrite(mval, fs);
      if (ret == HPCFMT_ERR) goto badwrite;
    }
  }

  hpcio_fclose(fs);
  return;

badwrite:
  {
    std::string errorString;
    hpcrun_getFileErrorString(metricDBFnm, errorString);

    DIAG_EMsg("failed writing profile result file" << 
	      errorString << "; aborting."); 
    prof_abort(-1);
  }
}


//***************************************************************************

static void
writeStructure(const Prof::Struct::Tree& structure, const char* baseNm,
	       int myRank)
{
  string fnm = makeFileName(baseNm, "xml", myRank);
  std::ostream* os = IOUtil::OpenOStream(fnm.c_str());
  Prof::Struct::writeXML(*os, structure, true);
  IOUtil::CloseStream(os);
}


static void
writeProfile(const Prof::CallPath::Profile& prof, const char* baseNm,
	     int myRank)
{
  // Only safe if static structure has not been added
  //string fnm_hpcrun = makeFileName(baseNm, "txt", myRank);
  //FILE* fs = hpcio_fopen_w(fnm_hpcrun.c_str(), 1);
  //Prof::CallPath::Profile::fmt_fwrite(prof, fs, 0);
  //hpcio_fclose(fs);

  string fnm_xml = makeFileName(baseNm, "xml", myRank);
  std::ostream* os = IOUtil::OpenOStream(fnm_xml.c_str());
  prof.cct()->writeXML(*os, 0, 0, Prof::CCT::Tree::OFlg_Debug);
  IOUtil::CloseStream(os);
}


static std::string
makeFileName(const char* baseNm, const char* ext, int myRank)
{
  return string(baseNm) + "-" + StrUtil::toStr(myRank) + "." + ext;
}

//****************************************************************************
<|MERGE_RESOLUTION|>--- conflicted
+++ resolved
@@ -362,21 +362,11 @@
                                                  printProgress);
 
   // N.B.: Dense ids are assigned w.r.t. Prof::CCT::...::cmpByStructureInfo()
-<<<<<<< HEAD
-  if (DBG_PROF_MPI)
-    std::cout << "numcct before: " << profGbl->cct()->maxDenseId() << std::endl;
+  DIAG_MsgIf(DBG_PROF_MPI, myRank << ". numcct before: " << profGbl->cct()->maxDenseId() << std::endl);
 
   profGbl->cct()->makeDensePreorderIds();
 
-  if (DBG_PROF_MPI)
-    std::cout << "numcct after: " << profGbl->cct()->maxDenseId() << std::endl;
-=======
-  DIAG_MsgIf(DBG_PROF_MPI, myRank << ". numcct before: " << profGbl->cct()->maxDenseId() << std::endl);
-
-  profGbl->cct()->makeDensePreorderIds();
-
   DIAG_MsgIf(DBG_PROF_MPI, myRank << ". numcct after: " << profGbl->cct()->maxDenseId() << std::endl);
->>>>>>> 24ceff61
 
   // -------------------------------------------------------
   // 2a. Create summary metrics for canonical CCT
