// -*-Mode: C++;-*-

// * BeginRiceCopyright *****************************************************
//
// $HeadURL$
// $Id$
//
// --------------------------------------------------------------------------
// Part of HPCToolkit (hpctoolkit.org)
//
// Information about sources of support for research and development of
// HPCToolkit is at 'hpctoolkit.org' and in 'README.Acknowledgments'.
// --------------------------------------------------------------------------
//
// Copyright ((c)) 2002-2021, Rice University
// All rights reserved.
//
// Redistribution and use in source and binary forms, with or without
// modification, are permitted provided that the following conditions are
// met:
//
// * Redistributions of source code must retain the above copyright
//   notice, this list of conditions and the following disclaimer.
//
// * Redistributions in binary form must reproduce the above copyright
//   notice, this list of conditions and the following disclaimer in the
//   documentation and/or other materials provided with the distribution.
//
// * Neither the name of Rice University (RICE) nor the names of its
//   contributors may be used to endorse or promote products derived from
//   this software without specific prior written permission.
//
// This software is provided by RICE and contributors "as is" and any
// express or implied warranties, including, but not limited to, the
// implied warranties of merchantability and fitness for a particular
// purpose are disclaimed. In no event shall RICE or contributors be
// liable for any direct, indirect, incidental, special, exemplary, or
// consequential damages (including, but not limited to, procurement of
// substitute goods or services; loss of use, data, or profits; or
// business interruption) however caused and on any theory of liability,
// whether in contract, strict liability, or tort (including negligence
// or otherwise) arising in any way out of the use of this software, even
// if advised of the possibility of such damage.
//
// ******************************************************* EndRiceCopyright *

// This file is the main program for hpcstruct.  This side just
// handles the argument list.  The real work is in makeStructure() in
// lib/banal/Struct.cpp.
//
// This side now handles the case of a measurements directory with
// GPU binaries.  We don't analyze anything here, just setup a Makefile and
// launch the work for each GPU binary.

//****************************** Include Files ******************************

#include <sys/types.h>
#include <sys/stat.h>
#include <dirent.h>

#include <iostream>
using std::cerr;
using std::endl;

#include <dlfcn.h>
#include <stdio.h>
#include <stdlib.h>
#include <fstream>
#include <string>
#include <streambuf>
#include <new>
#include <vector>
#include <unistd.h>

#include <include/gpu-binary.h>
#include <include/hpctoolkit-config.h>

#include "Args.hpp"

#include <lib/banal/Struct.hpp>
#include <lib/prof-lean/hpcio.h>
#include <lib/prof-lean/cpuset_hwthreads.h>
#include <lib/support/diagnostics.h>
#include <lib/support/realpath.h>
#include <lib/support/FileUtil.hpp>
#include <lib/support/IOUtil.hpp>
#include <lib/support/RealPathMgr.hpp>

#ifdef ENABLE_OPENMP
#include <omp.h>
#endif

#define PRINT_ERROR(mesg)  \
  DIAG_EMsg(mesg << "\nTry 'hpcstruct --help' for more information.")

using namespace std;

static int
realmain(int argc, char* argv[]);


//***************************** Analyze Cubins ******************************

static const char* analysis_makefile =
#include "pmake.h"
;

//
// For a measurements directory, write a Makefile and launch hpcstruct
// to analyze CPU and GPU binaries associated with the measurements
//
static void
doMeasurementsDir(string measurements_dir, BAnal::Struct::Options & opts)
{
  measurements_dir = RealPath(measurements_dir.c_str());

  //
  // Check that 'measurements_dir' has at least one .gpubin file.
  //

  string gpubin_dir = measurements_dir + "/" GPU_BINARY_DIRECTORY;
  struct dirent *ent;
  bool has_gpubin = false;

  DIR *dir = opendir(gpubin_dir.c_str());
  if (dir != NULL) {
    while ((ent = readdir(dir)) != NULL) {
      string file_name(ent->d_name);
      if (file_name.find(GPU_BINARY_SUFFIX) != string::npos) {
        has_gpubin = true;
        break;
      }
    }
    closedir(dir);
  }

  //
  // Put hpctoolkit on PATH
  //
  char *path = getenv("PATH");
  string new_path = string(HPCTOOLKIT_INSTALL_PREFIX) + "/bin" + ":" + path;

  if (has_gpubin) {
    // Put cuda (nvdisasm) on path.
    new_path = new_path +":" + CUDA_INSTALL_PREFIX + "/bin";
  }

  setenv("PATH", new_path.c_str(), 1);

  string hpcproftt_path = string(HPCTOOLKIT_INSTALL_PREFIX) 
    + "/libexec/hpctoolkit/hpcproftt";

  string struct_path = string(HPCTOOLKIT_INSTALL_PREFIX) 
    + "/bin/hpcstruct";


  //
  // Write Makefile and launch analysis.
  //
  string structs_dir = measurements_dir + "/structs";
  mkdir(structs_dir.c_str(), 0755);

  string makefile_name = structs_dir + "/Makefile";
  fstream makefile;
  makefile.open(makefile_name, fstream::out | fstream::trunc);

  if (! makefile.is_open()) {
    DIAG_EMsg("Unable to write file: " << makefile_name);
    exit(1);
  }

  unsigned int pthreads;
  unsigned int jobs;

  if (opts.jobs == 0) { // not specified
    unsigned int hwthreads = cpuset_hwthreads();
    jobs = std::max(hwthreads/2, 1U);
    pthreads = std::min(jobs, 16U);
  } else {
    jobs = opts.jobs;
    pthreads = jobs;
  }
    
  string gpucfg = opts.compute_gpu_cfg ? "yes" : "no";
  string du_graph = opts.du_graph ? "yes" : "no";

<<<<<<< HEAD
  makefile << "GPUBIN_DIR =  " << gpubin_dir << "\n"
	   << "STRUCTS_DIR = " << structs_dir << "\n"
	   << "GPUBIN_CFG = " << gpucfg << "\n"
	   << "DU_GRAPH = " << du_graph << "\n"
	   << "GPU_SIZE = " << opts.gpu_size << "\n"
	   << "JOBS = " << opts.jobs << "\n\n"
	   << gpubin_analysis_makefile << endl;
=======
  makefile << "MEAS_DIR =  "    << measurements_dir << "\n"
	   << "GPUBIN_CFG = "   << gpucfg << "\n"
	   << "CPU_ANALYZE = "  << opts.analyze_cpu_binaries << "\n"
	   << "GPU_ANALYZE = "  << opts.analyze_gpu_binaries << "\n"
	   << "PAR_SIZE = "     << opts.parallel_analysis_threshold << "\n"
	   << "JOBS = "         << jobs << "\n"
	   << "PTHREADS = "     << pthreads << "\n"
	   << "PROFTT = "       << hpcproftt_path << "\n"
	   << "STRUCT= "        << struct_path << "\n"
	   << analysis_makefile << endl;
>>>>>>> fbbb0b04
  makefile.close();

  string make_cmd = string("make -C ") + structs_dir + " -k --silent "
      + " --no-print-directory all";

  if (system(make_cmd.c_str()) != 0) {
    DIAG_EMsg("Make hpcstruct files for measurement directory failed.");
    exit(1);
  }
}

//****************************** Main Program *******************************

int
main(int argc, char* argv[])
{
  try {
    return realmain(argc, argv);
  }
  catch (const Diagnostics::Exception& x) {
    DIAG_EMsg(x.message());
    exit(1);
  } 
  catch (const std::bad_alloc& x) {
    DIAG_EMsg("[std::bad_alloc] " << x.what());
    exit(1);
  } 
  catch (const std::exception& x) {
    DIAG_EMsg("[std::exception] " << x.what());
    exit(1);
  } 
  catch (...) {
    DIAG_EMsg("Unknown exception encountered!");
    exit(2);
  }
}


static int
realmain(int argc, char* argv[])
{
  Args args(argc, argv);

  RealPathMgr::singleton().searchPaths(args.searchPathStr);
  RealPathMgr::singleton().realpath(args.in_filenm);

  // ------------------------------------------------------------
  // Parameters on how to run hpcstruct
  // ------------------------------------------------------------

  unsigned int jobs_struct;
  unsigned int jobs_parse;
  unsigned int jobs_symtab;

#ifdef ENABLE_OPENMP
  //
  // Translate the args jobs to the struct opts jobs.  The specific
  // overrides the general: for example, -j sets all three phases,
  // --jobs-parse overrides just that one phase.
  //

  jobs_struct = (args.jobs_struct >= 1) ? args.jobs_struct : args.jobs;
  jobs_parse  = (args.jobs_parse >= 1)  ? args.jobs_parse  : args.jobs;

#ifndef ENABLE_OPENMP_SYMTAB
  jobs_symtab = 1;
#else
  jobs_symtab = (args.jobs_symtab >= 1) ? args.jobs_symtab : args.jobs;
#endif

  omp_set_num_threads(1);

#else
  jobs_struct = 1;
  jobs_parse = 1;
  jobs_symtab = 1;
#endif

<<<<<<< HEAD
  opts.show_time = args.show_time;
  opts.compute_gpu_cfg = args.compute_gpu_cfg;
  opts.du_graph = args.du_graph;
  opts.gpu_size = args.gpu_size;
=======
  BAnal::Struct::Options opts;

  opts.set(args.jobs, jobs_struct, jobs_parse, jobs_symtab, args.show_time,
	   args.analyze_cpu_binaries, args.analyze_gpu_binaries,
	   args.compute_gpu_cfg, args.parallel_analysis_threshold);
>>>>>>> fbbb0b04

  // ------------------------------------------------------------
  // If in_filenm is a directory, then analyze separately
  // ------------------------------------------------------------
  struct stat sb;

  if (stat(args.in_filenm.c_str(), &sb) == 0 && S_ISDIR(sb.st_mode)) {
    if (!args.out_filenm.empty()) {
      DIAG_EMsg("Outfile file may not be specified when analyziing a measurement directory.");
      exit(1);
    }
    doMeasurementsDir(args.in_filenm, opts);
    return 0;
  }

  // ------------------------------------------------------------
  // Single application binary
  // ------------------------------------------------------------

  const char* osnm = (args.out_filenm == "-") ? NULL : args.out_filenm.c_str();
  std::ostream* outFile = IOUtil::OpenOStream(osnm);
  char* outBuf = new char[HPCIO_RWBufferSz];

  std::streambuf* os_buf = outFile->rdbuf();
  os_buf->pubsetbuf(outBuf, HPCIO_RWBufferSz);

  std::string gapsName = "";
  std::ostream* gapsFile = NULL;
  char* gapsBuf = NULL;
  std::streambuf* gaps_rdbuf = NULL;

  if (args.show_gaps) {
    // fixme: may want to add --gaps-name option
    if (args.out_filenm == "-") {
      DIAG_EMsg("Cannot make gaps file when hpcstruct file is stdout.");
      exit(1);
    }

    gapsName = RealPath(osnm) + std::string(".gaps");
    gapsFile = IOUtil::OpenOStream(gapsName.c_str());
    gapsBuf = new char[HPCIO_RWBufferSz];
    gaps_rdbuf = gapsFile->rdbuf();
    gaps_rdbuf->pubsetbuf(gapsBuf, HPCIO_RWBufferSz);
  }

  try {
    BAnal::Struct::makeStructure(args.in_filenm, outFile, gapsFile, gapsName,
			         args.searchPathStr, opts);
  } catch (int n) {
    IOUtil::CloseStream(outFile);
    if (osnm) {
      unlink(osnm);
    }
    if (gapsFile) {
      IOUtil::CloseStream(gapsFile);
      unlink(gapsName.c_str());
    }
    exit(n);
  }

  IOUtil::CloseStream(outFile);
  delete[] outBuf;

  if (gapsFile != NULL) {
    IOUtil::CloseStream(gapsFile);
    delete[] gapsBuf;
  }

  return (0);
}<|MERGE_RESOLUTION|>--- conflicted
+++ resolved
@@ -184,17 +184,9 @@
   string gpucfg = opts.compute_gpu_cfg ? "yes" : "no";
   string du_graph = opts.du_graph ? "yes" : "no";
 
-<<<<<<< HEAD
-  makefile << "GPUBIN_DIR =  " << gpubin_dir << "\n"
-	   << "STRUCTS_DIR = " << structs_dir << "\n"
-	   << "GPUBIN_CFG = " << gpucfg << "\n"
-	   << "DU_GRAPH = " << du_graph << "\n"
-	   << "GPU_SIZE = " << opts.gpu_size << "\n"
-	   << "JOBS = " << opts.jobs << "\n\n"
-	   << gpubin_analysis_makefile << endl;
-=======
   makefile << "MEAS_DIR =  "    << measurements_dir << "\n"
 	   << "GPUBIN_CFG = "   << gpucfg << "\n"
+     << "DU_GRAPH = " << du_graph << "\n"
 	   << "CPU_ANALYZE = "  << opts.analyze_cpu_binaries << "\n"
 	   << "GPU_ANALYZE = "  << opts.analyze_gpu_binaries << "\n"
 	   << "PAR_SIZE = "     << opts.parallel_analysis_threshold << "\n"
@@ -203,7 +195,6 @@
 	   << "PROFTT = "       << hpcproftt_path << "\n"
 	   << "STRUCT= "        << struct_path << "\n"
 	   << analysis_makefile << endl;
->>>>>>> fbbb0b04
   makefile.close();
 
   string make_cmd = string("make -C ") + structs_dir + " -k --silent "
@@ -282,18 +273,11 @@
   jobs_symtab = 1;
 #endif
 
-<<<<<<< HEAD
-  opts.show_time = args.show_time;
-  opts.compute_gpu_cfg = args.compute_gpu_cfg;
-  opts.du_graph = args.du_graph;
-  opts.gpu_size = args.gpu_size;
-=======
   BAnal::Struct::Options opts;
 
   opts.set(args.jobs, jobs_struct, jobs_parse, jobs_symtab, args.show_time,
 	   args.analyze_cpu_binaries, args.analyze_gpu_binaries,
-	   args.compute_gpu_cfg, args.parallel_analysis_threshold);
->>>>>>> fbbb0b04
+	   args.compute_gpu_cfg, args.du_graph, args.parallel_analysis_threshold);
 
   // ------------------------------------------------------------
   // If in_filenm is a directory, then analyze separately
