dnl -*-Mode: autoconf;-*-
dnl * BeginRiceCopyright *****************************************************
dnl
dnl $HeadURL$
dnl $Id$
dnl
dnl --------------------------------------------------------------------------
dnl Part of HPCToolkit (hpctoolkit.org)
dnl
dnl Information about sources of support for research and development of
dnl HPCToolkit is at 'hpctoolkit.org' and in 'README.Acknowledgments'.
dnl --------------------------------------------------------------------------
dnl
dnl Copyright ((c)) 2002-2020, Rice University
dnl All rights reserved.
dnl
dnl Redistribution and use in source and binary forms, with or without
dnl modification, are permitted provided that the following conditions are
dnl met:
dnl
dnl * Redistributions of source code must retain the above copyright
dnl   notice, this list of conditions and the following disclaimer.
dnl
dnl * Redistributions in binary form must reproduce the above copyright
dnl   notice, this list of conditions and the following disclaimer in the
dnl   documentation and/or other materials provided with the distribution.
dnl
dnl * Neither the name of Rice University (RICE) nor the names of its
dnl   contributors may be used to endorse or promote products derived from
dnl   this software without specific prior written permission.
dnl
dnl This software is provided by RICE and contributors "as is" and any
dnl express or implied warranties, including, but not limited to, the
dnl implied warranties of merchantability and fitness for a particular
dnl purpose are disclaimed. In no event shall RICE or contributors be
dnl liable for any direct, indirect, incidental, special, exemplary, or
dnl consequential damages (including, but not limited to, procurement of
dnl substitute goods or services; loss of use, data, or profits; or
dnl business interruption) however caused and on any theory of liability,
dnl whether in contract, strict liability, or tort (including negligence
dnl or otherwise) arising in any way out of the use of this software, even
dnl if advised of the possibility of such damage.
dnl
dnl ******************************************************* EndRiceCopyright *

dnl ##########################################################################
dnl
dnl  File:
dnl    $HeadURL$
dnl
dnl  Description:
dnl    autoconf input file for HPCToolkit.
dnl    *Process with autoconf to produce configure*
dnl
dnl  Modification history:
dnl    2004/03/03 - Nathan Tallent
dnl    ...
dnl
dnl  Organization:
dnl  1. Autoconf dependencies (autoconf version/automake version)
dnl  2. Special options that need to be checked before compiler tests
dnl  3. Basic prerequisites (compiler tests, tools, system, etc.)
dnl  4. Host-specific settings and tests
dnl  5. Process and test --with/--enable options (which may need the host-specific settings)
dnl  6. Generate output
dnl
dnl ##########################################################################

dnl--------------------------------------------------------------------------
dnl Autoconf dictionary:
dnl   build : platform on which the package is configured and
dnl           compiled. Defaults to the result of running config.guess.
dnl   host  : platform on which the package runs. Defaults to build.
dnl   target: platform for which any compiler tools in the package
dnl           produce code (rarely needed). Defaults to host.
dnl--------------------------------------------------------------------------

m4_include(config/hpc-cxxutils.m4)

#----------------------------------------------------------------------------
# Initialization:
#----------------------------------------------------------------------------

AC_INIT([hpctoolkit], [2020.08-develop],
        [hpctoolkit-forum@rice.edu],
	[hpctoolkit],
	[http://hpctoolkit.org/])
AC_COPYRIGHT([Copyright (c) 2002-2020, Rice University.
See the file README.License for details.])

AC_CONFIG_SRCDIR([src/include/hpctoolkit-config.h.in])
AC_CONFIG_AUX_DIR([config])
AC_CONFIG_MACRO_DIR([config])

AC_MSG_NOTICE([INFO: from user: CC='${CC}'  CFLAGS='${CFLAGS}'])
AC_MSG_NOTICE([INFO: from user: CXX='${CXX}'  CXXFLAGS='${CXXFLAGS}'])
AC_MSG_NOTICE([INFO: from user: MPICC='${MPICC}'])
AC_MSG_NOTICE([INFO: from user: MPICXX='${MPICXX}'])
AC_MSG_NOTICE([INFO: from user: MPIF77='${MPIF77}'])

# NOTE: please update config/README.version
AC_PREREQ(2.69)
AM_INIT_AUTOMAKE(1.15.1)
LT_PREREQ([2.4.6])

AM_MAINTAINER_MODE()

AC_CANONICAL_BUILD()
AC_CANONICAL_HOST()

#----------------------------------------------------------------------------
# Setup
#----------------------------------------------------------------------------

# ${srcdir}, ${ac_top_srcdir}, ${ac_top_builddir}
hpctoolkit_top=`cd ${srcdir} && pwd`
hpctoolkit_build=`pwd`
HPCTOOLKIT_PLATFORM=`cd ${hpctoolkit_top}/config && ./hpcplatform`
AC_SUBST([HPCTOOLKIT_PLATFORM])

AC_DEFINE_UNQUOTED([HPCTOOLKIT_INSTALL_PREFIX],
  ["$prefix"], [HPCToolkit install prefix])

#-------------------------------------------------
# CONFIG_SITE
#-------------------------------------------------

# If CONFIG_SITE contains the path to a file, then autoconf sources
# that file to reset default values for libdir, etc.  This may break
# our launch scripts by producing an install layout that they don't
# expect.

warn_config_site=no
if test -f "$CONFIG_SITE" ; then
  AC_MSG_WARN([CONFIG_SITE is set in the environment])
  warn_config_site=yes
fi
libdir='${exec_prefix}/lib'

#-------------------------------------------------
# Git and Spack versions
#-------------------------------------------------

# If this is a git repo, then try to identify the branch name and the
# date and hash of the last commit.

AC_MSG_CHECKING([for git version])

git_version='unknown (not a git repo)'

if test -d "${srcdir}/.git" ; then
  mesg=`cd "$srcdir" && git log -n 1 --date=short 2>/dev/null`
  if echo "$mesg" | grep -i commit >/dev/null ; then
    git_hash=`echo "$mesg" | grep -i commit | head -1 | awk '{print $2}'`
    git_hash=`expr "$git_hash" : '\(................\)'`
    git_date=`echo "$mesg" | grep -i date | head -1 | awk '{print $2}'`

    mesg=`cd "$srcdir" && git status 2>/dev/null | head -1`
    if echo "$mesg" | grep -i branch >/dev/null ; then
      git_branch=`echo "$mesg" | sed -e 's/^.*branch//i' | awk '{print $1}'`

    elif echo "$mesg" | grep -i detach >/dev/null ; then
      # detached commits don't have a branch name
      git_branch=detached

    else
      git_branch=unknown
    fi

    git_version="$git_branch at $git_date ($git_hash)"
  fi
fi

AC_MSG_RESULT([$git_version])

AC_DEFINE_UNQUOTED([HPCTOOLKIT_VERSION],
	  ["${PACKAGE_VERSION}"],
	  [HPCToolkit version])

AC_DEFINE_UNQUOTED([HPCTOOLKIT_VERSION_STRING],
	  ["A member of HPCToolkit, version ${PACKAGE_VERSION}"],
	  [HPCToolkit version string])

# If this is a spack build, then try to identify the spack spec.

AC_MSG_CHECKING([for spack spec])

spack_spec='unknown (not a spack build)'

if test "x$SPACK_SHORT_SPEC" != x ; then
  spack_spec=`echo $SPACK_SHORT_SPEC | tr -d "'"`
fi

AC_MSG_RESULT([$spack_spec])

AC_DEFINE_UNQUOTED([HPCTOOLKIT_GIT_VERSION],
    ["$git_version"], [Git branch and commit hash, if known.])

AC_DEFINE_UNQUOTED([HPCTOOLKIT_SPACK_SPEC],
    ["$spack_spec"], [Spack version and variants, if known.])


#-------------------------------------------------
# is_cross_compile: non-empty string if cross-compiling
#-------------------------------------------------

is_cross_compile=""
if test "${build}" != "${host}" ; then
  is_cross_compile=${host}
fi


#----------------------------------------------------------------------------
# Special Options that should be tested first
#----------------------------------------------------------------------------

#-------------------------------------------------
# enable-all-static
#-------------------------------------------------

# Add '-all-static' to LDFLAGS for hpcprof-mpi.  This is needed when
# using an MPI compiler that builds a static hpcprof-mpi for the
# compute nodes.
#
# The old way was to set HPCPROFMPI_LT_LDFLAGS='-all-static', the new
# way is to use --enable-all-static.

AC_ARG_VAR([HPCPROFMPI_LT_LDFLAGS],
  [old method to add ldflags to hpcprof-mpi, now use --enable-all-static
  to build a static binary for the compute nodes])

AC_ARG_ENABLE([all-static],
  [AS_HELP_STRING([--enable-all-static],
      [needed when building a static hpcprof-mpi for the compute nodes
      (default no)])],
  [],
  [enable_all_static=no])

if test "x$enable_all_static" = xyes ; then
  HPCPROFMPI_LT_LDFLAGS="$HPCPROFMPI_LT_LDFLAGS -all-static"
fi

AC_MSG_NOTICE([HPCPROFMPI_LT_LDFLAGS: $HPCPROFMPI_LT_LDFLAGS])


#-------------------------------------------------
# enable-develop
#-------------------------------------------------

AC_MSG_CHECKING([whether DEVELOP mode is enabled])

OPT_ENABLE_DEVELOP=no

AC_ARG_ENABLE([develop],
  AS_HELP_STRING([--enable-develop],
                 [Build development version (enable debugging)]),
  [case "${enableval}" in
     yes) OPT_ENABLE_DEVELOP="yes" ;;
     no)  OPT_ENABLE_DEVELOP="no" ;;
     *) AC_MSG_ERROR([bad value ${enableval} for --enable-develop]) ;;
   esac],
  [OPT_ENABLE_DEVELOP=no])

AC_MSG_RESULT([${OPT_ENABLE_DEVELOP}])
AM_CONDITIONAL(OPT_ENABLE_DEVELOP, test "${OPT_ENABLE_DEVELOP}" = "yes")


#-------------------------------------------------
# enable-strip-debug
#-------------------------------------------------

# Strip the debug section from the libraries used in hpcrun/hpclink so
# that our code does not appear in the viewer.

default=yes
if test "$OPT_ENABLE_DEVELOP" = yes ; then
  default=no
fi
case "$host_cpu" in
  *aarch* | *arm* ) default=no ;;
esac

AC_ARG_ENABLE([strip-debug],
  [AS_HELP_STRING([--enable-strip-debug],
      [strip the debug section from the hpcrun libraries
       (default yes, unless --enable-develop is used)])],
  [],
  [enable_strip_debug="$default"])

case "$enable_strip_debug" in
  no ) ;;
  * )  enable_strip_debug=yes ;;
esac

AC_MSG_CHECKING([whether to strip debug section from hpcrun libraries])
AC_MSG_RESULT([$enable_strip_debug])

AM_CONDITIONAL(OPT_STRIP_HPCRUN_LIBS, [test "$enable_strip_debug" = yes])


#----------------------------------------------------------------------------
# Prerequisites: compilers, tools, system libraries
#----------------------------------------------------------------------------

# AC_PROG_CXX will set CXXFLAGS to something like -g -O2 if not
# already defined.  We do not want this!
HPC_ENSURE_DEFINED_CXXFLAGS()
HPC_ENSURE_DEFINED_CFLAGS()

# Check for programs.
# Note: libtool makes PROG_RANLIB obsolete

AC_PROG_CXX(HPC_CXX_LIST)

AC_PROG_CC(HPC_CC_LIST)
AC_PROG_CC_C99()
if test "${ac_cv_prog_cc_c99}" = "no" ; then
  AC_MSG_ERROR([${CC} ${CFLAGS} does not support C99 mode!])
fi
AM_PROG_CC_C_O()

AM_PROG_AR

# Note: this will set CC and CFLAGS if not already set
LT_INIT()
AC_SUBST([LIBTOOL_DEPS])

AM_PROG_AS()
AC_PROG_AWK
AC_PROG_SED

AC_PROG_CXXCPP()

AC_PROG_INSTALL()

AC_MSG_NOTICE([INFO: post autoconf tests: CC='${CC}'  CFLAGS='${CFLAGS}'])
AC_MSG_NOTICE([INFO: post autoconf tests: CXX='${CXX}'  CXXFLAGS='${CXXFLAGS}'])
AC_MSG_NOTICE([INFO: post autoconf tests: MPICC='${MPICC}'])
AC_MSG_NOTICE([INFO: post autoconf tests: MPICXX='${MPICXX}'])
AC_MSG_NOTICE([INFO: post autoconf tests: MPIF77='${MPIF77}'])


#-------------------------------------------------
# Other build tools: ld, objcopy
#-------------------------------------------------

# Autotools searches for LD automatically.  The ARG-VAR's are only if
# autotools fails to find a good program.  We could change this to use
# the spack-built binutils.

AC_ARG_VAR([LD],
    [the ld program, only needed if autotools fails to find a suitable program])

AC_ARG_VAR([OBJCOPY],
    [the objcopy program, only needed if autotools fails to find a suitable program])

# Search path for objcopy
AC_PATH_PROG([path_objcopy], [objcopy], [objcopy])

if test "x$OBJCOPY" = x ; then
  OBJCOPY="$path_objcopy"
fi

AC_MSG_NOTICE([ar is $AR])
AC_MSG_NOTICE([ld is $LD])
AC_MSG_NOTICE([objcopy is $OBJCOPY])


#-------------------------------------------------
# C compiler checks
#-------------------------------------------------

AC_MSG_NOTICE([*** Using C comiler for tests ***])

AC_LANG([C])

# Check for header files
AC_HEADER_STDC()
AC_CHECK_HEADERS(unistd.h)
AC_CHECK_HEADERS(inttypes.h)

AS_UNSET([ac_cv_header_unistd_h])   # retest for C++
AS_UNSET([ac_cv_header_inttypes_h]) # retest for C++


# Check for types
AC_CHECK_SIZEOF([void*])
AC_CHECK_TYPES([ushort, uint, ulong])

if test "${ac_cv_type_voidp}" = "yes" ; then
  AC_DEFINE([HAVE_VOIDP_LANG_C], [1], [C compiler supports type "voidp"])
fi
if test "${ac_cv_type_ushort}" = "yes" ; then
  AC_DEFINE([HAVE_USHORT_LANG_C], [1], [C compiler supports type "ushort"])
fi
if test "${ac_cv_type_uint}" = "yes" ; then
  AC_DEFINE([HAVE_UINT_LANG_C], [1], [C compiler supports type "uint"])
fi
if test "${ac_cv_type_ulong}" = "yes" ; then
  AC_DEFINE([HAVE_ULONG_LANG_C], [1], [C compiler supports type "ulong"])
fi

AS_UNSET([ac_cv_sizeof_voidp])      # retest for C++
AS_UNSET([ac_cv_type_ushort])       # retest for C++
AS_UNSET([ac_cv_type_uint])         # retest for C++
AS_UNSET([ac_cv_type_ulong])        # retest for C++


#-------------------------------------------------
# C++ compiler checks
#-------------------------------------------------

AC_MSG_NOTICE([*** Using C++ comiler for tests ***])

AC_LANG([C++])

# Check for header files
#AC_HEADER_STDC()
AC_CHECK_HEADERS(unistd.h)
AC_CHECK_HEADERS(inttypes.h)
AC_CHECK_HEADERS(cxxabi.h)
HPC_CHECK_CXX_STDC_HEADERS()

# Check for types
AC_CHECK_SIZEOF([void*])
AC_CHECK_TYPES([ushort, uint, ulong])

host_sizeof_voidp="${ac_cv_sizeof_voidp}"

# Check pthread.h
HPC_CHECK_COMPILE_PTHREAD_H()


#-------------------------------------------------
# Check for multilib
#-------------------------------------------------

# NOTE: can this be made more elegant?  This value should be used to
# automatically add/exclude lib32/lib64 paths below.
HAVE_OS_MULTILIB="no"
LIB_SEARCH_PATH="lib"
AC_MSG_CHECKING([for multilib platform])
case "${host}" in
  x86_64*-*-linux* | mips64*-*-linux* | powerpc64*-*-linux*)
    HAVE_OS_MULTILIB="yes"
    LIB_SEARCH_PATH="lib lib64 lib32"
    ;;
esac
if test "${HAVE_OS_MULTILIB}" = "yes" ; then
  AC_DEFINE([HAVE_OS_MULTILIB], [1], [HOST OS: 32 and 64 bit OS libraries])
fi
AC_MSG_RESULT([${HAVE_OS_MULTILIB} (searching: ${LIB_SEARCH_PATH})])

# Check for typedefs, structures, and compiler characteristics.
# -none thus far-

# Check for library functions.
# -none thus far-


#----------------------------------------------------------------------------
# Host-dependent configuration
# $host: $host_cpu-$host_vendor-$host_os
#----------------------------------------------------------------------------

HPC_DEF_CXXCMP()

#-------------------------------------------------
# set unwinder variable
#-------------------------------------------------

UNWINDER=no

#---------------------------------------
# set specific libunw variable
#---------------------------------------
USE_LIBUNW=no

#-------------------------------------------------
# Host-specific defines
#-------------------------------------------------

# NOTE: To see what macros gcc-like compilers define:
#   gcc -dM -E - < /dev/null | sort
#
# FIXME: This should probably be split into separate CPU and OS
# sections.

HOST_OS=
HOST_CPU_MIPS=no
HOST_CPU_PPC=no
HOST_CPU_X86=no
HOST_CPU_X86_64=no
HOST_CPU_X86_FAMILY=no
HOST_CPU_IA64=no
HOST_CPU_AARCH64=no

case "${host}" in
  # Linux
  i386*-*-linux* | i686*-*-linux*)
    # __i386 && __linux
    HOST_OS="Linux"
    HOST_CPU_X86=yes
    HOST_CPU_X86_FAMILY=yes
    UNWINDER=x86-family
    AC_DEFINE([HOST_CPU_x86], [1], [HOST CPU: x86 (32-bit)])
    AC_DEFINE([HOST_OS_LINUX], [1], [HOST OS: Linux])
    ;;

  x86_64*-*-linux*)
    # __x86_64 && __linux
    HOST_OS="Linux"
    if test "${host_sizeof_voidp}" = "4"; then
      HOST_CPU_X86=yes
      AC_DEFINE([HOST_CPU_x86], [1], [HOST CPU: x86 (32-bit)])
    else
      HOST_CPU_X86_64=yes
      AC_DEFINE([HOST_CPU_x86_64], [1], [HOST CPU: x86-64])
    fi
    HOST_CPU_X86_FAMILY=yes
    UNWINDER=x86-family
    AC_DEFINE([HOST_OS_LINUX], [1], [HOST OS: Linux])
    ;;

  ia64*-*-linux*)
    # __ia64 && __linux
    HOST_OS="Linux"
    HOST_CPU_IA64=yes
    UNWINDER=libunw
    AC_DEFINE([HOST_CPU_IA64], [1], [HOST CPU: ia64 (itanium)])
    AC_DEFINE([HOST_OS_LINUX], [], [])
    ;;

  mips64*-*-linux*)
    # __mips64 && __linux / _MIPS_SIM == _ABIN32 / _MIPS_SIM == _ABI64
    HOST_OS="Linux"
    HOST_CPU_MIPS=yes
    UNWINDER=mips
    AC_DEFINE([HOST_PLATFORM_MIPS64LE_LINUX], [1], [HOST platform: MIPS64LE_LINUX])
    AC_DEFINE([HOST_OS_LINUX], [1], [HOST OS: Linux])
    ;;

  powerpc64*-*-linux* | powerpc-*-linux*)
    # []
    HOST_OS="Linux"
    HOST_CPU_PPC=yes
    UNWINDER=ppc64
    AC_DEFINE([HOST_OS_LINUX], [1], [HOST OS: Linux])
    AC_DEFINE([HOST_CPU_PPC], [1], [HOST CPU: PowerPC (ppc)])
    ;;

  # MacOS
  powerpc*-*-darwin*)
    # __ppc__ / __MACH__
    HOST_OS="MacOS"
    HOST_CPU_PPC=yes
    UNWINDER=ppc64
    AC_DEFINE([HOST_OS_MACOS], [1], [HOST OS: MacOS])
    AC_DEFINE([HOST_CPU_PPC], [1], [HOST CPU: PowerPC (ppc)])
    ;;

  i386*-*-darwin* | i686*-*-darwin*)
    HOST_OS="MacOS"
    HOST_CPU_X86=yes
    UNWINDER=x86-family
    AC_DEFINE([HOST_CPU_x86], [1], [HOST CPU: x86 (32-bit)])
    AC_DEFINE([HOST_OS_MACOS], [1], [HOST OS: MacOS])
    ;;

  x86_64*-*-darwin*)
    HOST_OS="MacOS"
    if test "${host_sizeof_voidp}" = "4"; then
      HOST_CPU_X86=yes
      AC_DEFINE([HOST_CPU_x86], [1], [HOST CPU: x86 (32-bit)])
    else
      HOST_CPU_X86_64=yes
      AC_DEFINE([HOST_CPU_x86_64], [1], [HOST CPU: x86-64])
    fi
    HOST_CPU_X86_FAMILY=yes
    UNWINDER=x86-family
    AC_DEFINE([HOST_OS_MACOS], [1], [HOST OS: MacOS])
    ;;

  # IRIX
  mips*-*-irix*)
    # __mips && __sgi && __unix
    # _MIPS_ISA == _MIPS_ISA_MIPS1 | _MIPS_ISA == _MIPS_ISA_MIPS2
    # _MIPS_ISA == _MIPS_ISA_MIPS3 | _MIPS_ISA == _MIPS_ISA_MIPS4
    HOST_OS="IRIX"
    HOST_CPU_MIPS=yes
    UNWINDER=mips
    AC_DEFINE([HOST_OS_IRIX], [1], [HOST OS: IRIX])
    ;;

  # Solaris
  sparc*-*-solaris*)
    # __sparc && __sun && __unix
    HOST_OS="Solaris"
    AC_DEFINE([HOST_OS_SOLARIS], [1], [HOST OS: Solaris])
    ;;

  # Tru64/OSF
  alpha*-*-osf*)
    # __alpha / __digital__ && __unix__
    HOST_OS="Tru64"
    AC_DEFINE([HOST_OS_TRU64], [1], [HOST OS: Tru64])
    ;;

  # ARM 64-bit
  aarch64*linux* )
    HOST_OS="Linux"
    HOST_CPU_AARCH64=yes
    UNWINDER=libunw
    AC_DEFINE([HOST_OS_LINUX], [1], [HOST OS: Linux])
    AC_DEFINE([HOST_CPU_ARM64], [1], [HOST CPU: ARM 64 (aarch64])
    ;;

  *)
    AC_MSG_ERROR([HPCToolkit is not configured for HOST=${host}!])
    ;;
esac

HOST_CPU_K1OM=no
case "$host" in
  *k1om* ) HOST_CPU_K1OM=yes ;;
esac

AM_CONDITIONAL([HOST_OS_LINUX],   [test "${HOST_OS}" = Linux])
AM_CONDITIONAL([HOST_CPU_K1OM],   [test "${HOST_CPU_K1OM}" = yes])
AM_CONDITIONAL([HOST_CPU_MIPS],   [test "${HOST_CPU_MIPS}" = yes])
AM_CONDITIONAL([HOST_CPU_PPC],    [test "${HOST_CPU_PPC}" = yes])
AM_CONDITIONAL([HOST_CPU_X86],    [test "${HOST_CPU_X86}" = yes])
AM_CONDITIONAL([HOST_CPU_X86_64], [test "${HOST_CPU_X86_64}" = yes])
AM_CONDITIONAL([HOST_CPU_X86_FAMILY], [test "${HOST_CPU_X86_FAMILY}" = yes])
AM_CONDITIONAL([HOST_CPU_IA64], [test "$HOST_CPU_IA64" = yes])
AM_CONDITIONAL([HOST_CPU_AARCH64], [test "$HOST_CPU_AARCH64" = yes])

#-------------------------------------------------
# Host-specific compiler settings
#-------------------------------------------------

# FIXME: Now that we use libtool to build all HPCToolkit libraries, we
# may not need this HOST_AR stuff.  (Remove from here and makefiles.)

# General settings for internal libraries
HOST_CFLAGS=""
HOST_CXXFLAGS=""
HOST_AR=""
HOST_LIBTREPOSITORY=""
HOST_LINK_NO_START_FILES="-nostartfiles"

# Specific settings for programs
HOST_HPCRUN_LDFLAGS=""
HOST_HPCSTRUCT_LDFLAGS="-lm"
HOST_HPCPROF_LDFLAGS="-lm"
HOST_HPCPROF_FLAT_LDFLAGS="-lm"
HOST_HPCPROFTT_LDFLAGS="-lm"
HOST_XPROF_LDFLAGS=""
my_demangle_ldflags=""

# Options: Default for GCC
if test "$OPT_ENABLE_DEVELOP" = "yes" ; then
  my_opt_cflags="-g -O0 -Wall"
  my_opt_cxxflags="-g -O0 -Wall"
else
  # On some compilers, -g implies -O0.  Make sure -O3 takes precedence!
  my_opt_cflags="-g -O3 -Wall"
  my_opt_cxxflags="-g -O3 -Wall"
fi


case "${host}" in

  # Linux x86
  i386*-*-linux* | i686*-*-linux* | x86_64*-*-linux*)
    # GCC
    if HPCcxxcmp([g++ c++]) ; then
      if test "${host_sizeof_voidp}" = "4"; then
        HOST_CXXFLAGS="-march=i486"
      fi
    fi
    if HPCcccmp([gcc cc]) ; then
      if test "${host_sizeof_voidp}" = "4"; then
        HOST_CFLAGS="-march=i486"
      fi
    fi

    # Intel compiler
    if HPCcxxcmp([icpc ecpc]) ; then
      # Silence the following warnings:
      #   remark #383: value copied to temporary, reference to temporary used
      #   remark #981: operands are evaluated in unspecified order
      #   remark #1572: FP equality and inequality comparisons are unreliable
      HOST_CXXFLAGS="-wd383 -wd981 -wd1572"
    fi
    if HPCcccmp([icc ecc]) ; then
      :
    fi

    # Pathscale compiler
    if HPCcxxcmp([pathCC]) ; then
      :
    fi
    if HPCcccmp([pathcc]) ; then
      :
    fi

    # PGI compiler
    if HPCcxxcmp([pgCC]) ; then
      if test "$OPT_ENABLE_DEVELOP" = "yes" ; then
        my_opt_cxxflags="-g -O0"
      else
        my_opt_cxxflags="-gopt -O2"
      fi
    fi
    if HPCcccmp([pgcc]) ; then
      if test "$OPT_ENABLE_DEVELOP" = "yes" ; then
        my_opt_cflags="-g -O0 -c9x"
      else
        my_opt_cflags="-gopt -O3 -c9x"
      fi
    fi
    ;;

  # Linux ia64
  ia64*-*-linux*)
    ;;

  # Linux mips
  mips64*-*-linux*)
    ;;

  # Linux power
  powerpc64*-*-linux*)
    # IBM compiler
    ;;

  # IRIX
  mips*-*-irix*)
    # SGI MIPSpro
    if HPCcxxcmp([CC]) ; then
      HOST_CXXFLAGS="-64 -LANG:std"
      HOST_AR="$CXX $CXXFLAGS ${HOST_CXXFLAGS} -ar -o"
    fi
    if HPCcccmp([cc]) ; then
      HOST_CFLAGS="-64"
    fi

    # GCC
    if HPCcxxcmp([g++ c++]) ; then
      HOST_CXXFLAGS="-mabi=64"
    fi
    if HPCcccmp([gcc]) ; then
      HOST_CFLAGS="-mabi=64"
    fi

    # SGI demangle
    my_demangle_ldflags="-lmangle"
    ;;

  # Solaris
  sparc*-*-solaris*)
    # Sun Forte/ONE
    if HPCcxxcmp([CC]); then
      if test "$OPT_ENABLE_DEVELOP" = "yes" ; then
        my_opt_cxxflags="-g"
      else
        my_opt_cxxflags="-fast -g"
      fi
      HOST_AR="$CXX $CXXFLAGS -xar -o"
    fi
    if HPCcccmp([cc]); then
      if test "$OPT_ENABLE_DEVELOP" = "yes" ; then
        my_opt_cflags="-g"
      else
        my_opt_cflags="-fast -g"
      fi
    fi

    # Sun demangle
    my_demangle_ldflags="-ldemangle"
    ;;

  # Tru64/OSF
  alpha*-*-osf*)
    # Compaq compiler
    if HPCcxxcmp([cxx]); then
      # Before using libtool, we had used local
      # repositories and included template definitions in respective
      # archives.  However, libtool doesn't take kindly to including
      # .o's and .lo's in the same archive.  Thus, we now use a global
      # repository, even though it means archives are not self-contained.
      HOST_CXXFLAGS="-std strict_ansi -rtti -pt -ptr ${hpctoolkit_build}/cxx_trepository"
      #old: HOST_LIBTREPOSITORY="./cxx_trepository/*.o"
      if test "$OPT_ENABLE_DEVELOP" = "yes" ; then
        my_opt_cxxflags="-gall"
      else
        my_opt_cxxflags="-g3 -O2"
      fi
    fi
    if HPCcccmp([cc]); then
      if test "$OPT_ENABLE_DEVELOP" = "yes" ; then
        my_opt_cflags="-g"
      else
        my_opt_cflags="-g3 -O3"
      fi
    fi

    # DEC demangle
    my_demangle_ldflags="-lmld"
    ;;

  *)
    ;;
esac

# Grab optimization flags
HOST_CFLAGS="${HOST_CFLAGS} ${my_opt_cflags}"
HOST_CXXFLAGS="${HOST_CXXFLAGS} ${my_opt_cxxflags}"

# Several programs need system's demangle option
HOST_HPCSTRUCT_LDFLAGS="${HOST_HPCSTRUCT_LDFLAGS} ${my_demangle_ldflags}"
HOST_HPCPROF_LDFLAGS="${HOST_HPCPROF_LDFLAGS} ${my_demangle_ldflags}"
HOST_XPROF_LDFLAGS="${HOST_XPROF_LDFLAGS} ${my_demangle_ldflags}"


# FIXME: Boost >= 1.55 misreads the features of the g++ k1om compiler,
# so we add these flags as a workaround.  But this should be a compile
# test for the CXX compiler.

case "$host" in
  *k1om* )
      HOST_CXXFLAGS="$HOST_CXXFLAGS -DBOOST_NO_CXX11_ALLOCATOR"
      HOST_CXXFLAGS="$HOST_CXXFLAGS -DBOOST_NO_CXX11_CONSTEXPR"
      HOST_CXXFLAGS="$HOST_CXXFLAGS -DBOOST_NO_CXX11_VARIADIC_TEMPLATES"
      ;;
esac

# The stdatomic.h file misreads the features of the 4.7.0 gnu k1om
# compiler.  It doesn't have the gnu __atomic_fetch_add() functions.
# We workaround the problem by resetting the minor number to 4.6 to
# more accurately reflect the features the compiler actually has.

case "$host" in
  *k1om* )
      HOST_CFLAGS="$HOST_CFLAGS -U__GNUC_MINOR__ -D__GNUC_MINOR__=6"
      HOST_CXXFLAGS="$HOST_CXXFLAGS -U__GNUC_MINOR__ -D__GNUC_MINOR__=6"
      ;;
esac


#-------------------------------------------------
# Big or little endian and byteswap
#-------------------------------------------------

# Test if host is big or little endian with an option to override in
# the rare case that autoconf detects the wrong value.

AC_C_BIGENDIAN([default=big], [default=little], [default=none], [default=none])

AC_ARG_ENABLE([endian],
  [AS_HELP_STRING([--enable-endian],
      [host endianness (big, little), only needed if autoconf fails
       to detect correctly])],
  [host_endian="$enable_endian"],
  [host_endian="$default"])

case "$host_endian" in
  big )
    AC_DEFINE([HOST_BIG_ENDIAN], [1], [Host is big endian.])
    ;;
  little )
    AC_DEFINE([HOST_LITTLE_ENDIAN], [1], [Host is little endian.])
    ;;
  none )
    AC_MSG_WARN([Unable to autodetect host endianness.])
    AC_MSG_ERROR([Set --enable-endian to 'big' or 'little' and rerun configure.])
    ;;
  * )
    AC_MSG_WARN([Bad value for host endianness: $host_endian])
    AC_MSG_ERROR([Set --enable-endian to 'big' or 'little' and rerun configure.])
    ;;
esac

AC_MSG_NOTICE([host endian: $host_endian])

# Test if <byteswap.h> exists and defines bswap_64.  If yes, then it
# has assembly code for the fastest way to convert between big/little
# endian.

AC_LANG_PUSH([C++])
AC_LINK_IFELSE([
AC_LANG_SOURCE([[
#include <stdio.h>
#include <stdint.h>
#include <byteswap.h>
int main(int argc, char **argv)
{
  uint64_t x = (uint64_t) argc;
  uint64_t y = bswap_64(x);
  return y > 2;
}
]])], [use_byteswap=yes], [use_byteswap=no])
AC_LANG_POP()

AC_MSG_NOTICE([use system byteswap.h: $use_byteswap])

if test "$use_byteswap" = yes ; then
  AC_DEFINE([USE_SYSTEM_BYTESWAP], [1], [Use system byteswap.h])
fi


#-------------------------------------------------
# Utilities for compiler versions and paths
#-------------------------------------------------

# These tests only use GNU syntax.  Intel, Clang, etc use a different
# format, but we don't really build with those.
# For example:  gcc (GCC) 7.3.1 20180130 (Red Hat 7.3.1-2)

find_version()
{
  ans='unknown non-gnu'

  # strip any compiler flags, 'gcc -m64'
  base=`echo $1 | awk '{ print $1 }'`
  version=`$base --version 2>/dev/null`
  echo "$version" | grep -i copyright >/dev/null
  if test $? -eq 0 ; then
    ans=`echo "$version" | head -1`
  fi

  echo "$ans"
}

find_path()
{
  ans=
  base=`echo $1 | awk '{ print $1 }'`
  case "$base" in
    /* ) ans="$base" ;;
    * )  AC_PATH_PROG([ans], [$base], [no]) ;;
  esac
  if test "x$ans" = xno ; then
    ans=unknown
  fi

  echo "$ans"
}

test_is_gnu()
{
  base=`echo $1 | awk '{ print $1 }'`
  version=`$base --version 2>/dev/null`
  echo $version | grep -E -i -e 'copy.*free.*soft.*found' >/dev/null

  return $?
}


#-------------------------------------------------
# C, C++ compiler versions and paths
#-------------------------------------------------

# Find path and version for CC/CXX, test if GNU, and check if recent
# enough version >= 5.x.

cc_is_gnu=yes

CC_VERSION=`find_version "$CC"`
CC_PATH=`find_path "$CC"`

AC_MSG_NOTICE([C compiler: $CC_VERSION])
AC_MSG_NOTICE([C path: $CC_PATH])

if test_is_gnu "$CC" ; then : ; else
  AC_MSG_WARN([Not using the GNU C compiler.])
  cc_is_gnu=no
fi

CXX_VERSION=`find_version "$CXX"`
CXX_PATH=`find_path "$CXX"`

AC_MSG_NOTICE([C++ compiler: $CXX_VERSION])
AC_MSG_NOTICE([C++ path: $CXX_PATH])

if test_is_gnu "$CXX" ; then : ; else
  AC_MSG_WARN([Not using the GNU C++ compiler.])
  cc_is_gnu=no
fi

warn_non_gnu=no
warn_non_gnu_mesg=

warn_old_gnu=no

warn_identify_compiler=no
warn_identify_compiler_mesg=
have_cc_version=no

# parse CC version: gcc (GCC) 7.3.1 20180130 (Red Hat 7.3.1-2)
if test "$cc_is_gnu" = yes ; then
  ver=`echo $CC_VERSION | sed -e '[s/^[^)]*[)]//]' | awk '{print $1}'`
  cc_major=`echo $ver | awk -F. '{print $1}'`
  cc_minor=`echo $ver | awk -F. '{print $2}'`

  if test "x$cc_minor" != x ; then
    have_cc_version=yes
    if test "$cc_major" -lt 5 ; then
      AC_MSG_WARN([CC/CXX compiler too old for hpctoolkit])
      AC_MSG_WARN([Use GNU version 5.x or later])
      warn_old_gnu=yes
    fi
  else
    AC_MSG_WARN([unable to identify CC/CXX compiler version: $CC_VERSION])
    warn_identify_compiler=yes
    warn_identify_compiler_mesg='CC/CXX'
  fi
else
  warn_non_gnu=yes
  warn_non_gnu_mesg='CC/CXX'
fi


#-------------------------------------------------
# Find base CC compiler, outside of spack
#-------------------------------------------------

# Hpclink needs the CC compiler for the fnbounds array, but the spack
# wrapper won't run outside of spack.  So, if we're being built by
# spack, then find the base compiler for hpclink.

HPCLINK_CC="$CC_PATH"

echo "$CC_PATH" | grep -E -i -e 'lib.*spack.*env' >/dev/null
if test $? -eq 0 ; then
  AC_MSG_NOTICE([found spack compiler wrapper])
  AC_MSG_CHECKING([if base compiler works: $SPACK_CC])

  ORIG_CC="$CC"
  CC="$SPACK_CC"
  AC_LANG_PUSH([C])

  AC_COMPILE_IFELSE([
  AC_LANG_SOURCE([[
unsigned long addrs[] = {
  0x400400, 0x400410
};
unsigned long len = sizeof(addrs) / sizeof(addrs[0]);
]])], [ans=yes], [ans=no])

  AC_MSG_RESULT([$ans])

  AC_LANG_POP()
  CC="$ORIG_CC"

  if test "$ans" = yes ; then HPCLINK_CC="$SPACK_CC"
  else HPCLINK_CC=gcc
  fi
fi

AC_MSG_NOTICE([hpclink compiler: $HPCLINK_CC])

AC_SUBST([HPCLINK_CC])


#-------------------------------------------------
# CXXFLAGS for std C++11
#-------------------------------------------------

# Find a CXX flag for standard C++11 and add to CXXFLAGS if needed.
# We use some C++11 features (auto) in the parseAPI code in
# src/lib/banal.  Unfortunately, due to include files, we pretty much
# need this everywhere for C++ code.

AC_ARG_VAR([CXX11_FLAG],
  [CXX flag for C++11 standard, normally only needed for non-GNU CXX])

c11_list='argvar none -std=c++11 -std=c++0x -std=gnu++0x'
cxx_c11_avail=no
cxx_c11_flag=

ORIG_CXXFLAGS="$CXXFLAGS"
AC_LANG_PUSH([C++])

AC_MSG_CHECKING([for CXX flag for C++11])

for opt in $c11_list
do
  case "$opt" in
    argvar ) flag="$CXX11_FLAG" ;;
    none )   flag=  ;;
    * )      flag="$opt" ;;
  esac
  CXXFLAGS="$HOST_CXXFLAGS $ORIG_CXXFLAGS $flag"
  AC_COMPILE_IFELSE([
  AC_LANG_SOURCE([[
#include <list>
int mylen(std::list <int> lst)
{
  int ans = 0;
  for (auto it = lst.begin(); it != lst.end(); it++) {
    ans += 1;
  }
  return ans;
}
]])], [ans=yes], [ans=no])
  if test "$ans" = yes ; then
    cxx_c11_avail=yes
    cxx_c11_flag="$flag"
    break
  fi
done

AC_MSG_RESULT([$cxx_c11_flag])

AC_LANG_POP

if test "$cxx_c11_avail" = no ; then
  AC_MSG_WARN([unable to find CXXFLAGS for std C++11])
  AC_MSG_ERROR([set the CXX11_FLAG variable and rerun configure])
fi

CXXFLAGS="$ORIG_CXXFLAGS"
HOST_CXXFLAGS="$HOST_CXXFLAGS $cxx_c11_flag"

AC_SUBST([cxx_c11_flag])

#-------------------------------------------------

# Find location of libstdc++.  This is used to set LD_LIBRARY_PATH in
# hpcfnbounds.  It is not used by hpcfnbounds2.
#
# Try --print-file-name first.  If that doesn't work, then try ldd.
# If --print-file-name works, then its answer is more reliable because
# it doesn't depend on LD_LIBRARY_PATH.  But if you use CC= without
# setting LD_LIBRARY_PATH, then ldd will give the wrong answer.
#
# Of course, --print-file-name and libstdc++.so are GNU-specific.
# (Intel icc seems to support both, but computes an answer based on
# LD_LIBRARY_PATH, which can't be right.)  Is there a better option
# here?

libcxx_file=`${CXX} -print-file-name=libstdc++.so`

case "$libcxx_file" in
  /* ) ;;
  * )
    src="hpc_hello.$$.cc"
    obj="hpc_hello.$$.out"
    rm -f "$src" "$obj"
    cat <<"EOF" >"$src"
main(){}
EOF
    ${CXX} -o "$obj" "$src"
    libcxx_file=`ldd "$obj" | $AWK '/libstdc\+\+/ { print $3 }'`
    rm -f "$src" "$obj"
    ;;
esac

libcxx_dir=`dirname $libcxx_file`
libcxx_base=`basename $libcxx_file`
HPCRUN_LIBCXX_PATH=`( cd $libcxx_dir 2>/dev/null && /bin/pwd )`

case "$HPCRUN_LIBCXX_PATH" in
  /* ) AC_MSG_NOTICE([found libstdc++.so at ${HPCRUN_LIBCXX_PATH}/${libcxx_base}]) ;;
  * )  AC_MSG_WARN([unable to find libstdc++.so]) ;;
esac

AC_SUBST([HPCRUN_LIBCXX_PATH])


#-------------------------------------------------
# CXXFLAGS for extended C++ alignment: -faligned-new
#-------------------------------------------------

# Test if CXX supports '-faligned-new' and add it to CXXFLAGS if
# supported and not already supplied.  This suppresses warnings from
# boost and dyninst:
#   warning: 'new' of type 'SymtabCodeSource' with extended alignment 128

flag='-faligned-new'

AC_MSG_CHECKING([if CXX supports $flag])

AC_LANG_PUSH([C++])
ORIG_CXXFLAGS="$CXXFLAGS"
CXXFLAGS="$HOST_CXXFLAGS $ORIG_CXXFLAGS $flag"

AC_COMPILE_IFELSE([
AC_LANG_SOURCE([[
#include <list>
long mylen(std::list <int> lst)
{
  return (long) lst.size();
}
]])], [ans=yes], [ans=no])

AC_MSG_RESULT([$ans])

AC_LANG_POP

CXXFLAGS="$ORIG_CXXFLAGS"

# Add to CXXFLAGS if supported and not already supplied.
if test "$ans" = yes ; then
  case "x$CXXFLAGS" in
    *${flag}* ) ;;
    * ) HOST_CXXFLAGS="$HOST_CXXFLAGS $flag" ;;
  esac
fi


#-------------------------------------------------
# CXXFLAGS for OpenMP
#-------------------------------------------------

# Find a CC/CXX flag for openmp, normally -fopenmp for gcc/g++.
# We could add an ARG_VAR variable for this, but that's probably not
# necessary.

openmp_flag=no

flag_list='-fopenmp -openmp -qopenmp -qsmp=omp'

ORIG_CXXFLAGS="$CXXFLAGS"
AC_LANG_PUSH([C++])

AC_MSG_CHECKING([for CXX flag for openmp])

for flag in $flag_list
do
  CXXFLAGS="$HOST_CXXFLAGS $ORIG_CXXFLAGS $flag"
  AC_COMPILE_IFELSE([
  AC_LANG_SOURCE([[
#include <iostream>
#include <omp.h>
void myprint(int len)
{
  int i;
#pragma omp parallel for
  for (i = 0; i < len; i++) {
    std::cout << i << "\n";
  }
}
]])], [ans=yes], [ans=no])
  if test "$ans" = yes ; then
    openmp_flag="$flag"
    break
  fi
done

AC_MSG_RESULT([$openmp_flag])

AC_LANG_POP

CXXFLAGS="$ORIG_CXXFLAGS"

# If unable to verify an openmp flag, then -fopenmp probably works.
if test "x$openmp_flag" = xno ; then
  AC_MSG_WARN([unable to find flag for openmp, using -fopenmp])
  openmp_flag='-fopenmp'
fi

OPENMP_FLAG="$openmp_flag"

AC_SUBST([OPENMP_FLAG])

#-------------------------------------------------

# Find the openmp library and its directory.  We add the directory to
# the launch script for hpcstruct when using openmp.

openmp_lib_list='libgomp libiomp libomp libxlsmp'

src="conftest.$$.cpp"
obj="conftest.$$.bin"

rm -f "$src" "$obj"

cat <<EOF >"$src"
#include <iostream>
#include <omp.h>
int main(int argc, char **argv)
{
  int i;
#pragma omp parallel for
  for (i = 0; i < argc; i++) {
    std::cout << i << "\n";
  }
}
EOF

openmp_lib_name=no

AC_MSG_CHECKING([for openmp library])

$CXX -g $CXXFLAGS $openmp_flag "$src" -o "$obj" >/dev/null 2>&1

if test $? -eq 0 && test -f "$obj" ; then
  for lib in $openmp_lib_list ; do
    base=`ldd "$obj" 2>/dev/null | $AWK '{print $1}' | grep -e "$lib"`
    if test "x$base" != x ; then
      openmp_lib_name="$base"
      break
    fi
  done
else
  AC_MSG_WARN([unable to compile openmp with $openmp_flag])
fi

AC_MSG_RESULT([$openmp_lib_name])

if test "$openmp_lib_name" = no ; then
  AC_MSG_WARN([unable to find openmp library])
fi

openmp_lib_dir=

if test "$openmp_lib_name" != no ; then
  AC_MSG_CHECKING([for openmp library directory])

  name=`$CXX -print-file-name="$openmp_lib_name" 2>/dev/null`
  if test ! -f "$name" ; then
    name=`ldd "$obj" 2>/dev/null | grep -e "$openmp_lib_name" | $AWK '{print $3}'`
  fi

  if test -f "$name" ; then
    dir=`dirname "$name"`
    if test -d "$dir" ; then
      openmp_lib_dir="$dir"
    fi
  fi

  AC_MSG_RESULT([$openmp_lib_dir])

  if test ! -d "$openmp_lib_dir" ; then
    AC_MSG_WARN([unable to find openmp library directory])
  fi
fi

rm -f "$src" "$obj"


#-------------------------------------------------
# LD -- find correct arch type for ld
#-------------------------------------------------

# Autoconf gets the wrong arch type for ld in a cross compile, at
# least on Intel MIC.  Here, we test that ld supports relocatable
# linking (ld -r).  If not, then try other arch types until we find
# one that works.

test_ld_r()
{
  ld_cmd="$*"
  AC_MSG_CHECKING([relocatable linking: $ld_cmd ])
  rm -f "$obj3"
  $ld_cmd -r "$obj1" "$obj2" -o "$obj3" >&AS_MESSAGE_LOG_FD 2>&1
  if test $? -eq 0 && test -f "$obj3" ; then
    AC_MSG_RESULT(yes)
    return 0
  else
    AC_MSG_RESULT(no)
    return 1
  fi
}

src1="conftest.$$.1.c"
src2="conftest.$$.2.c"
obj1="conftest.$$.1.o"
obj2="conftest.$$.2.o"
obj3="conftest.$$.3.o"

rm -f "$src1" "$src2" "$obj1" "$obj2" "$obj3"

echo 'int foo(void) { return 2; }' >"$src1"
echo 'int baz(void) { return 4; }' >"$src2"

$CC $CFLAGS -c "$src1" -o "$obj1" >&AS_MESSAGE_LOG_FD 2>&1
$CC $CFLAGS -c "$src2" -o "$obj2" >&AS_MESSAGE_LOG_FD 2>&1

found_ld=no

if test_ld_r $LD ; then
  # autoconf's choice for LD works
  found_ld=yes
else
  # try other arch types from LD -V
  # be careful not to create a subshell (redirect fd)
  ld_base=`echo $LD | awk '{ print $1 }'`

  emul=false
  arch_list=`$ld_base -V 2>&1`
  for arch in $arch_list
  do
    if $emul && test_ld_r $ld_base -m $arch ; then
      LD="$ld_base -m $arch"
      found_ld=yes
      break
    fi
    # skip output until 'Supported emulations:'
    case "$arch" in
      *emulat* ) emul=true ;;
    esac
  done
fi

rm -f "$src1" "$src2" "$obj1" "$obj2" "$obj3"

if test "$found_ld" != yes ; then
  AC_MSG_ERROR([unable to find correct arch type for ld])
fi


#-------------------------------------------------
# MPICXX compiler for hpcprof-mpi
#-------------------------------------------------

# Search for MPI C++ compiler that is on PATH but not from a module
# and is not a spack wrapper.  This is mainly for a spack build on
# Cray or Blue Gene where mpicxx is not from a module that we can put
# in packages.yaml.
#
# On Cray, we must avoid the spack wrapper.  The Cray MPI C++ compiler
# is CC, but the spack CC wrapper is only a C++ compiler, not MPI.
#
#  $1, $2, ... is a list of compiler names (per platform).
#
# Returns: full path of compiler, or else 'no'.
#
search_for_mpi()
{
  ans=no

  for name in "$@" ; do
    for item in `type -a $name 2>/dev/null` ; do
      case "$item" in
        /* )
          # spack wrapper: /path/to/spack/lib/spack/env/case-insensitive/CC
          echo "$item" | grep -E -i -e 'lib.*spack.*env' >/dev/null
          if test $? -ne 0 ; then
            ans="$item"
            break 2
          fi
          ;;
      esac
    done
  done

  echo "$ans"
}

#-------------------------------------------------

# Find MPICXX, the MPI C++ compiler for hpcprof-mpi.
#
# --enable-mpi-search=(cray, bgq) is mainly for a spack build on Cray
# or Blue Gene that doesn't have a module for MPI.  Outside of spack,
# set MPICXX and use --enable-all-static for Cray and Blue Gene that
# build a static hpcprof-mpi.

AC_ARG_VAR([MPICXX], [MPI C++ compiler for hpcprof-mpi])

AC_MSG_NOTICE([supplied MPICXX compiler: $MPICXX])

AC_ARG_ENABLE([mpi-search],
  [AS_HELP_STRING([--enable-mpi-search=(cray,bgq)],
      [search for MPI C++ compiler on given system (for spack build)])],
  [],
  [enable_mpi_search=no])

case "$enable_mpi_search" in
  cray )
    MPICXX=`search_for_mpi CC`
    case "$MPICXX" in
      /* )
        AC_MSG_NOTICE([Cray MPI wrapper: $MPICXX])
	;;
      * )
        AC_MSG_WARN([unable to find the Cray MPI C++ wrapper (CC) on your PATH])
        AC_MSG_ERROR([check that this system is Cray and CC is the MPI wrapper])
        ;;
    esac
    ;;

  bgq )
    MPICXX=`search_for_mpi mpicxx mpic++`
    case "$MPICXX" in
      /* )
        AC_MSG_NOTICE([Blue Gene MPI wrapper: $MPICXX])
	;;
      * )
        AC_MSG_WARN([unable to find the Blue Gene MPI C++ wrapper (mpicxx) on your PATH])
        AC_MSG_ERROR([check that this system is Blue Gene and mpicxx is the MPI wrapper])
        ;;
    esac
    ;;

  no )
    ;;

  * )
    AC_MSG_WARN([--enable-mpi-search is for Spack builds on Cray and Blue Gene])
    AC_MSG_ERROR([unknown platform: $enable_mpi_search])
    ;;
esac

#-------------------------------------------------

# Test if MPICXX is a valid MPI C++ compiler and report version.

if test "x$MPICXX" != x ; then
  MPICXX_VERSION=`find_version "$MPICXX"`
  MPICXX_PATH=`find_path "$MPICXX"`
  MPICXX="$MPICXX_PATH"

  AC_MSG_NOTICE([MPICXX compiler: $MPICXX_VERSION])
  AC_MSG_NOTICE([MPICXX path: $MPICXX_PATH])

  if test_is_gnu "$MPICXX" ; then : ; else
    AC_MSG_WARN([Not using the GNU MPICXX compiler.])
    warn_non_gnu=yes
    warn_non_gnu_mesg="$warn_non_gnu_mesg MPICXX"
  fi

  AC_MSG_CHECKING([if MPICXX is a valid MPI C++ compiler])

  ORIG_CXX="$CXX"
  CXX="$MPICXX"
  AC_LANG_PUSH([C++])

  AC_COMPILE_IFELSE([
  AC_LANG_SOURCE([[
#include <mpi.h>
#include <iostream>
int myRank(void)
{
  int rank;
  MPI_Comm_rank(MPI_COMM_WORLD, &rank);
  std::cout << "yes";
  return rank;
}
]])], [mpicxx_avail=yes], [mpicxx_avail=no])

  AC_MSG_RESULT([$mpicxx_avail])

  if test "$mpicxx_avail" = no ; then
    AC_MSG_ERROR([MPICXX is not a valid compiler: $MPICXX])
  fi

  AC_LANG_POP
  CXX="$ORIG_CXX"
fi


#-------------------------------------------------
# Test if CXX and MPICXX are compatible
#-------------------------------------------------

# Test CXX and MPICXX compatibility by compiling a short program with
# CXX and linking it with MPICXX.  Basically, we require that CXX is
# the underlying compiler for MPICXX and this is how we test for that.
# Note: the Autoconf macros would delete the object files, so we need
# to run the compile and link steps ourself.

base="hpc-conftest-$$"
hello_src="$base".cpp
hello_o="$base".o
hello_bin="$base".bin
hello_out="$base".out
ACTUAL_CXXFLAGS="$CXXFLAGS $HOST_CXXFLAGS"

prof_mpi_avail=no

if test -n "$MPICXX" ; then
  AC_MSG_CHECKING([if CXX and MPICXX are compatible])

  rm -f "$hello_src" "$hello_o" "$hello_bin" "$hello_out"
  cat <<EOF >"$hello_src"
#include <iostream>
#include <string>
#include <vector>
using namespace std;
int main(int argc, char **argv)
{
  vector <string> foo;
  for (int i = 0; i < argc; i++) {
    foo.push_back(argv[[i]]);
  }
  cout << foo.size();
  return 0;
}
EOF
  $CXX -c $ACTUAL_CXXFLAGS -o "$hello_o" "$hello_src" >/dev/null 2>&1
  $MPICXX -o "$hello_bin" "$hello_o" >"$hello_out" 2>&1

  if test $? -eq 0 && test -f "$hello_bin" ; then
    AC_MSG_RESULT([yes])
    prof_mpi_avail=yes
  else
    AC_MSG_RESULT([no])
    cat <<EOF >&AS_MESSAGE_LOG_FD
------------------------------------------------------------
CXX:     $CXX -c $ACTUAL_CXXFLAGS -o $hello_o $hello_src
MPICXX:  $MPICXX -o $hello_bin $hello_o

EOF
    cat "$hello_src" >&AS_MESSAGE_LOG_FD
    echo >&AS_MESSAGE_LOG_FD
    cat "$hello_out" >&AS_MESSAGE_LOG_FD
    cat <<EOF >&AS_MESSAGE_LOG_FD
------------------------------------------------------------
EOF
    AC_MSG_WARN([CXX:     $CXX_VERSION])
    AC_MSG_WARN([MPICXX:  $MPICXX_VERSION])
    AC_MSG_WARN([MPICXX does not link with CXX (see config.log for details)])
    AC_MSG_ERROR([probably MPICXX does match CXX for compiler family or version])
  fi
  rm -f "$hello_src" "$hello_o" "$hello_bin" "$hello_out"
fi

AC_MSG_NOTICE([build hpcprof-mpi: $prof_mpi_avail])

AM_CONDITIONAL(OPT_ENABLE_MPI, [test "$prof_mpi_avail" = yes])


#-------------------------------------------------
# Distribute these settings into makefiles
#-------------------------------------------------

AC_SUBST([HOST_CFLAGS])
AC_SUBST([HOST_CXXFLAGS])
AC_SUBST([HOST_AR])
AC_SUBST([HOST_LIBTREPOSITORY])
AC_SUBST([HOST_LINK_NO_START_FILES])
AM_CONDITIONAL(IS_HOST_AR, test "${HOST_AR}" != "")

AC_SUBST([HOST_HPCRUN_LDFLAGS])
AC_SUBST([HOST_HPCSTRUCT_LDFLAGS])
AC_SUBST([HOST_HPCPROF_LDFLAGS])
AC_SUBST([HOST_HPCPROF_FLAT_LDFLAGS])
AC_SUBST([HOST_HPCPROFTT_LDFLAGS])
AC_SUBST([HOST_XPROF_LDFLAGS])

AC_MSG_NOTICE([INFO: post hpc tests: CC='${CC}'  CFLAGS='${CFLAGS}'  HOST_CFLAGS='${HOST_CFLAGS}'])
AC_MSG_NOTICE([INFO: post hpc tests: CXX='${CXX}'  CXXFLAGS='${CXXFLAGS}'  HOST_CXXFLAGS='${HOST_CXXFLAGS}'])
AC_MSG_NOTICE([INFO: post hpc tests: MPICC='${MPICC}'])
AC_MSG_NOTICE([INFO: post hpc tests: MPICXX='${MPICXX}'])
AC_MSG_NOTICE([INFO: post hpc tests: MPIF77='${MPIF77}'])


#-------------------------------------------------
# Option: --enable-bgq
#-------------------------------------------------

# Option to select blue gene front or back end.  Default is for back
# end if system is powerpc and looks like blue gene.
#
# Some things (POSIX timers and perf events) won't run on the blue
# gene back end, but this is hard to test for on the front end.

bgq_explicit=no

AC_ARG_ENABLE([bgq],
  [AS_HELP_STRING([--enable-bgq],
      [configure for blue gene/q back end, disable posix timers
       and perf events (default auto-detect)])],
  [bgq_explicit=yes],
  [enable_bgq=check])

# Treat this as blue gene if powerpc and /bgsys/drivers exists, or
# else if explicitly set.

AC_MSG_CHECKING([for blue gene/q back end])

case "$host_cpu" in
  *power* | *ppc* )
    case "$enable_bgq" in
      yes | no )
        ;;
      * )
        if test -d /bgsys/drivers ; then enable_bgq=yes
	else enable_bgq=no
        fi
        ;;
    esac
    ;;
  * )
    enable_bgq=no
    ;;
esac

AC_MSG_RESULT([$enable_bgq])

blue_gene_back_end=no
host_extra_mesg=
warn_bgq_backend=no

if test "$enable_bgq" = yes ; then
  blue_gene_back_end=yes
  host_extra_mesg='(bgq back end)'

  if test "$bgq_explicit" != yes ; then
    warn_bgq_backend=yes
  fi
fi

# Old --enable-bluegene option.  This is still used in itimer.c for
# how we treat WALLCLOCK.

if test "$blue_gene_back_end" = yes ; then
  AC_DEFINE([HOST_SYSTEM_IBM_BLUEGENE], [1], [IBM Blue Gene support])
fi

# Old --enable-bgq-cnk option.  This provides get_hw_tid() and
# Kernel_ProcessorID(), but nothing uses it now.  If you want to
# turn it back on, then fix the hard-coded paths in
# hpcrun/utilities/bgq-cnk and do a proper config test.

AM_CONDITIONAL([OPT_BGQ_BACKEND], false)

# Old --with-upc and --with-upc-lib options.  These only applied to
# blue gene/p which we no longer support.

AM_CONDITIONAL([OPT_ENABLE_UPC], false)

OPT_UPC_IFLAGS=
OPT_UPC_LDFLAGS=

AC_SUBST([OPT_UPC_IFLAGS])
AC_SUBST([OPT_UPC_LDFLAGS])


#-------------------------------------------------
# Hash value for launch scripts
#-------------------------------------------------

# Make a hash value to verify that a launch script has the correct
# install directory.  It doesn't have to be secure, just unique.

AC_PATH_PROGS([hash_fcn], [md5sum sha256sum sha384sum sha512sum], [no])

plain_text=`echo $$ ; date ; pwd`

hash_value=`echo $plain_text | $hash_fcn | $AWK '{ print $1 }'`

if test "x$hash_value" = x ; then
  hash_value=`echo $plain_text | tr -d ' '`
fi

hash_value=`echo $hash_value | head -c 30`

AC_MSG_NOTICE([launch script hash: $hash_value])

AC_SUBST([hash_value])


#----------------------------------------------------------------------------
# Prerequisites: external libraries
#----------------------------------------------------------------------------

#
# Directory relative to hpctoolkit's prefix where we put external
# package libraries, if we want to copy them.
#
hpc_ext_libs_dir=lib/hpctoolkit/ext-libs
AC_SUBST([hpc_ext_libs_dir])


#-------------------------------------------------
# Option: --with-externals=PATH
#
# If specified, then use PATH as the root of the external prereqs tree
# and the file PATH/externs.conf for the locations of binutils, open
# analysis, xerces, etc.  May be absolute or relative path.
#
# Note: using externals is not strictly necessary, but if not used,
# then you'll need to build all of hpctoolkit's prereqs manually and
# pass them all to configure.
#-------------------------------------------------

ext_cc_path=unknown
ext_cxx_path=unknown
ext_wordsize=unknown

AC_ARG_WITH([dummy-blank-line], [AS_HELP_STRING([], [])])
AC_ARG_WITH([externals],
  [AS_HELP_STRING([--with-externals=PATH],
	  [path to hpctoolkit-externals build or install directory])],
  [],
  [with_externals=no])

if test "${with_externals}" != "no"; then
  ext_file="${with_externals}/externs.conf"
  if test ! -f "$ext_file" ; then
    AC_MSG_ERROR([missing externals file: $ext_file])
  fi
  externals_root=`( cd "$with_externals" && pwd )`
  . "$ext_file"
  use_externals=yes
  AC_MSG_NOTICE([externals version: $ext_version])
  if test "x$ext_version" = x0 ; then
    ext_version=
  fi
else
  use_externals=no
fi

AC_MSG_NOTICE([externals directory: $with_externals])


#-------------------------------------------------
# Option: --with-spack=PATH
#-------------------------------------------------

# If specified, then use PATH as the directory containing the spack
# packages.  This is not spack's install_tree prefix, but rather the
# arch/compiler subdir that contains the spack packages, something
# like:  .../linux-fedora26-x86_64/gcc-7.3.1/
#
# May be absolute or relative path.

AC_ARG_WITH([spack],
  [AS_HELP_STRING([--with-spack=PATH],
      [path to spack arch/compiler install directory])],
  [],
  [with_spack=no])

if test "x$with_spack" != xno ; then
  dir=`(cd "$with_spack" 2>/dev/null && /bin/pwd)`
  if test ! -d "$dir" ; then
    AC_MSG_ERROR([bad spack install directory: $with_spack])
  fi
  with_spack="$dir"
fi

AC_MSG_NOTICE([spack directory: $with_spack])


#-------------------------------------------------
# Default package prefixes from externals and spack.
#-------------------------------------------------

# The order of precedence is:
#  1. --with-package  (highest)
#  2. --with-spack
#  3. --with-externals

default_binutils_prefix=no
default_boost_prefix=no
default_bzip_prefix=no
default_cuda_prefix=no
default_dyninst_prefix=no
default_elfutils_prefix=no
default_gotcha_prefix=no
default_libdwarf_prefix=no
default_libiberty_prefix=no
default_libmonitor_prefix=no
default_libunwind_prefix=no
default_lzma_prefix=no
default_mbedtls_prefix=no
default_papi_prefix=no
default_perfmon_prefix=no
default_tbb_prefix=no
default_xed_prefix=no
default_xerces_prefix=no
default_zlib_prefix=no
default_valgrind_prefix=no

if test "$use_externals" = yes ; then
  default_binutils_prefix="$ext_binutils_prefix"
  default_boost_prefix="$ext_boost_prefix"
  default_dyninst_prefix="$ext_symtabAPI_prefix"
  default_elfutils_prefix="$ext_libelf_prefix"
  default_libdwarf_prefix="$ext_libdwarf_prefix"
  default_libmonitor_prefix="$ext_libmonitor_prefix"
  default_libunwind_prefix="$ext_libunwind_prefix"
  if test "x$ext_lzma_prefix" != x ; then
    default_lzma_prefix="$ext_lzma_prefix"
  fi
  if test "x$ext_perfmon_prefix" != x ; then
    default_perfmon_prefix="$ext_perfmon_prefix"
  fi
  default_xed_prefix="$ext_xed2_prefix"
  default_xerces_prefix="$ext_xerces_prefix"
  default_zlib_prefix="$ext_zlib_prefix"
fi

# Return: success (0) and set 'spack_ans' to install prefix for given
# package name ($1).  Warn if there are multiple dirs with same pkg
# name and return the most recent one.  (Be careful not to spawn a
# subshell.)

mult_spack_pkgs=

find_spack_pkg()
{
  base="$1"
  spack_ans=no
  mult=no

  # allow symlink, if set
  if test -d "${with_spack}/$base" ; then
    spack_ans="${with_spack}/$base"
    return 0
  fi

  for dir in "${with_spack}/${base}"-* ; do
    if test -d "$dir" ; then
      if test "$spack_ans" = no ; then
        spack_ans="$dir"
      else
        mult=yes
        if test "$dir" -nt "$spack_ans" ; then
          spack_ans="$dir"
        fi
      fi
    fi
  done

  if test "$mult" = yes ; then
    AC_MSG_WARN([multiple spack packages for: $base])
    mult_spack_pkgs="$mult_spack_pkgs $base"
  fi

  if test "$spack_ans" != no ; then
    return 0
  fi
  return 1
}

if test "$with_spack" != no
then
  AC_MSG_NOTICE([checking spack packages ...])

  if find_spack_pkg binutils ; then
    default_binutils_prefix="$spack_ans"
  fi
  if find_spack_pkg boost ; then
    default_boost_prefix="$spack_ans"
  fi
  if find_spack_pkg bzip2 ; then
    default_bzip_prefix="$spack_ans"
  fi
  if find_spack_pkg cuda ; then
    default_cuda_prefix="$spack_ans"
  fi
  if find_spack_pkg dyninst ; then
    default_dyninst_prefix="$spack_ans"
  fi
  if find_spack_pkg elfutils ; then
    default_elfutils_prefix="$spack_ans"
  fi
  if find_spack_pkg gotcha ; then
    default_gotcha_prefix="$spack_ans"
  fi
  if find_spack_pkg libdwarf ; then
    default_libdwarf_prefix="$spack_ans"
  fi
  if find_spack_pkg libiberty ; then
    default_libiberty_prefix="$spack_ans"
  fi
  if find_spack_pkg libmonitor ; then
    default_libmonitor_prefix="$spack_ans"
  fi
  if find_spack_pkg libunwind ; then
    default_libunwind_prefix="$spack_ans"
  fi
  if find_spack_pkg xz ; then
    default_lzma_prefix="$spack_ans"
  fi
  if find_spack_pkg mbedtls ; then
    default_mbedtls_prefix="$spack_ans"
  fi
  if find_spack_pkg papi ; then
    default_papi_prefix="$spack_ans"
  fi
  if find_spack_pkg libpfm4 ; then
    default_perfmon_prefix="$spack_ans"
  fi
  if find_spack_pkg intel-tbb ; then
    default_tbb_prefix="$spack_ans"
  fi
  if find_spack_pkg intel-xed ; then
    default_xed_prefix="$spack_ans"
  fi
  if find_spack_pkg xerces-c ; then
    default_xerces_prefix="$spack_ans"
  fi
  if find_spack_pkg zlib ; then
    default_zlib_prefix="$spack_ans"
  fi
  if find_spack_pkg valgrind ; then
    default_valgrind_prefix="$spack_ans"
  fi
fi


#-------------------------------------------------
# Check consistency of C, C++ and wordsize
#-------------------------------------------------

# If using --with-spack, try to test if the spack compiler and the
# toolkit compiler are both GNU and the same rev.  This is mostly
# heuristic, we may throw false positives.  For example:
#
# spack path:  /home/krentel/Spack/install/linux-fedora26-x86_64/gcc-7.3.1
# CC version:  gcc (GCC) 7.3.1 20180130 (Red Hat 7.3.1-2)

have_spack_version=no

# parse spack version from path: .../gcc-7.3.1
case "$with_spack" in
  /* )
    base=`basename "$with_spack"`
    AC_MSG_NOTICE([checking that CC matches the spack compiler: $base])

    case "$base" in
      gcc-* )
        ver=`echo $base | sed -e 's/gcc-//'`
        spack_major=`echo $ver | awk -F. '{print $1}'`
        spack_minor=`echo $ver | awk -F. '{print $2}'`

        if test "x$spack_minor" != x ; then
	  have_spack_version=yes
	else
          AC_MSG_WARN([unable to identify spack compiler version: $with_spack])
	  warn_identify_compiler=yes
	  warn_identify_compiler_mesg="$warn_identify_compiler_mesg spack"
        fi
	;;
      * )
        AC_MSG_WARN([not using the GNU compiler for spack prereqs: $with_spack])
        warn_non_gnu=yes
        warn_non_gnu_mesg="$warn_non_gnu_mesg spack"
	;;
    esac
    ;;
esac

warn_compiler_mismatch=no

if test "$have_spack_version" = yes && test "$have_cc_version" = yes  \
   && test "x${spack_major}-${spack_minor}" != "x${cc_major}-${cc_minor}"
then
  AC_MSG_WARN([the CC and spack compilers are not the same version])
  warn_compiler_mismatch=yes
fi

#-------------------------------------------------

# Continue to set multilib_path for package tests below, but we really
# only support 64-bit now.

host_wordsize=unknown
wordsize_cflag=
case "$host_sizeof_voidp" in
  4 ) host_wordsize=32 ; wordsize_cflag='-m32' ;;
  8 ) host_wordsize=64 ; wordsize_cflag='-m64' ;;
  * ) AC_MSG_WARN([unable to determine host wordsize]) ;;
esac

multilib_path=lib
case "$host_wordsize" in
  32 ) multilib_path='lib32 lib' ;;
  64 ) multilib_path='lib64 lib' ;;
esac


#-------------------------------------------------
# Option: --with-binutils=PATH
#-------------------------------------------------

num_pkgs=0

# Binutils uses four main libraries: libbfd.a, libopcodes.a,
# libiberty.a and libz.a (plus -ldl if bfd is built with plugins).
# The first two must be in the binutils package, but the last two may
# be in binutils or separate (libiberty and zlib).
#
# Note: we no longer use binutils to crack instructions, so we don't
# need libopcodes anymore, not on any platform.

BINUTILS="$default_binutils_prefix"

AC_ARG_WITH([binutils],
  [AS_HELP_STRING([--with-binutils=PATH],
      [path to binutils install directory])],
  [BINUTILS="$withval"],
  [])

BINUTILS_IFLAGS=
BINUTILS_LIBS=
binutils_has_libiberty=no
binutils_has_libz=no

AC_MSG_CHECKING([for binutils])

case "$BINUTILS" in
  /* )
    # bfd.h must exist
    if test -f "${BINUTILS}/include/bfd.h" ; then
      BINUTILS_IFLAGS="-I${BINUTILS}/include"
    else
      AC_MSG_ERROR([unable to find bfd.h in: $BINUTILS])
    fi

    # libbfd.a must be in binutils
    for lib in $multilib_path fail ; do
      file="${BINUTILS}/${lib}/libbfd.a"
      if test -f "$file" ; then
        BINUTILS_LIBS="${BINUTILS_LIBS} $file"
	break
      elif test "$lib" = fail ; then
        AC_MSG_ERROR([unable to find libbfd.a in: $BINUTILS])
      fi
    done

    # libiberty.a may be here or may be in libiberty
    for lib in $multilib_path ; do
      file="${BINUTILS}/${lib}/libiberty.a"
      if test -f "$file" ; then
        BINUTILS_LIBS="${BINUTILS_LIBS} $file"
	binutils_has_libiberty=yes
	break
      fi
    done

    # libz.a may be here or may be in zlib
    for lib in $multilib_path ; do
      file="${BINUTILS}/${lib}/libz.a"
      if test -f "$file" ; then
        BINUTILS_LIBS="${BINUTILS_LIBS} $file"
	binutils_has_libz=yes
	break
      fi
    done
    num_pkgs=`expr 1 + $num_pkgs`
    ;;
  no )
    ;;
  * )
    AC_MSG_ERROR([binutils directory must be absolute path])
    ;;
esac

AC_MSG_RESULT([$BINUTILS])

binlibs=
for lib in $BINUTILS_LIBS ; do
  binlibs="$binlibs `basename $lib`"
done

AC_MSG_NOTICE([binutils libs: $binlibs])

# FIXME: libbfd requires -ldl unless plugins are disabled (default is
# enabled).  But we could test for this.

BINUTILS_LIBS="${BINUTILS_LIBS} -ldl"

AC_SUBST([BINUTILS_IFLAGS])
AC_SUBST([BINUTILS_LIBS])

#-------------------------------------------------

# Test for binutils 2.34 or later.  The signature of
# bfd_section_vma(), etc dropped the first argument.
# up to 2.33.1:  #define bfd_section_vma(bfd, ptr) ((ptr)->vma)
# after 2.34:    bfd_section_vma (const asection *sec)

ORIG_CFLAGS="$CFLAGS"
CFLAGS="$HOST_CFLAGS  $BINUTILS_IFLAGS"

AC_LANG_PUSH([C])

AC_MSG_CHECKING([if binutils version 2.34 or later])

AC_COMPILE_IFELSE([
AC_LANG_SOURCE([[
#define PACKAGE "hpctoolkit"
#include <bfd.h>
unsigned long
get_vma(asection * asec)
{
    return bfd_section_vma(asec);
}
]])], [binutils_234=yes], [binutils_234=no])

AC_MSG_RESULT([$binutils_234])

AC_LANG_POP

CFLAGS="$ORIG_CFLAGS"

if test "$binutils_234" = yes ; then
  AC_DEFINE(BINUTILS_234, 1, [binutils version 2.34 or later])
fi


#-------------------------------------------------
# Option: --with-boost=PATH
#-------------------------------------------------

BOOST="$default_boost_prefix"

AC_ARG_WITH([boost],
  [AS_HELP_STRING([--with-boost=PATH],
      [path to boost install directory])],
  [BOOST="$withval"],
  [])

BOOST_IFLAGS=
BOOST_LFLAGS=
BOOST_LIB_DIR=
BOOST_COPY=no

# The copy list should include all libraries that any version of
# dyninst would use (but no more).  But copy-libs won't fail on a
# missing library, so it doesn't have to be exact.

BOOST_COPY_LIST='atomic chrono date_time filesystem graph regex system thread timer'
BOOST_NEEDED_LIST='graph regex system'

AC_MSG_CHECKING([for boost])

case "$BOOST" in
  /* )
    if test ! -f "${BOOST}/include/boost/shared_ptr.hpp" ; then
      AC_MSG_ERROR([invalid boost directory: $BOOST])
    fi
    BOOST_IFLAGS="-I${BOOST}/include"

    for lib in $multilib_path ; do
      dir="${BOOST}/$lib"
      for f in "$dir"/libboost*system*.so* ; do
        if test -f "$f" ; then
	  BOOST_LIB_DIR="$dir"
	  BOOST_COPY=yes
	  break 2
	fi
      done
    done
    if test "$BOOST_COPY" != yes ; then
      AC_MSG_ERROR([invalid boost directory: $BOOST])
    fi
    num_pkgs=`expr 1 + $num_pkgs`
    ;;
  no )
    ;;
  * )
    AC_MSG_ERROR([boost directory must be absolute path: $BOOST])
    ;;
esac

AC_MSG_RESULT([$BOOST])

if test "x$BOOST_LIB_DIR" != x ; then
  boost_lib_list=
  boost_lflag_list=

  for lib in $BOOST_NEEDED_LIST ; do
    if test -f "${BOOST_LIB_DIR}/libboost_${lib}.so" ; then
      boost_lflag_list="${boost_lflag_list} -lboost_$lib"
    else
      AC_MSG_ERROR([boost ${lib} is required])
    fi
  done

  for lib in $BOOST_COPY_LIST ; do
    if test -f "${BOOST_LIB_DIR}/libboost_${lib}.so" ; then
      boost_lib_list="${boost_lib_list} $lib"
    fi
  done

  BOOST_LFLAGS="-L${BOOST_LIB_DIR} $boost_lflag_list"

  AC_MSG_NOTICE([boost libs: $boost_lib_list])
fi

AC_SUBST([BOOST_IFLAGS])
AC_SUBST([BOOST_LFLAGS])
AC_SUBST([BOOST_LIB_DIR])
AC_SUBST([BOOST_COPY])
AC_SUBST([BOOST_COPY_LIST])


#-------------------------------------------------
# Option: --with-bzip=PATH
#-------------------------------------------------

# Location of libbz2.so.  This is just for copy-libs as an elfutils
# prereq.  Toolkit doesn't directly call bzip, so we don't need an
# include path here.  Note: this package is not built in externals.

BZIP_COPY=no
BZIP_LIB=no

BZIP="$default_bzip_prefix"

AC_ARG_WITH([bzip],
  [AS_HELP_STRING([--with-bzip=PATH],
      [path to bzip2 install directory])],
  [BZIP="$withval"],
  [])

AC_MSG_CHECKING([for bzip])

case "$BZIP" in
  /* )
    for lib in $multilib_path ; do
      bzip_lib="${BZIP}/$lib"
      if test -f "${bzip_lib}/libbz2.so" ; then
        BZIP_LIB="$bzip_lib"
	break
      fi
    done
    if test "$BZIP_LIB" = no ; then
      AC_MSG_ERROR([unable to find libbz2.so in: $BZIP])
    fi
    BZIP_COPY=yes
    num_pkgs=`expr 1 + $num_pkgs`
    ;;
  no )
    ;;
  * )
    AC_MSG_ERROR([bzip directory must be absolute path: $BZIP])
    ;;
esac

AC_MSG_RESULT([$BZIP])

AC_SUBST([BZIP_COPY])
AC_SUBST([BZIP_LIB])


#-------------------------------------------------
# Option: --with-dyninst=PATH
#-------------------------------------------------

# Now require full ParseAPI with CFG loop support or nothing.

DYNINST="$default_dyninst_prefix"

AC_ARG_WITH([dyninst],
  [AS_HELP_STRING([--with-dyninst=PATH],
      [path to dyninst install directory])],
  [DYNINST="$withval"],
  [])

DYNINST_IFLAGS=
DYNINST_LFLAGS=
DYNINST_LIB_DIR=
DYNINST_COPY=no
dyninst_features=

AC_MSG_CHECKING([for dyninst])

case "${DYNINST}" in
  /* )
    if test -f "${DYNINST}/include/Symtab.h"  \
       && test -f "${DYNINST}/include/CFG.h"
    then : ; else
      AC_MSG_ERROR([invalid dyninst directory: $DYNINST])
    fi
    DYNINST_IFLAGS="-I${DYNINST}/include"

    for lib in $multilib_path ; do
      dir="${DYNINST}/$lib"
      if test -f "${dir}/libparseAPI.so" ; then
        DYNINST_LIB_DIR="$dir"
	DYNINST_COPY=yes
	break
      fi
    done
    if test "$DYNINST_COPY" != yes ; then
      AC_MSG_ERROR([invalid dyninst directory: $DYNINST])
    fi
    DYNINST_LFLAGS="-L${DYNINST_LIB_DIR} -lparseAPI -linstructionAPI -lsymtabAPI"
    DYNINST_LFLAGS="${DYNINST_LFLAGS} -ldynDwarf -ldynElf -lcommon"
    num_pkgs=`expr 1 + $num_pkgs`
    ;;
  no )
    ;;
  * )
    AC_MSG_ERROR([dyninst directory must be absolute path: $DYNINST])
    ;;
esac

AC_MSG_RESULT([$DYNINST])

AC_SUBST([DYNINST_IFLAGS])
AC_SUBST([DYNINST_LFLAGS])
AC_SUBST([DYNINST_LIB_DIR])
AC_SUBST([DYNINST_COPY])


#-------------------------------------------------
# Option: --with-elfutils=PATH
#-------------------------------------------------

LIBELF="$default_elfutils_prefix"

AC_ARG_WITH([elfutils],
  [AS_HELP_STRING([--with-elfutils=PATH],
      [path to elfutils install directory])],
  [LIBELF="$withval"],
  [])

AC_MSG_CHECKING([for elfutils])

LIBELF_INC=no
LIBELF_LIB=no
LIBELF_COPY=no
elf_has_libdw=no

case "$LIBELF" in
  /* )
    if test ! -f "${LIBELF}/include/libelf.h" \
        && test ! -f "${LIBELF}/include/libelf/libelf.h"
    then
      AC_MSG_ERROR([unable to find libelf.h in: $LIBELF])
    fi
    LIBELF_INC="${LIBELF}/include"
    for lib in $multilib_path ; do
      if test -f "${LIBELF}/${lib}/libelf.so" ; then
        LIBELF_LIB="${LIBELF}/${lib}"
	break
      fi
    done
    if test "$LIBELF_LIB" = no ; then
      AC_MSG_ERROR([unable to find libelf.so in: $LIBELF])
    fi
    LIBELF_COPY=yes

    if test -f "${LIBELF_LIB}/libdw.so" ; then
      elf_has_libdw=yes
    fi
    num_pkgs=`expr 1 + $num_pkgs`
    ;;
  no )
    ;;
  * )
    AC_MSG_ERROR([libelf directory must be absolute path: $LIBELF])
    ;;
esac

AC_MSG_RESULT([$LIBELF])

AC_SUBST([LIBELF_INC])
AC_SUBST([LIBELF_LIB])
AC_SUBST([LIBELF_COPY])


#-------------------------------------------------
# Option: --with-gotcha=PATH
#-------------------------------------------------

# NOTE: currently not used, but there's a non-trivial chance that it
# may come back.

GOTCHA="$default_gotcha_prefix"

GOTCHA_IFLAGS=
GOTCHA_LDFLAGS=
GOTCHA_LIBDIR=no

AC_ARG_WITH([gotcha],
  [AS_HELP_STRING([--with-gotcha=PATH],
      [path to gotcha install directory (ignored)])],
  [GOTCHA="$withval"],
  [])

AC_MSG_NOTICE([skipping gotcha ...])

if false ; then

AC_MSG_CHECKING([for gotcha])

case "$GOTCHA" in
  /* )
    if test ! -f "${GOTCHA}/include/gotcha/gotcha.h" ; then
      AC_MSG_ERROR([unable to find gotcha.h in: $GOTCHA])
    fi
    GOTCHA_IFLAGS="-I${GOTCHA}/include"
    for lib in $multilib_path ; do
      if test -f "${GOTCHA}/${lib}/libgotcha.so" ; then
        GOTCHA_LIBDIR="${GOTCHA}/${lib}"
	break
      fi
    done
    if test "$GOTCHA_LIBDIR" = no ; then
      AC_MSG_ERROR([unable to find libgotcha.so in: $GOTCHA])
    fi
    GOTCHA_LDFLAGS="-L${GOTCHA_LIBDIR} -lgotcha"
    num_pkgs=`expr 1 + $num_pkgs`
    ;;
  no )
    ;;
  * )
    AC_MSG_ERROR([gotcha directory must be absolute path: $GOTCHA])
    ;;
esac

AC_MSG_RESULT([$GOTCHA])

#
# Test for gotcha_filter_libraries_by_name(), in gotcha >= 1.0.3.
#
case "$GOTCHA" in
  /* )
    AC_MSG_CHECKING([if gotcha supports gotcha_filter_libraries_by_name])

    ORIG_CFLAGS="$CFLAGS"
    ORIG_LIBS="$LIBS"
    CFLAGS="$CFLAGS $GOTCHA_IFLAGS"
    LIBS="$GOTCHA_LDFLAGS"
    AC_LANG_PUSH([C])

    AC_LINK_IFELSE([
    AC_LANG_SOURCE([[
#include <gotcha/gotcha.h>
int main(int argc, char **argv)
{
  gotcha_filter_libraries_by_name(argv[0]);
  return 0;
}
]])], [gotcha_has_filter=yes], [gotcha_has_filter=no])

    AC_LANG_POP
    CFLAGS="$ORIG_CFLAGS"
    LIBS="$ORIG_LIBS"

    AC_MSG_RESULT([$gotcha_has_filter])

    if test "x$gotcha_has_filter" != xyes ; then
      AC_MSG_ERROR([hpctoolkit needs gotcha 1.0.3 or later])
    fi
    ;;
esac

fi  # skip test for gotcha

AC_SUBST([GOTCHA_IFLAGS])
AC_SUBST([GOTCHA_LDFLAGS])
AC_SUBST([GOTCHA_LIBDIR])


#-------------------------------------------------
# Option: --with-libdwarf=PATH
#-------------------------------------------------

LIBDWARF="$default_libdwarf_prefix"

AC_ARG_WITH([libdwarf],
  [AS_HELP_STRING([--with-libdwarf=PATH],
  	    [path to libdwarf install directory])],
  [LIBDWARF="$withval"],
  [])

AC_MSG_CHECKING([for libdwarf])

case "${LIBDWARF}" in
  /* )
    if test -f "${LIBDWARF}/include/libdwarf.h" ; then :
    else
        AC_MSG_ERROR([invalid libdwarf directory: $LIBDWARF])
    fi
    LIBDWARF_COPY=yes
    num_pkgs=`expr 1 + $num_pkgs`
    ;;
  no )
    LIBDWARF_COPY=no
    ;;
  * )
    AC_MSG_ERROR([libdwarf directory must be absolute path: $LIBDWARF])
    ;;
esac

LIBDWARF_LIB="${LIBDWARF}/lib"
LIBDWARF_INC="${LIBDWARF}/include"

AC_MSG_RESULT([$LIBDWARF])

AC_SUBST([LIBDWARF_LIB])
AC_SUBST([LIBDWARF_INC])
AC_SUBST([LIBDWARF_COPY])


#-------------------------------------------------
# Option: --with-libiberty=PATH
#-------------------------------------------------

# This is only used if binutils doesn't have libiberty.a.

LIBIBERTY="$default_libiberty_prefix"

AC_ARG_WITH([libiberty],
  [AS_HELP_STRING([--with-libiberty=PATH],
      [path to libiberty install directory (only needed if binutils
       does not contain libiberty.a)])],
  [LIBIBERTY="$withval"],
  [])

if test "$BINUTILS" = no || test "$binutils_has_libiberty" = yes
then
  AC_MSG_NOTICE([skipping libiberty for binutils])
  LIBIBERTY=no
else
  AC_MSG_CHECKING([for libiberty.a for binutils])

  found_libiberty=no
  case "$LIBIBERTY" in
    /* )
      for lib in $multilib_path ; do
        file="${LIBIBERTY}/${lib}/libiberty.a"
	if test -f "$file" ; then
          BINUTILS_LIBS="${BINUTILS_LIBS} $file"
	  found_libiberty=yes
	  break
	fi
      done
      num_pkgs=`expr 1 + $num_pkgs`
      ;;
  esac

  AC_MSG_RESULT([$found_libiberty])

  if test "$found_libiberty" != yes ; then
    AC_MSG_ERROR([unable to find libiberty.a in binutils or libiberty])
  fi
fi


#-------------------------------------------------
# Option: --with-libmonitor=PATH
#-------------------------------------------------

OPT_LIBMONITOR_DYNAMIC=no
OPT_LIBMONITOR_STATIC=no

LIBMONITOR="$default_libmonitor_prefix"

AC_ARG_WITH([libmonitor],
  [AS_HELP_STRING([--with-libmonitor=PATH],
  	    [path to libmonitor install directory])],
  [LIBMONITOR="$withval"],
  [])

AC_MSG_CHECKING([for libmonitor])

case "${LIBMONITOR}" in
  /* )
    LIBMONITOR_INC="${LIBMONITOR}/include"
    LIBMONITOR_BIN=${LIBMONITOR}/bin
    LIBMONITOR_LIB=${LIBMONITOR}/lib
    if test -f "${LIBMONITOR_INC}/monitor.h" ; then :
    else
      AC_MSG_ERROR([invalid libmonitor directory: $LIBMONITOR])
    fi
    LIBMONITOR_LIB="${LIBMONITOR}/lib"
    if test -f "${LIBMONITOR_LIB}/libmonitor.so" ; then
      OPT_LIBMONITOR_DYNAMIC=yes
    fi
    wrap_file="${LIBMONITOR_LIB}/libmonitor_wrap.a"
    if test -f "$wrap_file" ; then
      OPT_LIBMONITOR_STATIC=yes
      LIBMONITOR_WRAP_NAMES=`nm "$wrap_file" | grep __wrap_ |
        $SED -e 's/.*__wrap_//' | tr '\n' ' '`
    fi
    LIBMONITOR_COPY=yes
    LIBMONITOR_RUN_DIR="$hpc_ext_libs_dir"
    num_pkgs=`expr 1 + $num_pkgs`
    ;;
  no )
    LIBMONITOR_COPY=no
    LIBMONITOR_RUN_DIR=no
    ;;
  * )
    AC_MSG_ERROR([libmonitor directory must be absolute path: $LIBMONITOR])
    ;;
esac

AC_MSG_RESULT([$LIBMONITOR])

echo "libmonitor wrap names:" >&AS_MESSAGE_LOG_FD
echo "$LIBMONITOR_WRAP_NAMES" >&AS_MESSAGE_LOG_FD

AC_SUBST([LIBMONITOR_INC])
AC_SUBST([LIBMONITOR_LIB])
AC_SUBST([LIBMONITOR_COPY])
AC_SUBST([LIBMONITOR_RUN_DIR])
AC_SUBST([LIBMONITOR_WRAP_NAMES])


#-------------------------------------------------
# Option: --with-libunwind=PATH
#-------------------------------------------------
#
# Now required on all platforms for hpcrun.
# Test for three things:
#
#  1. libunwind exists (headers + .so) for dynamic case.
#  2. static archive libunwind.a exists for static case.
#  3. archive compiled with -fPIC for link into libhpcrun.so.
#
# Note: we only use local (first-party) unwinding, so we only need
# libunwind.so, not libunwind-PLATFORM.so, but code must be compiled
# with UNW_LOCAL_ONLY.
#

LIBUNWIND="$default_libunwind_prefix"

LIBUNWIND_IFLAGS=
LIBUNWIND_LDFLAGS_DYN=
LIBUNWIND_LDFLAGS_STAT=
LIBUNWIND_LIB_DIR=

libunwind_exists=no
libunwind_dynamic=no
libunwind_static=no
libunwind_fpic=no

AC_ARG_WITH([libunwind],
  [AS_HELP_STRING([--with-libunwind=PATH],
      [path to libunwind install directory])],
  [LIBUNWIND="$withval"],
  [])

AC_MSG_CHECKING([for libunwind])

#
# Test if libunwind.h, libunwind.so and libunwind.a exist.
#
case "$LIBUNWIND" in
  /* )
    if test ! -f "${LIBUNWIND}/include/libunwind.h" ; then
      AC_MSG_ERROR([invalid libunwind directory: $LIBUNWIND])
    fi
    LIBUNWIND_IFLAGS="-I${LIBUNWIND}/include"

    for lib in $multilib_path ; do
      ldir="${LIBUNWIND}/$lib"
      if test -f "${ldir}/libunwind.so" ; then
        LIBUNWIND_LDFLAGS_DYN="-L${ldir} -lunwind"
	LIBUNWIND_LIB_DIR="$ldir"
	libunwind_exists=yes
	libunwind_dynamic=yes
      fi
      if test -f "${ldir}/libunwind.a" ; then
        LIBUNWIND_LDFLAGS_STAT="${ldir}/libunwind.a"
	LIBUNWIND_LIB_DIR="$ldir"
	libunwind_exists=yes
	libunwind_static=yes
      fi
      if test "$libunwind_exists" = yes ; then
        break
      fi
    done
    if test "$libunwind_exists" != yes ; then
      AC_MSG_ERROR([invalid libunwind directory: $LIBUNWIND])
    fi
    num_pkgs=`expr 1 + $num_pkgs`
    ;;
  no )
    ;;
  * )
    AC_MSG_ERROR([libunwind directory must be absolute path: $LIBUNWIND])
    ;;
esac

AC_MSG_RESULT([$LIBUNWIND])
AC_MSG_NOTICE([libunwind.a static archive: $libunwind_static])

#
# Test if libunwind.a was compiled with -fPIC.
# If yes, then use for both static and dynamic.
#
if test "x$libunwind_static" = xyes
then
  ORIG_CFLAGS="$CFLAGS"
  ORIG_LIBS="$LIBS"
  CFLAGS="-shared -fPIC $LIBUNWIND_IFLAGS"
  LIBS="$LIBUNWIND_LDFLAGS_STAT"

  AC_LANG_PUSH([C])
  AC_LINK_IFELSE([
  AC_LANG_SOURCE([[
#define UNW_LOCAL_ONLY
#include <sys/types.h>
#include <libunwind.h>
unw_word_t
my_get_ip_addr(unw_context_t *context)
{
  unw_cursor_t cursor;
  unw_word_t ip;
  unw_init_local(&cursor, context);
  unw_step(&cursor);
  unw_get_reg(&cursor, UNW_REG_IP, &ip);
  return ip;
}
]])], [libunwind_fpic=yes], [libunwind_fpic=no])

  AC_LANG_POP
  CFLAGS="$ORIG_CFLAGS"
  LIBS="$ORIG_LIBS"
fi

AC_MSG_NOTICE([libunwind.a compiled with -fPIC: $libunwind_fpic])

#
# Now require libunwind static archive with fpic for both static and
# dynamic cases, or else not at all, same as mbedtls.  (The nothing
# case is for just building documentation.)  And never need to copy.
#
if test "$libunwind_exists" = yes && test "$libunwind_fpic" = no ; then
  AC_MSG_ERROR([libunwind.a must be compiled with -fPIC])
fi

unwinder_mesg="$UNWINDER"
if test "$UNWINDER" != libunw && test "$libunwind_exists" = yes ; then
  unwinder_mesg="$unwinder_mesg + libunw"
fi

# fixme: only used in hpcrun/main.c because we don't have a libunwind
# version of hpcrun_dump_intervals().
if test "$UNWINDER" != "libunw"; then
  AC_DEFINE([HPCRUN_HAVE_CUSTOM_UNWINDER], 1,
            [have custom unwinder for this platform])
fi

AC_SUBST(LIBUNWIND_IFLAGS)
AC_SUBST(LIBUNWIND_LDFLAGS_DYN)
AC_SUBST(LIBUNWIND_LDFLAGS_STAT)
AC_SUBST(LIBUNWIND_LIB_DIR)

#
# set up automake choice of unwinder
#
AM_CONDITIONAL([UNW_X86], [test "$UNWINDER" = x86-family])
AM_CONDITIONAL([UNW_PPC64], [test "$UNWINDER" = ppc64])
AM_CONDITIONAL([UNW_LIBUNW], [test "$UNWINDER" = libunw])

AM_CONDITIONAL(OPT_LIBUNWIND_STATIC, [test "$libunwind_static" = yes])


#-------------------------------------------------
# Option: --with-lzma=PATH
#-------------------------------------------------
#
# Test for three things:
#
#  1. liblzma exists (headers + .so) for dynamic case.
#  2. static archive liblzma.a exists for static case.
#  3. archive compiled with -fPIC for link into libhpcrun.so.
#
# Note: lzma is also used in prof-mpi (via support-lean), not just in
# hpcrun, so we also need "normal" usage, not just fPIC archive for
# hiding.
#

LZMA="$default_lzma_prefix"

LZMA_IFLAGS=
LZMA_LDFLAGS_DYN=
LZMA_LDFLAGS_STAT=
LZMA_PROF_MPI_LIBS=

LZMA_COPY=no
LZMA_LIB_DIR=

lzma_exists=no
lzma_dynamic=no
lzma_static=no
lzma_fpic=no

AC_ARG_WITH([lzma],
  [AS_HELP_STRING([--with-lzma=PATH],
      [path to lzma (xz utils) install directory])],
  [LZMA="$withval"],
  [])

AC_MSG_CHECKING([for lzma])

#
# Test if lzma.h, liblzma.so and/or liblzma.a exist.
#
case "$LZMA" in
  /* )
    if test ! -f "${LZMA}/include/lzma.h" ; then
      AC_MSG_ERROR([invalid lzma directory: $LZMA])
    fi
    LZMA_IFLAGS="-I${LZMA}/include"

    for lib in $multilib_path ; do
      ldir="${LZMA}/$lib"
      if test -f "${ldir}/liblzma.so" ; then
        LZMA_LDFLAGS_DYN="-L${ldir} -llzma"
	LZMA_COPY=yes
	LZMA_LIB_DIR="$ldir"
        lzma_exists=yes
	lzma_dynamic=yes
      fi
      if test -f "${ldir}/liblzma.a" ; then
        LZMA_LDFLAGS_STAT="${ldir}/liblzma.a"
	LZMA_LIB_DIR="$ldir"
        lzma_exists=yes
	lzma_static=yes
      fi
      if test "$lzma_exists" = yes ; then
        break
      fi
    done
    if test "$lzma_exists" != yes ; then
      AC_MSG_ERROR([invalid lzma directory: $LZMA])
    fi
    num_pkgs=`expr 1 + $num_pkgs`
    ;;
  no )
    ;;
  * )
    AC_MSG_ERROR([lzma directory must be absolute path: $LZMA])
    ;;
esac

AC_MSG_RESULT([$LZMA])
AC_MSG_NOTICE([lzma.a static archive: $lzma_static])

#
# Test if liblzma.a was compiled with -fPIC.
# If yes, then use for both static and dynamic.
#
if test "$lzma_static" = yes
then
  ORIG_CFLAGS="$CFLAGS"
  ORIG_LIBS="$LIBS"
  CFLAGS="-shared -fPIC $LZMA_IFLAGS"
  LIBS="$LZMA_LDFLAGS_STAT"

  AC_LANG_PUSH([C])
  AC_LINK_IFELSE([
  AC_LANG_SOURCE([[
#include <sys/types.h>
#include <inttypes.h>
#include <lzma.h>
long
myencode(uint8_t *in_buf, uint8_t *out_buf)
{
  lzma_stream stream = LZMA_STREAM_INIT;
  stream.next_in = in_buf;
  stream.next_out = out_buf;
  lzma_code(&stream, LZMA_FINISH);
  return (long) stream.avail_out;
}
]])], [lzma_fpic=yes], [lzma_fpic=no])

  AC_LANG_POP
  CFLAGS="$ORIG_CFLAGS"
  LIBS="$ORIG_LIBS"
fi

AC_MSG_NOTICE([lzma.a compiled with -fPIC: $lzma_fpic])

#
# Now require lzma static archive with fpic, or else nothing at all
# (for docs), same as libunwind and mbedtls.
#
if test "$lzma_exists" = yes && test "$lzma_fpic" = no ; then
  AC_MSG_ERROR([liblzma.a must be compiled with -fPIC])
fi

#
# hpcprof-mpi: same as hpclink if fully static, else default
#
echo "x$HPCPROFMPI_LT_LDFLAGS" | grep -e all-static >/dev/null 2>&1
if test $? = 0 ; then
  LZMA_PROF_MPI_LIBS="$LZMA_LDFLAGS_DYN"
else
  LZMA_PROF_MPI_LIBS="$LZMA_LDFLAGS_STAT"
fi

AC_SUBST([LZMA_IFLAGS])
AC_SUBST([LZMA_LDFLAGS_DYN])
AC_SUBST([LZMA_LDFLAGS_STAT])
AC_SUBST([LZMA_PROF_MPI_LIBS])
AC_SUBST([LZMA_COPY])
AC_SUBST([LZMA_LIB_DIR])

AM_CONDITIONAL(OPT_LZMA_STATIC, [test "$lzma_static" = yes])


#-------------------------------------------------
# Option: --with-mbedtls=PATH
#-------------------------------------------------

# mbedtls is a lightweight library that includes libmbedcrypto.a for
# computing md5 and SHA sums for buffers in memory.
#
# Note: we require libmbedcrypto.a to be compiled with -fPIC.

MBEDTLS="$default_mbedtls_prefix"
MBEDTLS_IFLAGS=
MBEDTLS_LIBS=
MBEDTLS_LIB=

AC_ARG_WITH([mbedtls],
  [AS_HELP_STRING([--with-mbedtls=PATH],
      [path to mbedtls install directory])],
  [MBEDTLS="$withval"],
  [])

AC_MSG_CHECKING([for mbedtls])

case "$MBEDTLS" in
  /* )
    if test ! -f "${MBEDTLS}/include/mbedtls/md5.h" ; then
      AC_MSG_ERROR([unable to find md5.h in: $MBEDTLS])
    fi
    MBEDTLS_IFLAGS="-I ${MBEDTLS}/include"
    for lib in $multilib_path ; do
      if test -f "${MBEDTLS}/lib/libmbedcrypto.a" ; then
	MBEDTLS_LIB="${MBEDTLS}/lib"
        MBEDTLS_LIBS="${MBEDTLS}/lib/libmbedcrypto.a"
	break
      fi
    done
    if test "x$MBEDTLS_LIBS" = x ; then
      AC_MSG_ERROR([unable to find libmbedcrypto.a in: $MBEDTLS])
    fi
    num_pkgs=`expr 1 + $num_pkgs`
    ;;
  no )
    ;;
  * )
    AC_MSG_ERROR([mbedtls directory must be absolute path: $MBEDTLS])
    ;;
esac

AC_MSG_RESULT([$MBEDTLS])

#
# Test if libmbedcrypto.a was compiled with -fPIC
#
case "$MBEDTLS" in
  /* )
    AC_MSG_CHECKING([if libmbedcrypto.a was compiled with -fPIC])

    ORIG_CFLAGS="$CFLAGS"
    ORIG_LIBS="$LIBS"
    CFLAGS="-shared -fPIC $MBEDTLS_IFLAGS"
    LIBS="$MBEDTLS_LIBS"

    AC_LANG_PUSH([C])
    AC_LINK_IFELSE([
    AC_LANG_SOURCE([[
#include <sys/types.h>
#include "mbedtls/md5.h"
void
my_md5_hash(char *buf, size_t len)
{
    mbedtls_md5_context ctx;
    mbedtls_md5_init(&ctx);
    mbedtls_md5_update(&ctx, buf, len);
}
]])], [mbed_fpic=yes], [mbed_fpic=no])

    AC_MSG_RESULT([$mbed_fpic])
    AC_LANG_POP
    CFLAGS="$ORIG_CFLAGS"
    LIBS="$ORIG_LIBS"

    if test "$mbed_fpic" != yes ; then
      AC_MSG_ERROR([libmbedcrypto.a must be compiled with -fPIC])
    fi
    ;;
esac

AC_SUBST([MBEDTLS_LIB])
AC_SUBST([MBEDTLS_IFLAGS])
AC_SUBST([MBEDTLS_LIBS])


#-------------------------------------------------
# Option: --with-papi=PATH
#-------------------------------------------------

OPT_PAPI_DYNAMIC=no
OPT_PAPI_STATIC=no
OPT_PAPI_IFLAGS=
OPT_PAPI_LDFLAGS=
OPT_PAPI_LIBS_STAT=
OPT_PAPI_LIBPATH=

OPT_PAPI="$default_papi_prefix"

AC_ARG_WITH([papi],
  [AS_HELP_STRING([--with-papi=PATH],
      [path to papi install directory])],
  [OPT_PAPI="$withval"],
  [])

AC_ARG_ENABLE([force-papi],
  [AS_HELP_STRING([--enable-force-papi],
      [force using both papi and perf events, if configure can't verify
       that papi and perfmon match])],
  [force_papi="$enableval"],
  [force_papi=no])

AC_MSG_CHECKING([for papi])

case "$OPT_PAPI" in
  /* )
    if test ! -f "${OPT_PAPI}/include/papi.h" ; then
      AC_MSG_ERROR([unable to find papi.h in: $OPT_PAPI])
    fi
    OPT_PAPI_IFLAGS="-I${OPT_PAPI}/include"

    for lib in $multilib_path ; do
      lib_dir="${OPT_PAPI}/$lib"
      if test -f "${lib_dir}/libpapi.so" || test -f "${lib_dir}/libpapi.a"
      then
        OPT_PAPI_LIBPATH="$lib_dir"
	if test -f "${lib_dir}/libpapi.so" ; then
          OPT_PAPI_DYNAMIC=yes
	  OPT_PAPI_LDFLAGS="-L${lib_dir} -lpapi"
	  if test -f "${lib_dir}/libpfm.so" ; then
	    OPT_PAPI_LDFLAGS="${OPT_PAPI_LDFLAGS} -lpfm"
	  fi
        fi
        if test -f "${lib_dir}/libpapi.a" ; then
          OPT_PAPI_STATIC=yes
	  OPT_PAPI_LIBS_STAT="${lib_dir}/libpapi.a"
	  if test -f "${lib_dir}/libpfm.a" ; then
	    OPT_PAPI_LIBS_STAT="${OPT_PAPI_LIBS_STAT} ${lib_dir}/libpfm.a"
	  fi
	fi
	break
      fi
    done

    if test "x$OPT_PAPI_LIBPATH" = x ; then
      AC_MSG_ERROR([unable to find libpapi in: $OPT_PAPI])
    fi
    num_pkgs=`expr 1 + $num_pkgs`
    ;;
  no )
    ;;
  * )
    AC_MSG_ERROR([papi directory must be absolute path: $OPT_PAPI])
    ;;
esac

AC_MSG_RESULT([$OPT_PAPI])

if test "$OPT_PAPI" != no ; then
  AC_MSG_NOTICE([papi shared libpapi.so: $OPT_PAPI_DYNAMIC])
  AC_MSG_NOTICE([papi static libpapi.a: $OPT_PAPI_STATIC])
fi

AC_SUBST(OPT_PAPI)
AC_SUBST(OPT_PAPI_IFLAGS)
AC_SUBST(OPT_PAPI_LDFLAGS)
AC_SUBST(OPT_PAPI_LIBS_STAT)
AC_SUBST(OPT_PAPI_LIBPATH)


#-------------------------------------------------
# Option: --enable-papi-c
#-------------------------------------------------

# Option to use the new papi-c.c sample source file.  This is mostly
# temporary until the new file integrates both component and
# non-component PAPI.  Requires PAPI 5.1 or later.

use_papi_c=yes

AC_ARG_ENABLE([papi-c],
  [AS_HELP_STRING([--enable-papi-c],
      [use component papi, if available (default yes)])],
  [use_papi_c="$enableval"],
  [])

if test "$OPT_PAPI" = no || test "$use_papi_c" != yes ; then
  use_papi_c=no
else
  AC_MSG_CHECKING([for component papi])

  ORIG_CFLAGS="$CFLAGS"
  ORIG_LIBS="$LIBS"
  CFLAGS="$CFLAGS $OPT_PAPI_IFLAGS"
  LIBS="$OPT_PAPI_LDFLAGS $papi_extra_libs"
  AC_LANG_PUSH([C])

  AC_LINK_IFELSE([
  AC_LANG_SOURCE([[
#include "papi.h"
int main()
{
  return PAPI_get_eventset_component(0);
}
]])], [use_papi_c=yes], [use_papi_c=no])

  AC_LANG_POP
  CFLAGS="$ORIG_CFLAGS"
  LIBS="$ORIG_LIBS"

  AC_MSG_RESULT([$use_papi_c])
fi


#-------------------------------------------------
# Option: --enable-papi-c-cupti
#-------------------------------------------------

use_papi_c_cupti=no

AC_ARG_ENABLE([papi-c-cupti],
  [AS_HELP_STRING([--enable-papi-c-cupti],
      [use papi CUPTI support, if available (default no), requires
       papi cuda component])],
  [use_papi_c_cupti="$enableval"],
  [])

if test "$use_papi_c" = no || test "$use_papi_c_cupti" != yes ; then
  use_papi_c_cupti=no
else
  AC_MSG_CHECKING([for papi cuda component])

  ORIG_CFLAGS="$CFLAGS"
  ORIG_LIBS="$LIBS"
  CFLAGS="$CFLAGS $OPT_PAPI_IFLAGS"
  LIBS="$OPT_PAPI_LDFLAGS $papi_extra_libs"
  AC_LANG_PUSH([C])

  AC_LINK_IFELSE([
  AC_LANG_SOURCE([[
#include "papi.h"
extern void CUDA_init_component(void);
int main()
{
  CUDA_init_component();
}
]])], [use_papi_c_cupti=yes], [use_papi_c_cupti=no])

  AC_LANG_POP
  CFLAGS="$ORIG_CFLAGS"
  LIBS="$ORIG_LIBS"

  AC_MSG_RESULT([$use_papi_c_cupti])
fi


#-------------------------------------------------
# Option: --with-perfmon=PATH
#-------------------------------------------------

PERFMON=no
PERFMON_STATIC=no
PERFMON_COPY=no
OPT_PERFMON=no

PERFMON_CFLAGS=
PERFMON_LDFLAGS_DYN=
PERFMON_LDFLAGS_STAT=
PERFMON_LIB=

AC_ARG_WITH([perfmon],
  [AS_HELP_STRING([--with-perfmon=PATH],
      [path to perfmon2 (libpfm4) install directory])],
  [perfmon_withval="$withval"],
  [perfmon_withval= ])

# Returns: success (0) if $1 is a valid perfmon install directory.
# Needs header file and at least one library.
valid_perfmon_dir()
{
  dir="$1"

  if test "x$dir" = x  \
     || test ! -f "${dir}/include/perfmon/pfmlib.h" ; then
    return 1
  fi

  for lib in $multilib_path ; do
    if test -f "${dir}/${lib}/libpfm.a"  \
       || test -f "${dir}/${lib}/libpfm.so" ; then
      return 0
    fi
  done

  return 1
}

AC_MSG_CHECKING([for perfmon])

perfmon_mesg=
perfmon_is_from_papi=no

# First, find which perfmon directory, if any.

if test "x$perfmon_withval" = xno
then
  # if explicitly set to no, then leave disabled
  PERFMON=no
  perfmon_mesg='no (disabled)'

elif test "x$OPT_PAPI" != xno && valid_perfmon_dir "$OPT_PAPI"
then
  # if --with-papi exists and includes perfmon, use that to keep papi
  # and perfmon consistent.
  PERFMON="$OPT_PAPI"
  perfmon_mesg="(from papi) $OPT_PAPI"
  perfmon_is_from_papi=yes

elif test "$blue_gene_back_end" = yes ; then
  # disable separate perfmon for blue gene
  PERFMON=no
  perfmon_mesg='no (disabled for blue gene)'

elif test "xperfmon_withval" != x && valid_perfmon_dir "$perfmon_withval"
then
  # if --with-perfmon is set and works, use that
  PERFMON="$perfmon_withval"
  perfmon_mesg="$perfmon_withval"

elif test "$default_perfmon_prefix" != no  \
     && valid_perfmon_dir "$default_perfmon_prefix"
then
  # if value from externals/spack works, use that
  PERFMON="$default_perfmon_prefix"
  perfmon_mesg="$default_perfmon_prefix"

else
  # give up, nothing works
  PERFMON=no
  perfmon_mesg=no
fi

AC_MSG_RESULT([$perfmon_mesg])

# Second, set the flags variables, etc.

case "$PERFMON" in
  /* )
    PERFMON_CFLAGS="-I${PERFMON}/include -DENABLE_PERFMON"
    OPT_PERFMON=yes

    for lib in $multilib_path ; do
      lib_dir="${PERFMON}/$lib"
      if test -f "${lib_dir}/libpfm.so" || test -f "${lib_dir}/libpfm.a"
      then
        PERFMON_LIB="$lib_dir"
	PERFMON_COPY=yes
	if test -f "${lib_dir}/libpfm.so" ; then
	  PERFMON_LDFLAGS_DYN="-L${lib_dir} -lpfm"
        fi
        if test -f "${lib_dir}/libpfm.a" ; then
	  PERFMON_LDFLAGS_STAT="${lib_dir}/libpfm.a"
          PERFMON_STATIC=yes
	fi
        break
      fi
    done

    if test "x$PERFMON_LIB" = x ; then
      AC_MSG_ERROR([unable to find libpfm in: $PERFMON])
    fi
    num_pkgs=`expr 1 + $num_pkgs`
    ;;
esac

AC_SUBST([PERFMON_CFLAGS])
AC_SUBST([PERFMON_LIB])
AC_SUBST([PERFMON_LDFLAGS_DYN])
AC_SUBST([PERFMON_LDFLAGS_STAT])
AC_SUBST([PERFMON_COPY])

AM_CONDITIONAL(OPT_PERFMON, [test "$OPT_PERFMON" = yes])


#-------------------------------------------------
# Option: --enable-perf-events
#-------------------------------------------------

# This option is mostly for compute nodes where it's hard to run a
# config test.

AC_ARG_ENABLE([perf-events],
  [AS_HELP_STRING([--enable-perf-events],
      [force enable or disable perf events in hpcrun (normally 2.6.32 or later),
       only needed if fails to auto-detect correctly])],
  [perf_event="$enableval"],
  [perf_event=check])

PERF_EVENT_PARANOID_PATH="/proc/sys/kernel/perf_event_paranoid"
PERF_EVENT_PARANOID="-1"

if test -f "$PERF_EVENT_PARANOID_PATH" ; then
  PERF_EVENT_PARANOID=`cat "$PERF_EVENT_PARANOID_PATH"`
fi

AC_MSG_CHECKING([for perf events])

case "$perf_event" in
  yes ) perf_event_mesg="yes (forced)" ;;
  no )  perf_event_mesg="no (disabled)" ;;
  * )
    AC_COMPILE_IFELSE([
    AC_LANG_SOURCE([[
#include <linux/perf_event.h>
static struct perf_event_attr attr;
void check_kernel()
{
  attr.sample_id_all = 1;
}
]])], [perf_event=yes], [perf_event=no])
    perf_event_mesg="$perf_event"
    ;;
esac

AC_MSG_RESULT([$perf_event_mesg])

AC_MSG_NOTICE([perf paranoid in ${PERF_EVENT_PARANOID_PATH} : ${PERF_EVENT_PARANOID}])

# Perf events won't run and throws an illegal instruction on blue gene
# back end.
if test "$blue_gene_back_end" = yes ; then
  AC_MSG_NOTICE([disable perf events for blue gene back end])
  perf_event=no
  perf_event_mesg='no (disabled for blue gene)'
fi

# Perf events doesn't exactly require perfmon, but if not available,
# then mnemonic names won't work.

warn_no_perfmon=no

if test "$perf_event" = yes && test "$PERFMON" = no ; then
  AC_MSG_WARN([perf events is enabled but perfmon is not available])
  warn_no_perfmon=yes
fi

AC_SUBST([PERF_EVENT_PARANOID])

AM_CONDITIONAL(OPT_ENABLE_PERF_EVENT, [test "$perf_event" = yes])


#-------------------------------------------------
# Option: --enable-kernel-blocking
#-------------------------------------------------

# Again, the option is mostly for compute nodes.

AC_ARG_ENABLE([kernel-blocking],
  [AS_HELP_STRING([--enable-kernel-blocking],
      [force enable or disable kernel blocking support in perf events
       (normally 4.3 or later), only needed if fails to auto-detect correctly])],
  [kernel_blocking="$enableval"],
  [kernel_blocking=check])

if test "$perf_event" = no ; then
  kernel_blocking=no
  kernel_blocking_mesg="no (perf-events is off)"
else
  AC_MSG_CHECKING([for kernel blocking in perf events])

  case "$kernel_blocking" in
    yes ) kernel_blocking_mesg="yes (forced)" ;;
    no )  kernel_blocking_mesg="no (disabled)" ;;
    * )
      AC_COMPILE_IFELSE([
      AC_LANG_SOURCE([[
#include <linux/perf_event.h>
#include <linux/version.h>

static struct perf_event_attr attr;
void check_kernel()
{
#if LINUX_VERSION_CODE >= KERNEL_VERSION(4,3,0)
  attr.context_switch = 1;
#else
#error "kernel is older than 4.3"
#endif
}
]])], [kernel_blocking=yes], [kernel_blocking=no])
    kernel_blocking_mesg="$kernel_blocking"
    ;;
  esac

  AC_MSG_RESULT([$kernel_blocking])
fi

AM_CONDITIONAL([OPT_ENABLE_KERNEL_4_3], [test "$kernel_blocking" = yes])


#-------------------------------------------------
# Test consistency of papi and perfmon
#-------------------------------------------------

warn_papi_mismatch=no

papi_mesg="$OPT_PAPI"

if test "$OPT_PAPI" != no && test "$perf_event" = yes  \
   && test "$PERFMON" != no && test "$perfmon_is_from_papi" = no
then
  AC_MSG_WARN([unable to verify that papi and perfmon are consistent])

  if test "$force_papi" = yes ; then
    AC_MSG_WARN([force using papi])
    papi_mesg="(force enable) $OPT_PAPI"

  else
    AC_MSG_WARN([disable papi due to possible conflict with perfmon])
    papi_mesg='no (disabled due to conflict with perfmon)'
    warn_papi_mismatch=yes

    OPT_PAPI=no
    OPT_PAPI_DYNAMIC=no
    OPT_PAPI_STATIC=no
    OPT_PAPI_IFLAGS=
    OPT_PAPI_LDFLAGS=
    OPT_PAPI_LIBPATH=
    use_papi_c=no
    use_papi_c_cupti=no
  fi
fi

# AC-SUBST can be anywhere, but AM-CONDITIONAL reads the value now.

AM_CONDITIONAL(OPT_PAPI_DYNAMIC, [test "$OPT_PAPI_DYNAMIC" = yes])
AM_CONDITIONAL(OPT_PAPI_STATIC,  [test "$OPT_PAPI_STATIC" = yes])
AM_CONDITIONAL(OPT_PAPI_COMPONENT, [test "$use_papi_c" = yes])
AM_CONDITIONAL(OPT_PAPI_CUPTI, [test "$use_papi_c_cupti" = yes])


#-------------------------------------------------
<<<<<<< HEAD
=======
# Option: --disable-rtld-audit
#-------------------------------------------------

# Tracking changes to the set of currently loaded or mapped binaries at runtime
# is difficult to do both accuractly and efficiently. In particular, there is
# no clean way to wrap `dlopen` and still use the RUNPATH/RPATH present on the
# original binary.

# The solution to this is to use a series of hooks exposed by the dynamic
# linker itself, allowing us to observe its actions without affecting it.
# Collectively this interface is called the rtld-audit interface.

# Unfortunately there are multiple bugs within all but the latest Glibc versions
# that cause segfaults when this interface is in use. Thus, during this
# transition period we allow for the usage of LD_AUDIT to be disabled.
# The fallback wraps `dlopen` and thus may result in R*PATH issues.

AC_ARG_ENABLE([rtld-audit],
  [AS_HELP_STRING([--enable-rtld-audit],
      [enable or disable the use of LD_AUDIT for monitoring of loaded binaries])],
  [rtld_audit="$enableval"],
  [rtld_audit=yes])

if test "$rtld_audit" = yes ; then
  export_ld_audit='export LD_AUDIT="${hpcrun_dir}/libhpcrun_audit.so:${LD_AUDIT}"'
  rtld_audit_mesg='yes'
else
  export_ld_audit='# LD_AUDIT disabled by configure'
  rtld_audit_mesg='no'
fi

AC_SUBST([rtld_audit_mesg])
AC_SUBST([export_ld_audit])

AM_CONDITIONAL([OPT_ENABLE_RTLD_AUDIT], [test "$rtld_audit" = yes])

if test "$rtld_audit" = yes ; then
  AC_DEFINE([ENABLE_RTLD_AUDIT], [1], [Using the LD_AUDIT interface])
fi


#-------------------------------------------------
>>>>>>> 18d398d5
# Option: --with-tbb=PATH
#-------------------------------------------------

# Dyninst 10.x with parallel parsing uses Intel TBB, but older
# versions do not, so this must be optional.  Also, we selectively add
# proxy malloc to hpcstruct, so keep that separate.

TBB="$default_tbb_prefix"

AC_ARG_WITH([tbb],
  [AS_HELP_STRING([--with-tbb=PATH],
      [path to intel tbb install directory])],
  [TBB="$withval"],
  [])

TBB_IFLAGS=
TBB_LFLAGS=
TBB_PROXY_LIB=
TBB_LIB_DIR=
TBB_COPY=no

AC_MSG_CHECKING([for tbb])

case "$TBB" in
  /* )
    if test ! -f "${TBB}/include/tbb/concurrent_hash_map.h" ; then
      AC_MSG_ERROR([invalid tbb directory: $TBB])
    fi
    TBB_IFLAGS="-I${TBB}/include"

    for lib in $multilib_path ; do
      dir="${TBB}/$lib"
      for f in "$dir"/libtbb*.so* ; do
        if test -f "$f" ; then
	  TBB_LIB_DIR="$dir"
	  TBB_COPY=yes
	  break 2
	fi
      done
    done
    if test "$TBB_COPY" != yes ; then
      AC_MSG_ERROR([invalid tbb directory: $TBB])
    fi
    num_pkgs=`expr 1 + $num_pkgs`
    ;;
  no )
    ;;
  * )
    AC_MSG_ERROR([tbb directory must be absolute path: $TBB])
    ;;
esac

AC_MSG_RESULT([$TBB])

if test "x$TBB_LIB_DIR" != x ; then
  tbb_lib_list=

  for lib in tbb tbbmalloc ; do
    if test -f "${TBB_LIB_DIR}/lib${lib}.so" ; then
      tbb_lib_list="${tbb_lib_list} -l$lib"
    fi
  done

  TBB_LFLAGS="-L${TBB_LIB_DIR} $tbb_lib_list"

  # Keep proxy malloc separate.
  if test -f "${TBB_LIB_DIR}/libtbbmalloc_proxy.so" ; then
    TBB_PROXY_LIB='-ltbbmalloc_proxy'
  fi

  AC_MSG_NOTICE([tbb libs: $tbb_lib_list $TBB_PROXY_LIB])
fi

AC_SUBST([TBB_IFLAGS])
AC_SUBST([TBB_LFLAGS])
AC_SUBST([TBB_PROXY_LIB])
AC_SUBST([TBB_LIB_DIR])
AC_SUBST([TBB_COPY])


#-------------------------------------------------
# Option: --with-xed=PATH
#-------------------------------------------------

# Now use static and shared libxed.  hpcrun requires .so or .a + fPIC,
# hpclink requires .a, and fnbounds, etc can use either.  hpcprof-mpi
# requires .a, but only if fully static (Cray).
#
# We support both old XED (2013) with single .a + fPIC and new (2015)
# XED with separate .so and .a without fPIC, so we test if .a can link
# into a shared library.

XED2_INC=
XED2_LIB_DIR=no
XED2_LIB_FLAGS=
XED2_HPCRUN_LIBS=
XED2_HPCLINK_LIBS=
XED2_PROF_MPI_LIBS=
XED2_COPY=no
no_xed_for_hpcrun=no
no_xed_for_hpclink=no

XED2="$default_xed_prefix"

AC_ARG_WITH([xed],
  [AS_HELP_STRING([--with-xed=PATH],
  	    [path to intel xed install directory])],
  [XED2="$withval"],
  [])

# initial test that include and lib files exist

AC_MSG_CHECKING([for xed2])

xed2_avail=no
case "$XED2" in
  /* )
    if test ! -f "${XED2}/include/xed-interface.h" ; then
      AC_MSG_ERROR([invalid xed2 directory: $XED2])
    fi
    if test ! -f "${XED2}/lib/libxed.so" && test ! -f "${XED2}/lib/libxed.a" ; then
      AC_MSG_ERROR([invalid xed2 directory: $XED2])
    fi
    XED2_INC="${XED2}/include"
    XED2_LIB_DIR="${XED2}/lib"
    XED2_COPY=yes
    xed2_avail=yes
    num_pkgs=`expr 1 + $num_pkgs`
    ;;
  no )
    ;;
  * )
    AC_MSG_ERROR([xed2 directory must be absolute path: $XED2])
    ;;
esac

AC_MSG_RESULT([$XED2])

if test "$HOST_CPU_X86_FAMILY" = yes && test "$XED2" = no ; then
  AC_MSG_WARN([xed2 is required for x86 platforms])
  no_xed_for_hpcrun=yes
  no_xed_for_hpclink=yes
fi

if test "$xed2_avail" = yes ; then
  #
  # test if libxed.a was compiled with -fPIC
  #
  xed2_static_fpic=no
  if test -f "${XED2}/lib/libxed.a" ; then
    ORIG_CFLAGS="$CFLAGS"
    ORIG_LIBS="$LIBS"
    CFLAGS="-shared -fPIC -I${XED2}/include"
    LIBS="${XED2}/lib/libxed.a"
    AC_LANG_PUSH([C])
    AC_MSG_CHECKING([if libxed.a was compiled with -fPIC])
    AC_LINK_IFELSE([
    AC_LANG_SOURCE([[
#include <stdio.h>
#include <xed-interface.h>
int my_xed_init(void)
{
  xed_tables_init();
  return 0;
}
]])], [xed2_static_fpic=yes], [xed2_static_fpic=no])
    AC_MSG_RESULT([$xed2_static_fpic])
    AC_LANG_POP
    CFLAGS="$ORIG_CFLAGS"
    LIBS="$ORIG_LIBS"
  fi
  #
  # default lib flags: .so if exists, else .a
  #
  if test -f "${XED2}/lib/libxed.so" ; then
    XED2_LIB_FLAGS="-L${XED2}/lib -lxed"
  elif test -f "${XED2}/lib/libxed.a" ; then
    XED2_LIB_FLAGS="${XED2}/lib/libxed.a"
  else
    AC_MSG_ERROR([unable to find libxed.so or libxed.a])
  fi
  #
  # hpcrun: .so, or .a + fPIC, else fail
  #
  if test -f "${XED2}/lib/libxed.so" ; then
    XED2_HPCRUN_LIBS="-L${XED2}/lib -lxed"
  elif test "$xed2_static_fpic" = yes ; then
    XED2_HPCRUN_LIBS="${XED2}/lib/libxed.a"
  else
    AC_MSG_WARN([unable to build hpcrun: no libxed with -fPIC])
    no_xed_for_hpcrun=yes
  fi
  #
  # hpclink: .a only (with or without -fPIC)
  #
  if test -f "${XED2}/lib/libxed.a" ; then
    XED2_HPCLINK_LIBS="${XED2}/lib/libxed.a"
  else
    AC_MSG_WARN([unable to build hpclink: no static libxed.a])
    no_xed_for_hpclink=yes
  fi
  #
  # hpcprof-mpi: same as hpclink if fully static, else default
  #
  echo "x$HPCPROFMPI_LT_LDFLAGS" | grep -e all-static >/dev/null 2>&1
  if test $? = 0 ; then
    XED2_PROF_MPI_LIBS="$XED2_HPCLINK_LIBS"
  else
    XED2_PROF_MPI_LIBS="$XED2_LIB_FLAGS"
  fi
  #
  # add libirc.a, if exists for k1om
  #
  if test -f "${XED2}/lib/libirc.a" ; then
    XED2_LIB_FLAGS="${XED2_LIB_FLAGS} ${XED2}/lib/libirc.a"
    XED2_HPCRUN_LIBS="${XED2_HPCRUN_LIBS} ${XED2}/lib/libirc.a"
    XED2_HPCLINK_LIBS="${XED2_HPCLINK_LIBS} ${XED2}/lib/libirc.a"
    XED2_PROF_MPI_LIBS="${XED2_PROF_MPI_LIBS} ${XED2}/lib/libirc.a"
  fi
  AC_MSG_NOTICE([xed2 lib flags: $XED2_LIB_FLAGS])
fi

AC_SUBST([XED2_INC])
AC_SUBST([XED2_LIB_DIR])
AC_SUBST([XED2_LIB_FLAGS])
AC_SUBST([XED2_HPCRUN_LIBS])
AC_SUBST([XED2_HPCLINK_LIBS])
AC_SUBST([XED2_PROF_MPI_LIBS])
AC_SUBST([XED2_COPY])


#-------------------------------------------------
# Check for Xerces-C (XML parser)
#-------------------------------------------------

# NOTE: we should allow the locations of xerces, OA, and binutils
# installations to optionally be given on configure line or in the
# environment.

XERCES="$default_xerces_prefix"

AC_MSG_CHECKING([for XercesC])

AC_ARG_WITH([xerces],
  [AS_HELP_STRING([--with-xerces=PATH],
                  [path to xerces-c install directory])],
  [if test $withval != no; then
     XERCES=${withval}
   fi],
  [])

XERCES_IFLAGS="-I${XERCES}/include"
XERCES_LDFLAGS="-L${XERCES}/lib"
XERCES_LDLIBS="-lxerces-c"

# tallent: should not need -- libtool should handle this
# xerces (on Linux) uses pthreads
#case "${host}" in
#  *-*-linux*)
#    XERCES_LDFLAGS="${XERCES_LDFLAGS} -lpthread"
#    ;;
#esac


if test "$XERCES" = no ; then
  XERCES_COPY=no
else
  XERCES_COPY=yes
  XERCES_LIB="${XERCES}/lib"
  num_pkgs=`expr 1 + $num_pkgs`
fi

AC_MSG_RESULT([${XERCES}])
AC_SUBST([XERCES])
AC_SUBST([XERCES_IFLAGS])
AC_SUBST([XERCES_LDFLAGS])
AC_SUBST([XERCES_LDLIBS])
AC_SUBST([XERCES_COPY])
AC_SUBST([XERCES_LIB])


#-------------------------------------------------
# Option: --with-zlib=PATH
#-------------------------------------------------

# Zlib is used both independently and for binutils.

ZLIB="$default_zlib_prefix"

AC_ARG_WITH([zlib],
  [AS_HELP_STRING([--with-zlib=PATH],
      [path to zlib install directory])],
  [ZLIB="$withval"],
  [])

AC_MSG_CHECKING([zlib])

ZLIB_INC=no
ZLIB_LIB=no
ZLIB_HPCLINK_LIB=no
ZLIB_COPY=no

case "$ZLIB" in
  /* )
    if test ! -f "${ZLIB}/include/zlib.h" ; then
      AC_MSG_ERROR([unable to find zlib.h in: $ZLIB])
    fi
    ZLIB_INC="${ZLIB}/include"
    for lib in $multilib_path ; do
      if test -f "${ZLIB}/${lib}/libz.so" && test -f "${ZLIB}/${lib}/libz.a" ; then
        ZLIB_LIB="${ZLIB}/${lib}"
	ZLIB_HPCLINK_LIB="${ZLIB}/${lib}/libz.a"
	break
      fi
    done
    if test "$ZLIB_LIB" = no ; then
      AC_MSG_ERROR([unable to find zlib.so or zlib.a in: $ZLIB])
    fi
    ZLIB_COPY=yes
    num_pkgs=`expr 1 + $num_pkgs`
    ;;
  no )
    ;;
  * )
    AC_MSG_ERROR([zlib directory must be absolute path: $ZLIB])
    ;;
esac

AC_MSG_RESULT([$ZLIB])

# If binutils doesn't include libz.a, then try here.
if test "$BINUTILS" = no || test "$binutils_has_libz" = yes
then
  AC_MSG_NOTICE([skipping libz for binutils])
else
  AC_MSG_CHECKING([for libz.a for binutils])

  found_libz=no
  case "$ZLIB" in
    /* )
      for lib in $multilib_path ; do
        file="${ZLIB}/${lib}/libz.a"
	if test -f "$file" ; then
          BINUTILS_LIBS="${BINUTILS_LIBS} $file"
	  found_libz=yes
	  break
	fi
      done
      ;;
  esac

  AC_MSG_RESULT([$found_libz])

  if test "$found_libz" != yes ; then
    AC_MSG_ERROR([unable to find libz.a in binutils or zlib])
  fi
fi

AM_CONDITIONAL([OPT_USE_ZLIB], [test "$ZLIB" != no])

AC_SUBST([ZLIB_INC])
AC_SUBST([ZLIB_LIB])
AC_SUBST([ZLIB_HPCLINK_LIB])
AC_SUBST([ZLIB_COPY])


#----------------------------------------------------------------------------
# Extra Dyninst tests
#----------------------------------------------------------------------------

# The dyninst compile if/else tests require TBB, so this comes after
# all the package paths are known.

# Check that ParseAPI includes CFG loop support.

ORIG_CXXFLAGS="$CXXFLAGS"
CXXFLAGS="${HOST_CXXFLAGS} ${CXXFLAGS} ${BOOST_IFLAGS} ${DYNINST_IFLAGS}"
CXXFLAGS="${CXXFLAGS} -I${LIBELF_INC} ${TBB_IFLAGS}"

AC_LANG_PUSH([C++])

if test "$DYNINST" != no ; then
  AC_MSG_CHECKING([for parseapi CFG loop support])

  AC_COMPILE_IFELSE([
  AC_LANG_SOURCE([[
#include <vector>
#include <Symtab.h>
#include <Function.h>
#include <CFG.h>
using namespace Dyninst;
using namespace SymtabAPI;
using namespace ParseAPI;
using namespace std;
long num_blocks(LoopTreeNode * node)
{
  Loop * loop = node->loop;
  vector <Block *> bvec;
  loop->getLoopBasicBlocks(bvec);
  return (long) bvec.size();
}
]])],
  [cfg_loop_support=yes ; dyninst_features="$dyninst_features cfg"],
  [cfg_loop_support=no])

  AC_MSG_RESULT([$cfg_loop_support])

  if test "$cfg_loop_support" != yes ; then
    AC_MSG_ERROR([parseAPI does not include CFG loop support])
  fi
fi

#-------------------------------------------------

# Test if Block::getInsns() uses Instruction::Ptr or Instruction.
# 9.3 uses Instruction::Ptr, new-par-par and 10.x use Instruction.

use_instn_ptr=yes

if test "$DYNINST" != no ; then
  AC_MSG_CHECKING([if parseapi uses Instruction::Ptr])

  AC_COMPILE_IFELSE([
  AC_LANG_SOURCE([[
#include <map>
#include <Symtab.h>
#include <Function.h>
#include <Instruction.h>
#include <CFG.h>
using namespace Dyninst;
using namespace InstructionAPI;
using namespace ParseAPI;
using namespace std;
long instruction_size(Block * block)
{
  map <Offset, Instruction::Ptr> imap;
  block->getInsns(imap);
  return (long) imap.begin()->second->size();
}
]])], [use_instn_ptr=yes], [use_instn_ptr=no])

  AC_MSG_RESULT([$use_instn_ptr])
fi

if test "$use_instn_ptr" = yes ; then
  AC_DEFINE(DYNINST_INSTRUCTION_PTR, 1, [dyninst uses Instruction::Ptr])
fi

#-------------------------------------------------

# Test if dyninst was built with libdw or libdwarf.
#
# There is not a good compile or link test for this, so we fall back
# on ldd.  But note: ldd only works for dynamic libraries and doesn't
# work cross-platform.

use_libdw=no

if test "$DYNINST" != no ; then
  AC_MSG_CHECKING([if dyninst built with libdw.so])

  dyn_dwarf="${DYNINST_LIB_DIR}/libdynDwarf.so"

  ORIG_LD_LIBRARY_PATH="$LD_LIBRARY_PATH"
  LD_LIBRARY_PATH=

  if test -f "$dyn_dwarf" ; then
    ldd "$dyn_dwarf" 2>/dev/null | $AWK '{print $1}' | grep -e 'libdw.so' >/dev/null
    if test $? -eq 0 ; then
       use_libdw=yes
    fi
  fi

  AC_MSG_RESULT([$use_libdw])

  LD_LIBRARY_PATH="$ORIG_LD_LIBRARY_PATH"

  if test "$use_libdw" = yes
  then dyninst_features="$dyninst_features libdw"
  else dyninst_features="$dyninst_features libdwarf"
  fi
fi

#-------------------------------------------------

# Test if dyninst supports cuda.

use_cuda=no

if test "$DYNINST" != no ; then
  AC_MSG_CHECKING([if dyninst supports cuda])

  AC_COMPILE_IFELSE([
  AC_LANG_SOURCE([[
#include <Symtab.h>
using namespace Dyninst;
using namespace SymtabAPI;
using namespace std;
long cuda_type()
{
  return (long) Dyninst::Arch_cuda;
}
]])],
  [use_cuda=yes ; dyninst_features="$dyninst_features cuda"],
  [use_cuda=no])

  AC_MSG_RESULT([$use_cuda])
fi

#-------------------------------------------------

# Test if symtab and parseapi were built with openmp support.
# Again, not really a good test.

parse_openmp=no
symtab_openmp=no

if test "$DYNINST" != no ; then
  ORIG_LD_LIBRARY_PATH="$LD_LIBRARY_PATH"
  LD_LIBRARY_PATH=

  AC_MSG_CHECKING([if parseapi built with openmp])

  parseapi="${DYNINST_LIB_DIR}/libparseAPI.so"

  if test -f "$parseapi" ; then
    for lib in $openmp_lib_list ; do
      ldd "$parseapi" 2>/dev/null | $AWK '{print $1}' | grep -e "$lib" >/dev/null
      if test $? -eq 0 ; then
        parse_openmp=yes
	dyninst_features="$dyninst_features openmp"
	break
      fi
    done
  fi

  AC_MSG_RESULT([$parse_openmp])

  AC_MSG_CHECKING([if symtab built with openmp])

  symtabapi="${DYNINST_LIB_DIR}/libsymtabAPI.so"

  if test -f "$symtabapi" ; then
    for lib in $openmp_lib_list ; do
      ldd "$symtabapi" 2>/dev/null | $AWK '{print $1}' | grep -e "$lib" >/dev/null
      if test $? -eq 0 ; then
        symtab_openmp=yes
	dyninst_features="$dyninst_features par-symtab"
	break
      fi
    done
  fi

  AC_MSG_RESULT([$symtab_openmp])

  LD_LIBRARY_PATH="$ORIG_LD_LIBRARY_PATH"
fi

AC_LANG_POP
CXXFLAGS="$ORIG_CXXFLAGS"

#-------------------------------------------------

# Temporary option to identify version of dyninst, only necessary if
# the above tests produce the wrong answer.
#
#  old = orig version from externals
#  libdw = uses libdw instead of libdwarf, but not cuda
#  cuda = uses libdw and supports cuda

dyninst_type=unset

AC_ARG_WITH([dyninst-type],
  [AS_HELP_STRING([--with-dyninst-type=TYPE],
      [temp option for dyninst version (old, libdw, cuda),
       only needed if autoconf fails to detect correctly])],
  [dyninst_type="$withval"],
  [])

if test "$dyninst_type" != unset ; then
  case "$dyninst_type" in
    old )   use_libdw=no ;  use_cuda=no ;;
    libdw ) use_libdw=yes ; use_cuda=no ;;
    cuda )  use_libdw=yes ; use_cuda=yes ;;
    * ) AC_MSG_ERROR([bad value for --with-dyninst-type: $dyninst_type]) ;;
  esac

  AC_MSG_NOTICE([override dyninst-type ($dyninst_type): libdw: $use_libdw, cuda: $use_cuda])
fi

AM_CONDITIONAL(OPT_DYNINST_LIBDWARF, [test "$use_libdw" = no])
AM_CONDITIONAL(OPT_DYNINST_LIBDW, [test "$use_libdw" = yes])

if test "$use_libdw" = yes ; then
  AC_DEFINE(DYNINST_USE_LIBDW, 1, [dyninst built with libdw])
fi

if test "$use_cuda" = yes ; then
  AC_DEFINE(DYNINST_USE_CUDA, 1, [dyninst supports cuda])
fi

#-------------------------------------------------

if test "$use_libdw" = yes && test "$elf_has_libdw" != yes ; then
  AC_MSG_WARN([dyninst uses libdw but elfutils is missing libdw])
  AC_MSG_WARN([dyninst:  $DYNINST])
  AC_MSG_WARN([elfutils: $LIBELF])
fi


#----------------------------------------------------------------------------
# Options
#----------------------------------------------------------------------------

#-------------------------------------------------
# enable-back-end
#-------------------------------------------------

# Build only those tools (hpcrun, fnbounds and prereqs) that run on
# the back end in a cross-compile config.

AC_ARG_ENABLE([back-end],
  [AS_HELP_STRING([--enable-back-end],
      [build only those tools needed to run hpcrun and hpclink
       on the back-end compute nodes])],
  [],
  [enable_back_end=no])

# disable the back-end label until the build method settles down.

back_end_label=
case "$enable_back_end" in
  yes ) back_end_label=back-end
        enable_back_end=yes
        ;;
  no )  ;;
  * )   back_end_label="$enable_back_end"
        enable_back_end=yes
        ;;
esac

if test "$enable_back_end" = yes ; then
  BACK_END_LABEL="-$back_end_label"
fi
back_end_label=
BACK_END_LABEL=

if test "$enable_back_end" = yes ; then
  XERCES_COPY=no
fi

AC_SUBST([BACK_END_LABEL])

AM_CONDITIONAL(OPT_BUILD_BACK_END,  [test $enable_back_end = yes])
AM_CONDITIONAL(OPT_BUILD_FRONT_END, [test $enable_back_end = no])

AM_CONDITIONAL(OPT_BUILD_LIB_ALL,  [test $enable_back_end = no])
AM_CONDITIONAL(OPT_BUILD_TOOL_ALL, [test $enable_back_end = no])


#-------------------------------------------------
# enable-hpcrun:
#-------------------------------------------------

AC_ARG_ENABLE([hpcrun],
  [AS_HELP_STRING([--enable-hpcrun],
	  [build hpcrun (default yes)])],
  [],
  [enable_hpcrun=yes])

AC_MSG_CHECKING([whether to build hpcrun])

OPT_ENABLE_HPCRUN=yes
enable_hpcrun_mesg=yes
if test "$enable_hpcrun" = no ; then
  OPT_ENABLE_HPCRUN=no
  enable_hpcrun_mesg='no (disabled)'
elif test "$LIBDWARF" = no   || test "$LIBELF" = no ||  \
     test "$LIBMONITOR" = no || test "$DYNINST" = no || \
     test "$no_xed_for_hpcrun" = yes || test "$libunwind_exists" = no
then
  OPT_ENABLE_HPCRUN=no
  enable_hpcrun_mesg='no (missing prerequisites)'
fi

# tallent: $hpc_cpu_x86 is never set
#if test "$hpc_cpu_x86" = yes && test "$XED2" = no ; then
#  OPT_ENABLE_HPCRUN=no
#  enable_hpcrun_mesg='no (missing prerequisites)'
#fi

AC_MSG_RESULT([$enable_hpcrun_mesg])
AM_CONDITIONAL([OPT_ENABLE_HPCRUN], [test "${OPT_ENABLE_HPCRUN}" = yes])


#-------------------------------------------------
# enable-hpcrun-static:
#-------------------------------------------------

# The motivation for this option is that it can be very tricky to
# build the static profiling code when cross-compiling for a multilib
# system.
#
# The problem is related to the fact that the final libtool target is
# a .o (rather than a .la) linked together from other .o's.  Libtool
# correctly creates the individual .o's.  But when the time comes to
# link the individual .o's together, problems occur.  The link begins
# promisingly using --mode=link and the cross compiler (e.g. scgcc32).
# However, libtool then uses the linker (ld) directly.  Unfortunately,
# the linker doesn't know about cross-compiling multilib magic and
# uses the default ABI rather than the correct one (e.g., 64 instead
# of n32).  Even worse, trying to solve the problem using by setting
# LDFLAGS (e.g. LDFLAGS="-Wl,-m...") appears futile because the flag
# is not passed to ld when it is called directly.

AC_MSG_CHECKING([whether to build hpcrun for statically linked executables])

OPT_ENABLE_HPCRUN_STATIC="yes"

AC_ARG_ENABLE([hpcrun-static],
  AS_HELP_STRING([--enable-hpcrun-static],
	  [build hpcrun for statically linked executables (default yes)]),
  [case "${enableval}" in
     yes) OPT_ENABLE_HPCRUN_STATIC="yes" ;;
     no)  OPT_ENABLE_HPCRUN_STATIC="no" ;;
     *) AC_MSG_ERROR([bad value ${enableval} for --enable-hpcrun-static]) ;;
   esac],
  [OPT_ENABLE_HPCRUN_STATIC=yes])

if test "$OPT_LIBMONITOR_STATIC" = no || test "$no_xed_for_hpclink" = yes \
   || test "$libunwind_static" = no
then
  OPT_ENABLE_HPCRUN_STATIC=no
fi

AC_MSG_RESULT([${OPT_ENABLE_HPCRUN_STATIC}])
AM_CONDITIONAL(OPT_ENABLE_HPCRUN_STATIC, test "${OPT_ENABLE_HPCRUN_STATIC}" = "yes")

AC_SUBST(HPCLINK_LD_FLAGS)

AC_MSG_CHECKING([whether to build hpcrun for dynamically linked executables])

OPT_ENABLE_HPCRUN_DYNAMIC=no
if test "$OPT_ENABLE_HPCRUN" = yes && test "$OPT_LIBMONITOR_DYNAMIC" = yes ; then
  OPT_ENABLE_HPCRUN_DYNAMIC=yes
fi

AC_MSG_RESULT([$OPT_ENABLE_HPCRUN_DYNAMIC])

AM_CONDITIONAL([OPT_ENABLE_HPCRUN_DYNAMIC],
  [test "$OPT_ENABLE_HPCRUN_DYNAMIC" = yes])


#-------------------------------------------------
# enable-hpcserver:
#-------------------------------------------------

# hpcserver is new, so the default is no for now.

AC_ARG_ENABLE([hpcserver],
  [AS_HELP_STRING([--enable-hpcserver],
          [build hpcserver and hpcserver-mpi (default no)])],
  [],
  [enable_hpcserver=no])

case "$enable_hpcserver" in
  yes | Yes | YES ) enable_hpcserver=yes ;;
  * ) enable_hpcserver=no ;;
esac

AM_CONDITIONAL([OPT_ENABLE_HPCSERVER], [test "$enable_hpcserver" = yes])


#-------------------------------------------------
# enable-openmp
#-------------------------------------------------

# Enable openmp support in hpcstruct and fnbounds.  Requires support
# from ParseAPI and Symtab, so all this really does is disable it, if
# desired.
#
# Note: this only controls openmp pragmas in hpctoolkit.  If dyninst
# is compiled with openmp, then those pragmas still exist.

AC_ARG_ENABLE([openmp],
  [AS_HELP_STRING([--enable-openmp],
      [enable openmp support in hpcstruct, requires support from dyninst])],
  [],
  [enable_openmp="$parse_openmp"])

if test "x$enable_openmp" != xyes ; then
  AC_MSG_NOTICE([disable openmp support in hpcstruct and hpcfnbounds])
  parse_openmp=no
  symtab_openmp=no
fi

hpcstruct_mesg=serial
ans=no

if test "$parse_openmp" = yes ; then
  AC_DEFINE([ENABLE_OPENMP], [1], [ParseAPI supports openmp (for hpcstruct)])
  hpcstruct_mesg=openmp
  ans=hpcstruct
else
  OPENMP_FLAG=
  symtab_openmp=no
fi

if test "$symtab_openmp" = yes ; then
  AC_DEFINE([ENABLE_OPENMP_SYMTAB], [1], [Symtab supports openmp (for fnbounds)])
  hpcstruct_mesg="$hpcstruct_mesg + fnbounds"
  ans="$ans + fnbounds"
fi

AC_MSG_NOTICE([openmp support from dyninst: $ans])

AM_CONDITIONAL([OPT_ENABLE_OPENMP], [test "$parse_openmp" = yes])
AM_CONDITIONAL([OPT_ENABLE_OPENMP_SYMTAB], [test "$symtab_openmp" = yes])


#-------------------------------------------------
# enable-mpi-wrapper: check MPI compiler
#-------------------------------------------------

AC_MSG_CHECKING([whether to build MPI wrapper support])

AC_ARG_ENABLE([mpi-wrapper],
  [AS_HELP_STRING([--enable-mpi-wrapper],
      [enable MPI wrapper support, requires MPICC, MPIF77 and MPI_INC
       (default no)])],
  [],
  [enable_mpi_wrapper=no])

case "$enable_mpi_wrapper" in
  yes | Yes | YES ) enable_mpi_wrapper=yes ;;
  * ) enable_mpi_wrapper=no ;;
esac

AC_MSG_RESULT([$enable_mpi_wrapper])

AC_ARG_VAR([MPICC], [MPI C compiler for MPI wrapper support])
AC_ARG_VAR([MPIF77], [MPI Fortran compiler for MPI wrapper support])
AC_ARG_VAR([MPI_INC], [MPI include directory for MPI wrapper support])

mpi_const_type=no

if test "$enable_mpi_wrapper" = yes ; then
  #
  # check that MPICC works
  #
  if test "x$MPICC" = x ; then
    MPICC=mpicc
  fi

  AC_LANG_PUSH([C])
  ORIG_CC="$CC"
  CC="$MPICC"

  AC_MSG_CHECKING([MPI wrapper C compiler: $MPICC ])
  AC_COMPILE_IFELSE([
  AC_LANG_SOURCE([[
#include <mpi.h>
int my_size(void)
{
  int size;
  MPI_Comm_size(MPI_COMM_WORLD, &size);
  return size;
}
]])], [ans=yes], [ans=no])
  AC_MSG_RESULT([$ans])

  if test "$ans" = no ; then
    AC_MSG_WARN([invalid MPICC compiler for MPI wrappers: $MPICC ])
    AC_MSG_ERROR([reconfigure with MPICC set to valid MPI compiler])
  fi
  #
  # check MPI_INC include path
  #
  AC_MSG_CHECKING([MPI wrapper include path: $MPI_INC ])
  ans=no
  if test -f "${MPI_INC}/mpi.h" ; then
    ans=yes
  fi
  AC_MSG_RESULT([$ans])

  if test "$ans" = no ; then
    AC_MSG_WARN([no mpi.h in MPI_INC include path: $MPI_INC])
    AC_MSG_ERROR([reconfigure with MPI_INC set to MPI include directory])
  fi
  #
  # check if MPI uses 'void *buf' or 'const void *buf'
  #
  AC_MSG_CHECKING([if MPI types use 'const void *buf'])
  AC_COMPILE_IFELSE([
  AC_LANG_SOURCE([[
#include <mpi.h>
int MPI_Send(void *buf, int count, MPI_Datatype type, int dest, int tag, MPI_Comm comm)
{
  return 0;
}
]])], [mpi_const_type=no], [mpi_const_type=yes])
  AC_MSG_RESULT([$mpi_const_type])

  CC="$ORIG_CC"
  AC_LANG_POP
fi

MPI_PROTO_FILE=mpi.protos
if test "$mpi_const_type" = yes ; then
  MPI_PROTO_FILE=mpi.protos.const
fi

AC_SUBST([MPI_PROTO_FILE])
AM_CONDITIONAL(OPT_ENABLE_MPI_WRAP, [test "$enable_mpi_wrapper" = yes])


#-------------------------------------------------
# enable-mpi-wrapper: check F77 symbols
#-------------------------------------------------

if test "$enable_mpi_wrapper" = yes ; then

  if test -z "${MPIF77}" ; then
    AC_CHECK_PROGS(MPIF77, mpif77 mpxlf_r mpixlf77 mpxlf cmpifc xlf f77 g77 pgf77 fort ifc, mpif77)
  fi

  if test -n "$MPIF77" -a "$MPIF77" != no ; then

    AC_MSG_CHECKING(Whether fortran symbols have underscores)
    /bin/rm -f ffunc.f flink.c
    echo "      subroutine f_fun()" > ffunc.f
    echo "      return" >> ffunc.f
    echo "      end" >> ffunc.f
    $MPIF77 $FFLAGS -c ffunc.f 1>/dev/null 2>/dev/null
    echo "main(){ FF(); return 0; }" > flink.c
    if $CC -o flink -DFF=f_fun flink.c ffunc.o $LDFLAGS $LIBS 1>/dev/null 2>/dev/null; then
      AC_MSG_RESULT(same as C)
      F77_SYMBOLS=symbol
    elif $CC -o flink -DFF=f_fun_ flink.c ffunc.o $LDFLAGS $LIBS 1>/dev/null 2>/dev/null; then
      AC_MSG_RESULT(lowercase with underscore)
      F77_SYMBOLS=symbol_
    elif $CC -o flink -DFF=f_fun__ flink.c ffunc.o $LDFLAGS $LIBS 1>/dev/null 2>/dev/null; then
      AC_MSG_RESULT(lowercase with 2 underscores)
      F77_SYMBOLS=symbol__
    elif $CC -o flink -DFF=F_FUN flink.c ffunc.o $LDFLAGS $LIBS 1>/dev/null 2>/dev/null; then
      AC_MSG_RESULT(uppercase)
      F77_SYMBOLS=SYMBOL
    elif $CC -o flink -DFF=F_FUN_ flink.c ffunc.o $LDFLAGS $LIBS 1>/dev/null 2>/dev/null; then
      AC_MSG_RESULT(uppercase with underscore)
      F77_SYMBOLS=SYMBOL_
    elif $CC -o flink -DFF=F_FUN__ flink.c ffunc.o $LDFLAGS $LIBS 1>/dev/null 2>/dev/null; then
      AC_MSG_RESULT(uppercase with 2 underscores)
      F77_SYMBOLS=SYMBOL__
    else
      AC_MSG_RESULT(giving up)
      AC_MSG_ERROR(could not determine F77 symbol names)
    fi
    /bin/rm -f ffunc.f ffunc.o flink flink.c flink.o ffunc
  else
    F77_SYMBOLS=symbol_
    AC_MSG_RESULT(Fortran compiler not found. Guessing lowercase with underscore)

  fi
fi

AC_SUBST(F77_SYMBOLS,$F77_SYMBOLS)


#-------------------------------------------------
# enable-lush, enable-lush-pthreads, with-cilk
#-------------------------------------------------

opt_enable_lush=no

AC_ARG_ENABLE([lush],
  [AS_HELP_STRING([--enable-lush],
                  [use lush backtrace in hpcrun])],
  [case "${enableval}" in
     yes) opt_enable_lush="yes" ;;
     no)  opt_enable_lush="no" ;;
     *) AC_MSG_ERROR([bad value ${enableval} for --enable-lush]) ;;
   esac],
  [opt_enable_lush=no])

AC_MSG_CHECKING([whether to use lush])

if test "$opt_enable_lush" != yes ; then
  opt_enable_lush=no
fi

AC_MSG_RESULT([$opt_enable_lush])

AM_CONDITIONAL([OPT_ENABLE_LUSH], [test "$opt_enable_lush" = yes])



OPT_WITH_CILK=no
OPT_CILK_ROOT=

AC_ARG_WITH([cilk],
  AS_HELP_STRING([--with-cilk=PATH],
                 [use given (MIT) Cilk installation for LUSH agents]),
  [if test $withval != no; then
     OPT_WITH_CILK=yes
     OPT_CILK_ROOT=${withval}
   else
     OPT_WITH_CILK=no
   fi],
  [])


OPT_CILK_IFLAGS="-I${OPT_CILK_ROOT}/include"

AM_CONDITIONAL([OPT_WITH_CILK], [test "$OPT_WITH_CILK" = yes])
AC_SUBST([OPT_CILK_IFLAGS])


# Note: the --enable-lush-pthreads option may be temporary and may be
# folded into other options.

AC_ARG_ENABLE([lush-pthreads],
  [AS_HELP_STRING([--enable-lush-pthreads],
                  [enable lush pthreads (temp)])],
  [],
  [enable_lush_pthreads=no])

if test "$enable_lush_pthreads" = yes && test "$opt_enable_lush" = no ; then
  AC_MSG_ERROR([enable-lush-pthreads requires enable-lush])
fi

wrap1='pthread_mutex_lock pthread_mutex_trylock pthread_mutex_unlock'
wrap2='pthread_spin_lock pthread_spin_trylock pthread_spin_unlock pthread_spin_destroy'
wrap3='pthread_cond_init pthread_cond_destroy pthread_cond_wait'
wrap4='pthread_cond_timedwait pthread_cond_signal pthread_cond_broadcast'

hpclink_extra_wrap_names=
if test "$enable_lush_pthreads" = yes ; then
  hpclink_extra_wrap_names="$wrap1 $wrap2 $wrap3 $wrap4"
fi

AC_MSG_NOTICE([lush pthreads: $enable_lush_pthreads])
AM_CONDITIONAL([OPT_ENABLE_LUSH_PTHREADS], [test "$enable_lush_pthreads" = yes])

AC_SUBST([hpclink_extra_wrap_names])


#-------------------------------------------------
# enable-xop: support for AMD XOP instructions
#-------------------------------------------------

AC_ARG_ENABLE([xop],
  AS_HELP_STRING([--enable-xop],
      [include support for decoding AMD XOP instructions, x86-64 only
      (default no)]),
  [],
  [enable_xop=no])

AC_MSG_CHECKING([whether to support AMD XOP instructions])
AC_MSG_RESULT([$enable_xop])

if test "x$enable_xop" = xyes ; then
  AC_DEFINE([ENABLE_XOP], [1], [Support for AMD XOP instructions])
fi


#-------------------------------------------------
# check for POSIX real-time timers
#-------------------------------------------------

# POSIX timer_create() and CLOCK_REALTIME go back to at least 2001, so
# they're pretty safe.  But we also need the SIGEV_THREAD_ID notify
# method, the SYS_gettid syscall and the _sigev_un._tid field in
# struct sigevent.  These are Linux extensions and may not compile on
# all systems.

AC_LANG_PUSH([C])
ORIG_LIBS="$LIBS"
LIBS="-lrt"

AC_MSG_CHECKING([for CLOCK_REALTIME and SIGEV_THREAD_ID])

AC_LINK_IFELSE([
AC_LANG_SOURCE([[
#include <sys/syscall.h>
#include <signal.h>
#include <time.h>
#include <unistd.h>
#ifndef sigev_notify_thread_id
#define sigev_notify_thread_id _sigev_un._tid
#endif
int main()
{
  struct sigevent sigev;
  timer_t timerid;
  sigev.sigev_notify = SIGEV_THREAD_ID;
  sigev.sigev_signo = SIGRTMIN + 3;
  sigev.sigev_value.sival_ptr = &timerid;
  sigev.sigev_notify_thread_id = syscall(SYS_gettid);
  return timer_create(CLOCK_REALTIME, &sigev, &timerid);
}
]])], [ans=yes], [ans=no])

AC_MSG_RESULT([$ans])

# The POSIX timers pass this test on blue gene, but they don't work on
# the back end.
if test "$blue_gene_back_end" = yes ; then
  AC_MSG_NOTICE([disable POSIX timers for blue gene back end])
  ans=no
fi

# If CLOCK_REALTIME exists, then also try CLOCK_THREAD_CPUTIME_ID.

if test "$ans" = yes ; then
  AC_DEFINE([ENABLE_CLOCK_REALTIME], [1],
            [Support for CLOCK_REALTIME and SIGEV_THREAD_ID])

  AC_MSG_CHECKING([for CLOCK_THREAD_CPUTIME_ID])
  AC_LINK_IFELSE([
  AC_LANG_SOURCE([[
#include <sys/time.h>
#include <time.h>
int main()
{
  clockid_t clock = CLOCK_THREAD_CPUTIME_ID;
  return 0;
}
]])], [ans=yes], [ans=no])
  AC_MSG_RESULT([$ans])

  if test "$ans" = yes ; then
    AC_DEFINE([ENABLE_CLOCK_CPUTIME], [1], [Support for CLOCK_THREAD_CPUTIME_ID])
  fi
fi

LIBS="$ORIG_LIBS"
AC_LANG_POP


#-------------------------------------------------
# Option: --with-cuda=PATH
#-------------------------------------------------

# CUDA support for CPU-GPU-Blame-shifting.  Also requires CUPTI,
# in CUDA, CUDA/extras/CUPTI, or in a separate install 
# directory specified using the --with-cupti option.

CUDA="$default_cuda_prefix"

OPT_HAVE_CUDA=no
OPT_CUDA_IFLAGS=
OPT_CUDA_LDFLAGS=

AC_ARG_WITH([cuda],
  [AS_HELP_STRING([--with-cuda=PATH],
      [path to cuda install directory])],
  [CUDA="$withval"],
  [])

AC_MSG_CHECKING([for cuda])

case "$CUDA" in
  /* )
    if test ! -f "${CUDA}/include/cuda.h" ; then
      AC_MSG_ERROR([unable to find cuda.h in: $CUDA])
    fi
    OPT_CUDA_IFLAGS="-I${CUDA}/include"

    for lib in $multilib_path ; do
      if test -f "${CUDA}/${lib}/libcudart.so" ; then
        OPT_CUDA_LDFLAGS="-L${CUDA}/${lib} -lcudart"
        break
      fi
    done
    if test "x$OPT_CUDA_LDFLAGS" = x ; then
      AC_MSG_ERROR([unable to find libcudart.so in: $CUDA])
    fi
    OPT_HAVE_CUDA=yes
    num_pkgs=`expr 1 + $num_pkgs`
    ;;
  no )
    ;;
  * )
    AC_MSG_ERROR([cuda directory must be absolute path: $CUDA])
    ;;
esac

AC_MSG_RESULT([$CUDA])

AM_CONDITIONAL([OPT_ENABLE_CUDA], [test "$OPT_HAVE_CUDA" = yes])

if test "$OPT_HAVE_CUDA" = yes ; then
  AC_DEFINE([OPT_HAVE_CUDA], [1], [Have support for cuda])
fi

AC_DEFINE_UNQUOTED([CUDA_INSTALL_PREFIX],
  ["$CUDA"], ["Cuda install prefix"])

AC_SUBST([OPT_CUDA_IFLAGS])
AC_SUBST([OPT_CUDA_LDFLAGS])

#-------------------------------------------------
# Option: --with-cupti=PATH
#-------------------------------------------------

# CUPTI is either in CUDA, CUDA/extras/CUPTI, or in a directory
#  specified separately here.

CUPTI=no
case "$CUDA" in
  /* ) if test -d "${CUDA}/extras/CUPTI/include" ; then CUPTI="${CUDA}/extras/CUPTI" ; else CUPTI=${CUDA} ; fi
       ;;
esac

OPT_HAVE_CUPTI=no
OPT_CUPTI_IFLAGS=
OPT_CUPTI_LDFLAGS=

AC_ARG_WITH([cupti],
  [AS_HELP_STRING([--with-cupti=PATH],
      [path to cupti install directory, default is from cuda])],
  [CUPTI="$withval"],
  [])

AC_MSG_CHECKING([for cupti])

case "$CUPTI" in
  /* )
    if test ! -f "${CUPTI}/include/cupti.h" ; then
      AC_MSG_ERROR([unable to find cupti.h in: $CUPTI])
    fi
    OPT_CUPTI_IFLAGS="-I${CUPTI}/include"

    for lib in $multilib_path ; do
      if test -f "${CUPTI}/${lib}/libcupti.so" ; then
        OPT_CUPTI_LDFLAGS="-L${CUPTI}/$lib -Wl,-rpath=${CUPTI}/$lib -lcupti"
        break
      fi
    done
    if test "x$OPT_CUPTI_LDFLAGS" = x ; then
      AC_MSG_ERROR([unable to find libcupti.so in: $CUPTI])
    fi
    OPT_HAVE_CUPTI=yes
    ;;
  no )
    ;;
  * )
    AC_MSG_ERROR([cupti directory must be absolute path: $CUPTI])
    ;;
esac

AC_MSG_RESULT([$CUPTI])

# CUDA doesn't work without CUPTI.
if test "$OPT_HAVE_CUDA" = yes && test "$OPT_HAVE_CUPTI" = no ; then
  AC_MSG_WARN([cuda is configured without cupti])
  AC_MSG_ERROR([use --with-cupti to provide location of cupti])
fi

if test "$OPT_HAVE_CUPTI" = yes ; then
  AC_DEFINE([HAVE_CUPTI_H], [1], [The <cupti.h> header file is available.])
fi

AM_CONDITIONAL([OPT_ENABLE_CUPTI], [test "$OPT_HAVE_CUPTI" = yes])

OPT_CUPTI="$CUPTI"

AC_DEFINE_UNQUOTED([CUPTI_INSTALL_PREFIX],
  ["$CUPTI"], ["CUPTI install prefix"])

AC_SUBST([OPT_CUPTI])
AC_SUBST([OPT_CUPTI_IFLAGS])
AC_SUBST([OPT_CUPTI_LDFLAGS])



#-------------------------------------------------
# Option: --with-opencl=PATH
#-------------------------------------------------

OPENCL=no
OPT_HAVE_OPENCL=no
OPT_OPENCL_IFLAGS=

AC_ARG_WITH([opencl],
  [AS_HELP_STRING([--with-opencl=PATH],
      [path to opencl headers])],
  [OPENCL="$withval"],
  [])

AC_MSG_CHECKING([for opencl])

case "$OPENCL" in
  /* )
    if test ! -f "${OPENCL}/include/CL/cl.h" ; then
      AC_MSG_ERROR([unable to find CL/cl.h in: $OPENCL])
    else
      OPT_OPENCL_IFLAGS="-I${OPENCL}/include"
      OPT_HAVE_OPENCL=yes
    fi
    ;;
  no )
    ;;
  * )
    AC_MSG_ERROR([opencl header path must be absolute: $OPENCL])
    ;;
esac

if test "$OPENCL" = yes && test "$OPT_HAVE_OPENCL" = no ; then
  AC_MSG_ERROR([use --with-opencl to provide path/location of opencl headers])
fi

if test "$OPT_HAVE_OPENCL" = yes ; then
  AC_MSG_NOTICE([The <CL/cl.h> header file is available.])
fi

AM_CONDITIONAL([OPT_ENABLE_OPENCL], [test "$OPT_HAVE_OPENCL" = yes])

AC_MSG_RESULT([$OPENCL])

AC_SUBST([OPT_OPENCL_IFLAGS])


#-------------------------------------------------
# Option: --with-igc=PATH
#-------------------------------------------------

IGC=no
OPT_HAVE_IGC=no
OPT_IGC_IFLAGS=
OPT_IGC_LDFLAGS=

AC_ARG_WITH([igc],
  [AS_HELP_STRING([--with-igc=PATH],
      [path to igc install directory])],
  [IGC="$withval"],
  [])

AC_MSG_CHECKING([for igc])

case "$IGC" in
  /* )
    if test ! -f "${IGC}/include/igc/igc.opencl.h" ; then
      AC_MSG_ERROR([unable to find igc.opencl.h in: $IGC])
    fi
    OPT_IGC_IFLAGS="-DENABLE_IGC -I${IGC}/include"

    IGC_LDFLAGS = 
    IGA_LDFLAGS =

    for lib in $multilib_path ; do
      if test -f "${IGC}/${lib}/libigc.so" ; then
        IGC_LDFLAGS="-L${IGC}/$lib -Wl,-rpath=${IGC}/$lib -ligc"
        break
      fi
    done
    if test "x$IGC_LDFLAGS" = x ; then
      AC_MSG_ERROR([unable to find libigc.so in: $IGC])
    fi

    for lib in $multilib_path ; do
      if test -f "${IGC}/${lib}/libiga64.so" ; then
        IGA_LDFLAGS="-L${IGC}/$lib -Wl,-rpath=${IGC}/$lib -liga64"
        break
      fi
    done
    if test "x$IGA_LDFLAGS" = x ; then
      AC_MSG_ERROR([unable to find libiga.so in: $IGC])
    fi

    OPT_IGC_LDFLAGS="${IGC_LDFLAGS} ${IGA_LDFLAGS}"

    OPT_HAVE_IGC=yes
    ;;
  no )
    ;;
  * )
    AC_MSG_ERROR([igc directory must be absolute path: $IGC])
    ;;
esac

AM_CONDITIONAL([OPT_ENABLE_IGC], [test "$OPT_HAVE_IGC" = yes])

AC_MSG_RESULT([$IGC])

AC_SUBST([OPT_IGC])
AC_SUBST([OPT_IGC_IFLAGS])
AC_SUBST([OPT_IGC_LDFLAGS])

#-------------------------------------------------
# Option: --with-metrics-discovery=PATH
#-------------------------------------------------

METRICS_DISCOVERY=no
OPT_HAVE_METRICS_DISCOVERY=no
OPT_METRICS_DISCOVERY_IFLAGS=
OPT_METRICS_DISCOVERY_LDFLAGS=

AC_ARG_WITH([metrics-discovery],
  [AS_HELP_STRING([--with-metrics-discovery=PATH],
      [path to metrics-discovery install directory])],
  [METRICS_DISCOVERY="$withval"],
  [])

AC_MSG_CHECKING([for metrics-discovery])

case "$METRICS_DISCOVERY" in
  /* )
    if test ! -f "${METRICS_DISCOVERY}/include/metrics_discovery_api.h" ; then
      AC_MSG_ERROR([unable to find metrics_discovery_api.h in: $METRICS_DISCOVERY])
    fi
    OPT_METRICS_DISCOVERY_IFLAGS="-I${METRICS_DISCOVERY}/include"

    for lib in $multilib_path ; do
      if test -f "${METRICS_DISCOVERY}/${lib}/libmd.so" ; then
        OPT_METRICS_DISCOVERY_LDFLAGS="-L${METRICS_DISCOVERY}/$lib -Wl,-rpath=${METRICS_DISCOVERY}/$lib -lmd"
        break
      fi
    done
    if test "x$OPT_METRICS_DISCOVERY_LDFLAGS" = x ; then
      AC_MSG_ERROR([unable to find libmd.so in: $METRICS_DISCOVERY])
    fi
    OPT_HAVE_METRICS_DISCOVERY=yes
    ;;
  no )
    ;;
  * )
    AC_MSG_ERROR([metrics-discovery directory must be absolute path: $METRICS_DISCOVERY])
    ;;
esac

AM_CONDITIONAL([OPT_ENABLE_METRICS_DISCOVERY], [test "$OPT_HAVE_METRICS_DISCOVERY" = yes])

AC_MSG_RESULT([$METRICS_DISCOVERY])

AC_SUBST([OPT_METRICS_DISCOVERY])
AC_SUBST([OPT_METRICS_DISCOVERY_IFLAGS])
AC_SUBST([OPT_METRICS_DISCOVERY_LDFLAGS])

#-------------------------------------------------
# Option: --with-gtpin=PATH
#-------------------------------------------------

GTPIN=no
OPT_HAVE_GTPIN=no
OPT_GTPIN_IFLAGS=
OPT_GTPIN_LIBDIR=

AC_ARG_WITH([gtpin],
  [AS_HELP_STRING([--with-gtpin=PATH],
      [path to gtpin install directory])],
  [GTPIN="$withval"],
  [])

AC_MSG_CHECKING([for gtpin])

case "$GTPIN" in
  /* )
    if test ! -f "${GTPIN}/Profilers/Include/gtpin.h" ; then
      AC_MSG_ERROR([unable to find gtpin.h in: $GTPIN])
    fi
    OPT_GTPIN_IFLAGS="-I${GTPIN}/Profilers/Include -I${GTPIN}/Profilers/Include/ged/intel64/"

    if test -f "${GTPIN}/Profilers/Lib/intel64/libgtpin.so" ; then
      OPT_GTPIN_LIBDIR="${GTPIN}/Profilers/Lib/intel64"
    fi

    if test "x$OPT_GTPIN_LIBDIR" = x ; then
      AC_MSG_ERROR([unable to find libgtpin.so in: $GTPIN])
    fi
    OPT_HAVE_GTPIN=yes
    ;;
  no )
    ;;
  * )
    AC_MSG_ERROR([gtpin directory must be absolute path: $GTPIN])
    ;;
esac

AM_CONDITIONAL([OPT_ENABLE_GTPIN], [test "$OPT_HAVE_GTPIN" = yes])

AC_MSG_RESULT([$GTPIN])

AC_SUBST([OPT_GTPIN])
AC_SUBST([OPT_GTPIN_IFLAGS])
AC_SUBST([OPT_GTPIN_LIBDIR])


#-------------------------------------------------
# Option: --with-rocm=PATH
#-------------------------------------------------

# Can specify ROCM with all-in-one ROCM + HIP directory (normally
# /opt/rocm), or with spack packages: hip, rocm-dbgapi, roctracer-dev,
# or partially with /opt/rocm plus a subset of spack packages.
#
# Note: may use both --with-rocm plus specific rocm package(s).
# In this case, the specific overrides the general.

ROCM=
ROCM_HIP=
ROCM_DBGAPI=
ROCM_TRACER=

AC_ARG_WITH([rocm],
  AS_HELP_STRING([--with-rocm=PATH],
      [path to full ROCM + HIP install directory]),
  [ROCM="$withval"], [])

AC_ARG_WITH([rocm-hip],
  AS_HELP_STRING([--with-rocm-hip=PATH],
      [path to hip install directory]),
  [ROCM_HIP="$withval"], [])

AC_ARG_WITH([rocm-dbgapi],
  AS_HELP_STRING([--with-rocm-dbgapi=PATH],
      [path to rocm-dbgapi install directory]),
  [ROCM_DBGAPI="$withval"], [])

AC_ARG_WITH([rocm-tracer],
  AS_HELP_STRING([--with-rocm-tracer=PATH],
      [path to roctracer-dev install directory]),
  [ROCM_TRACER="$withval"], [])

ROCM_HIP_IFLAGS=
ROCM_DBGAPI_IFLAGS=
ROCM_TRACER_IFLAGS=

ROCM_HIP_LD_DIR=
ROCM_DBGAPI_LD_DIR=
ROCM_TRACER_LD_DIR=

ROCM_HIP_MESG=
ROCM_DBGAPI_MESG=
ROCM_TRACER_MESG=

require_rocm=no

AC_MSG_NOTICE([checking for rocm ....])

#
# The all-in-one system rocm, commonly /opt/rocm.
#
case "$ROCM" in
  /* )
    require_rocm=yes
    found=no

    # HIP
    if test -f "$ROCM/hip/include/hip/hip_runtime.h" ; then
      AC_MSG_NOTICE([found $ROCM/hip/include/hip/hip_runtime.h])
      ROCM_HIP_IFLAGS="-I$ROCM/hip/include"
      ROCM_HIP_MESG="$ROCM/hip"
      found=yes
    fi
    if test -f "$ROCM/hip/lib/libamdhip64.so" ; then
      AC_MSG_NOTICE([found $ROCM/hip/lib/libamdhip64.so])
      ROCM_HIP_LD_DIR="$ROCM/hip/lib"
      ROCM_HIP_MESG="$ROCM/hip"
      found=yes
    fi

    # AMD-DBGAPI
    if test -f "$ROCM/include/amd-dbgapi.h" ; then
      AC_MSG_NOTICE([found $ROCM/include/amd-dbgapi.h])
      ROCM_DBGAPI_IFLAGS="-I$ROCM/include"
      ROCM_DBGAPI_MESG="$ROCM"
      found=yes
    fi
    if test -f "$ROCM/lib/librocm-dbgapi.so" ; then
      AC_MSG_NOTICE([found $ROCM/lib/librocm-dbgapi.so])
      ROCM_DBGAPI_LD_DIR="$ROCM/lib"
      ROCM_DBGAPI_MESG="$ROCM"
      found=yes
    fi

    # ROCTRACER
    if test -f "$ROCM/roctracer/include/roctracer_hip.h" ; then
      AC_MSG_NOTICE([found $ROCM/roctracer/include/roctracer_hip.h])
      ROCM_TRACER_IFLAGS="-I$ROCM/roctracer/include"
      ROCM_TRACER_MESG="$ROCM/roctracer"
      found=yes
    fi
    if test -f "$ROCM/roctracer/lib/libroctracer64.so" ; then
      AC_MSG_NOTICE([found $ROCM/roctracer/lib/libroctracer64.so])
      ROCM_TRACER_LD_DIR="$ROCM/roctracer/lib"
      ROCM_TRACER_MESG="$ROCM/roctracer"
      found=yes
    fi

    # warn if given dir has nothing useful
    if test "$found" = no ; then
      AC_MSG_WARN([found nothing useful in $ROCM])
    fi
    ;;
  * )
    ROCM=no
    ;;
esac

#
# Individual packages, the specific overrides the general.
#
case "$ROCM_HIP" in
  /* )
    require_rocm=yes
    found=no

    if test -f "$ROCM_HIP/include/hip/hip_runtime.h" ; then
      AC_MSG_NOTICE([found $ROCM_HIP/include/hip/hip_runtime.h])
      ROCM_HIP_IFLAGS="-I$ROCM_HIP/include"
      ROCM_HIP_MESG="$ROCM_HIP"
      found=yes
    fi
    if test -f "$ROCM_HIP/lib/libamdhip64.so" ; then
      AC_MSG_NOTICE([found $ROCM_HIP/lib/libamdhip64.so])
      ROCM_HIP_LD_DIR="$ROCM_HIP/lib"
      ROCM_HIP_MESG="$ROCM_HIP"
      found=yes
    fi
    if test "$found" = no ; then
      AC_MSG_WARN([found nothing useful in $ROCM_HIP])
    fi
    ;;
  * )
    ROCM_HIP=no
    ;;
esac

case "$ROCM_DBGAPI" in
  /* )
    require_rocm=yes
    found=no

    if test -f "$ROCM_DBGAPI/include/amd-dbgapi.h" ; then
      AC_MSG_NOTICE([found $ROCM_DBGAPI/include/amd-dbgapi.h])
      ROCM_DBGAPI_IFLAGS="-I$ROCM_DBGAPI/include"
      ROCM_DBGAPI_MESG="$ROCM_DBGAPI"
      found=yes
    fi
    if test -f "$ROCM_DBGAPI/lib/librocm-dbgapi.so" ; then
      AC_MSG_NOTICE([found $ROCM_DBGAPI/lib/librocm-dbgapi.so])
      ROCM_DBGAPI_LD_DIR="$ROCM_DBGAPI/lib"
      ROCM_DBGAPI_MESG="$ROCM_DBGAPI"
      found=yes
    fi
    if test "$found" = no ; then
      AC_MSG_WARN([found nothing useful in $ROCM_DBGAPI])
    fi
    ;;
  * )
    ROCM_DBGAPI=no
    ;;
esac

case "$ROCM_TRACER" in
  /* )
    require_rocm=yes
    found=no

    if test -f "$ROCM_TRACER/roctracer/include/roctracer_hip.h" ; then
      AC_MSG_NOTICE([found $ROCM_TRACER/roctracer/include/roctracer_hip.h])
      ROCM_TRACER_IFLAGS="-I$ROCM_TRACER/roctracer/include"
      ROCM_TRACER_MESG="$ROCM_TRACER/roctracer"
      found=yes
    fi
    if test -f "$ROCM_TRACER/roctracer/lib/libroctracer64.so" ; then
      AC_MSG_NOTICE([found $ROCM_TRACER/roctracer/lib/libroctracer64.so])
      ROCM_TRACER_LD_DIR="$ROCM_TRACER/roctracer/lib"
      ROCM_TRACER_MESG="$ROCM_TRACER/roctracer"
      found=yes
    fi
    if test "$found" = no ; then
      AC_MSG_WARN([found nothing useful in $ROCM_TRACER])
    fi
    ;;
  * )
    ROCM_TRACER=no
    ;;
esac

#
# Check that we found all the pieces.
#
OPT_HAVE_ROCM=no

if test "$require_rocm" = yes
then
  if test "x$ROCM_HIP_IFLAGS" = x ; then
    AC_MSG_ERROR([unable to find hip_runtime.h])
  fi
  if test "x$ROCM_DBGAPI_IFLAGS" = x ; then
    AC_MSG_ERROR([unable to find amd-dbgapi.h])
  fi
  if test "x$ROCM_TRACER_IFLAGS" = x ; then
    AC_MSG_ERROR([unable to find roctracer_hip.h])
  fi

  if test "x$ROCM_HIP_LD_DIR" = x ; then
    AC_MSG_ERROR([unable to find libamdhip64.so])
  fi
  if test "x$ROCM_DBGAPI_LD_DIR" = x ; then
    AC_MSG_ERROR([unable to find librocm-dbgapi.so])
  fi
  if test "x$ROCM_TRACER_LD_DIR" = x ; then
    AC_MSG_ERROR([unable to find libroctracer64.so])
  fi

  OPT_HAVE_ROCM=yes
  OPT_ROCM_IFLAGS="$ROCM_HIP_IFLAGS  $ROCM_DBGAPI_IFLAGS  $ROCM_TRACER_IFLAGS"
  OPT_ROCM_LD_LIB_PATH="${ROCM_HIP_LD_DIR}:${ROCM_DBGAPI_LD_DIR}:${ROCM_TRACER_LD_DIR}"
fi

#
# Check for ROCM version
#
rocm_mesg=no

if test "$OPT_HAVE_ROCM" = yes ; then
  version_file="${ROCM_HIP_MESG}/include/hip/hip_version.h"

  rocm_major=`grep VERSION_MAJOR $version_file | head -1 | awk '{ print $3 }'`
  rocm_minor=`grep VERSION_MINOR $version_file | head -1 | awk '{ print $3 }'`

  if test "x$rocm_major" = x || test "x$rocm_minor" = x ; then
    AC_MSG_WARN([unable to find rocm version])
    rocm_version=unknown
  else
    rocm_version="${rocm_major}.${rocm_minor}"

    # Require 3.10 or 4.0 or greater.
    if ( test $rocm_major -eq 3 && test $rocm_minor -ge 10 )  \
       || test $rocm_major -ge 4
    then :
    else
      AC_MSG_ERROR([rocm version $rocm_version is too old, use 3.10.0 or later])
    fi
  fi
  rocm_mesg="yes, version: $rocm_version"
fi

AC_MSG_NOTICE([rocm: $rocm_mesg])

if test "$OPT_HAVE_ROCM" = "yes" ; then
  AC_DEFINE(USE_ROCM, 1, [use ROCM])
fi

AM_CONDITIONAL([OPT_ENABLE_ROCM], [test "$OPT_HAVE_ROCM" = yes])

AC_SUBST([OPT_ROCM_IFLAGS])
AC_SUBST([OPT_ROCM_LD_LIB_PATH])


#-------------------------------------------------
# Option: --with-level0=PATH
#-------------------------------------------------

OPT_LEVEL0=
OPT_LEVEL0_INCPATH=
OPT_LEVEL0_LDFLAGS=
OPT_LEVEL0_LIBPATH=

AC_ARG_WITH([level0],
  AS_HELP_STRING([--with-level0=PATH],
                 [use given Level Zero installation (absolute path) with hpcrun (default is NO)]),
  [if test $withval != no; then
     OPT_HAVE_LEVEL0=yes
     if ( echo "${withval}" | grep -v "^/" >/dev/null 2>&1 ); then
       AC_MSG_ERROR([--with-level0 requires absolute path as argument; given '${withval}'])
     fi
     OPT_LEVEL0=${withval}
   fi])

if test "$OPT_HAVE_LEVEL0" = "yes" ; then
  AC_DEFINE(USE_LEVEL0, 1, [use Level Zero])
  OPT_LEVEL0_IFLAGS="-I${OPT_LEVEL0}/include"
fi

AM_CONDITIONAL([OPT_ENABLE_LEVEL0], [test "$OPT_HAVE_LEVEL0" = yes])

AC_SUBST([OPT_LEVEL0])
AC_SUBST([OPT_LEVEL0_IFLAGS])
AC_SUBST([OPT_LEVEL0_LDFLAGS])

#-------------------------------------------------
# enable-data-centric-tracing: data-centric tracing
#-------------------------------------------------

AC_MSG_CHECKING([whether to enable data-centric tracing])

OPT_ENABLE_DATACENTRIC_TRACE="no"

AC_ARG_ENABLE([data-centric-tracing],
  AS_HELP_STRING([--enable-data-centric-tracing],
                 [Enable data-centric tracing (prototype)]),
  [case "${enableval}" in
     yes) OPT_ENABLE_DATACENTRIC_TRACE="yes" ;;
     no)  OPT_ENABLE_DATACENTRIC_TRACE="no" ;;
     *) AC_MSG_ERROR([bad value ${enableval} for --enable-data-centric-tracing]) ;;
   esac],
  [OPT_ENABLE_DATACENTRIC_TRACE=no])

AC_MSG_RESULT([${OPT_ENABLE_DATACENTRIC_TRACE}])

if test "${OPT_ENABLE_DATACENTRIC_TRACE}" = "yes" ; then
  AC_DEFINE([DATACENTRIC_TRACE], [1], [Data-centric tracing])
fi


#-------------------------------------------------
# enable-devtools: Tools of interest to developers
#-------------------------------------------------

AC_MSG_CHECKING([whether to build developer tools (devtools)])

OPT_ENABLE_DEVTOOLS="no"

AC_ARG_ENABLE([devtools],
  AS_HELP_STRING([--enable-devtools],
                 [Build development tools (enable debugging)]),
  [case "${enableval}" in
     yes) OPT_ENABLE_DEVTOOLS="yes" ;;
     no)  OPT_ENABLE_DEVTOOLS="no" ;;
     *) AC_MSG_ERROR([bad value ${enableval} for --enable-devtools]) ;;
   esac],
  [OPT_ENABLE_DEVTOOLS=no])

AC_MSG_RESULT([${OPT_ENABLE_DEVTOOLS}])
AM_CONDITIONAL(OPT_ENABLE_DEVTOOLS, test "${OPT_ENABLE_DEVTOOLS}" = "yes")


#-------------------------------------------------
# Option: --with-valgrind=PATH
#-------------------------------------------------

VALGRIND="$default_valgrind_prefix"

AC_ARG_WITH([valgrind],
  AS_HELP_STRING([--with-valgrind=PATH],
                 [path to Valgrind install directory]),
  [VALGRIND="$withval"],
  [])

VALGRIND_IFLAGS=

AC_MSG_CHECKING([for Valgrind headers])

case "$VALGRIND" in
  /* )
    # valgrind/valgrind.h must exist on the include path
    if test -f "$VALGRIND"/include/valgrind/valgrind.h; then
      VALGRIND_IFLAGS=-I"$VALGRIND"/include
    else
      AC_MSG_ERROR([unable to find valgrind.h in: $VALGRIND])
    fi
    ;;
  no )
    ;;
  * )
    AC_MSG_ERROR([Valgrind directory must be an absolute path])
    ;;
esac

AC_MSG_RESULT([$VALGRIND])

AC_SUBST([VALGRIND_IFLAGS])


#-------------------------------------------------
# Option: --enable-valgrind-annotations
#-------------------------------------------------

OPT_ENABLE_VG_ANNOTATIONS="no"

AC_ARG_ENABLE([valgrind-annotations],
  AS_HELP_STRING([--enable-valgrind-annotations],
                 [Add extra annotations for Valgrind analysis (aids debugging)]),
  [case "${enableval}" in
     yes) OPT_ENABLE_VG_ANNOTATIONS="yes" ;;
     no)  OPT_ENABLE_VG_ANNOTATIONS="no" ;;
     *) AC_MSG_ERROR([bad value ${enableval} for --enable-valgrind-annotations]) ;;
   esac],
  [OPT_ENABLE_VG_ANNOTATIONS=no])

if test x"$OPT_ENABLE_VG_ANNOTATIONS" = xyes; then
  if test x"$VALGRIND" = xno; then
    AC_MSG_ERROR([Valgrind annotations requested but valgrind headers not available!])
  fi
  AC_DEFINE([ENABLE_VG_ANNOTATIONS], [1],
            [Add extra annotations for debugging with Valgrind])
fi

AM_CONDITIONAL(OPT_ENABLE_VG_ANNOTATIONS, test "${OPT_ENABLE_VG_ANNOTATIONS}" = "yes")


#----------------------------------------------------------------------------
# Should we expect statically linked binaries
#----------------------------------------------------------------------------


#HPC_DEF_IS_COMPILER_MAKING_STATIC_BINARIES()

#CXX_MAKES_STATIC_BINARIES="no"
#if HPC_isCompilerMakingStaticBinaries(${CXX} ${CXXFLAGS} ${HOST_CXXFLAGS}) ; then
#  CXX_MAKES_STATIC_BINARIES="yes"
#fi

#AM_CONDITIONAL(CXX_MAKES_STATIC_BINARIES,
#               test "${CXX_MAKES_STATIC_BINARIES}" = "yes")


#MPICXX_MAKES_STATIC_BINARIES="no"
#if test "${OPT_ENABLE_MPI}" = "yes" && HPC_isCompilerMakingStaticBinaries(${MPICXX} ${CXXFLAGS} ${HOST_CXXFLAGS}) ; then
#  MPICXX_MAKES_STATIC_BINARIES="yes"
#fi

#AM_CONDITIONAL(MPICXX_MAKES_STATIC_BINARIES,
#               test "${MPICXX_MAKES_STATIC_BINARIES}" = "yes")


#----------------------------------------------------------------------------
# Adjust some install paths for Makefiles
#----------------------------------------------------------------------------

my_pkglibdir='$(libdir)/$(PACKAGE)'
my_pkglibexecdir='$(libexecdir)/$(PACKAGE)'
BACK_END_LABEL=

AC_SUBST([my_pkglibdir])
AC_SUBST([my_pkglibexecdir])
AC_SUBST([BACK_END_LABEL])


#----------------------------------------------------------------------------
# Launch script variables
#----------------------------------------------------------------------------

# Variables to insert into every launch script.  We write this
# manually to guarantee that it exists before configure runs file
# substitution from AC-OUTPUT.

launch_script_file='config/launch-script-vars'

mkdir -p config
rm -f "$launch_script_file"

cat <<EOF >"$launch_script_file"
# If this script can't find its install directory, then set 'prefix'
# here.  This should only be necessary if you've moved both the script
# and the install directory.
#
# Set 'hash_value' to empty to disable matching the hash with the
# install directory.  Note: re-running configure creates a new hash.
# If you copy this script out of its install directory and rerun
# configure, then the hashes won't match.

prefix='$prefix'
hash_value='$hash_value'

VERSION='$PACKAGE_VERSION'
git_version='$git_version'
spack_spec='$spack_spec'
EOF

AC_SUBST_FILE([launch_script_vars])
launch_script_vars="$launch_script_file"

AC_SUBST_FILE([launch_early_options])
launch_early_options="${srcdir}/config/launch-options"


#----------------------------------------------------------------------------
# Makefiles to create
#----------------------------------------------------------------------------

AC_CONFIG_HEADERS([src/include/hpctoolkit-config.h])

AC_CONFIG_FILES([ \
  Makefile \
  \
  doc/Makefile \
  doc/man/Makefile \
  doc/man/HPCToolkitVersionInfo.tex \
  doc/manual/Makefile \
  doc/www/Makefile \
  \
  lib/Makefile \
  \
  src/Makefile \
  src/extern/Makefile \
  src/extern/libunwind/Makefile \
  src/extern/lzma/Makefile \
  src/tool/Makefile \
  src/tool/hpcfnbounds/Makefile \
  src/tool/hpcfnbounds2/Makefile \
  src/tool/hpclump/Makefile \
  src/tool/hpcprof/Makefile \
  src/tool/hpcprof-mpi/Makefile \
  src/tool/hpcprof-flat/Makefile \
  src/tool/hpcproftt/Makefile \
  src/tool/hpcrun/Makefile \
  src/tool/hpcrun/utilities/bgq-cnk/Makefile \
  src/tool/hpcrun-flat/Makefile \
  src/tool/hpcserver/Makefile \
  src/tool/hpcserver/mpi/Makefile \
  src/tool/hpcstruct/Makefile \
  src/tool/hpctracedump/Makefile \
  src/tool/misc/Makefile \
  src/tool/xprof/Makefile \
  src/lib/Makefile \
  src/lib/analysis/Makefile \
  src/lib/banal/Makefile \
  src/lib/binutils/Makefile \
  src/lib/isa/Makefile \
  src/lib/prof/Makefile \
  src/lib/profxml/Makefile \
  src/lib/prof-lean/Makefile \
  src/lib/stubs-gcc_s/Makefile \
  src/lib/support/Makefile \
  src/lib/support-lean/Makefile \
  src/lib/xml/Makefile \
])


AC_CONFIG_FILES([src/tool/hpcrun/scripts/hpcrun],
  [chmod +x src/tool/hpcrun/scripts/hpcrun])
AC_CONFIG_FILES([src/tool/hpcrun/scripts/hpclink],
  [chmod +x src/tool/hpcrun/scripts/hpclink])
AC_CONFIG_FILES([src/tool/hpcrun/scripts/hpcsummary],
  [chmod +x src/tool/hpcrun/scripts/hpcsummary])
AC_CONFIG_FILES([src/tool/hpcfnbounds/hpcfnbounds],
  [chmod +x src/tool/hpcfnbounds/hpcfnbounds])
AC_CONFIG_FILES([src/tool/hpcprof/hpcprof],
  [chmod +x src/tool/hpcprof/hpcprof])
AC_CONFIG_FILES([src/tool/hpcprof-mpi/hpcprof-mpi],
  [chmod +x src/tool/hpcprof-mpi/hpcprof-mpi])
AC_CONFIG_FILES([src/tool/hpcprof-flat/hpcprof-flat],
  [chmod +x src/tool/hpcprof-flat/hpcprof-flat])
AC_CONFIG_FILES([src/tool/hpcproftt/hpcproftt],
  [chmod +x src/tool/hpcproftt/hpcproftt])
AC_CONFIG_FILES([src/tool/hpcstruct/hpcstruct],
  [chmod +x src/tool/hpcstruct/hpcstruct])
AC_CONFIG_FILES([src/tool/hpcstruct/dotgraph],
  [chmod +x src/tool/hpcstruct/dotgraph])

AC_SUBST_FILE([copyright_hash])
copyright_hash="${srcdir}/config/copyright-hash"

AC_SUBST_FILE([export_hpctoolkit])
export_hpctoolkit="${srcdir}/config/export-hpctoolkit"

AC_CONFIG_COMMANDS()

AC_OUTPUT()

dnl # Hack to rename the scripts for a back-end build.
dnl if test "$enable_back_end" = yes ; then
dnl   dir=src/tool/hpcrun/scripts
dnl   for file in hpcrun hpclink
dnl   do
dnl     cp -f "${dir}/${file}" "${dir}/${file}${BACK_END_LABEL}"
dnl   done
dnl fi


#-------------------------------------------------
# Summary of the config options.
#-------------------------------------------------

dyninst_features=`echo $dyninst_features`

AC_MSG_NOTICE([-------------------])
AC_MSG_NOTICE([HPCToolkit summary])
AC_MSG_NOTICE([-------------------])
AC_MSG_NOTICE([  HPCToolkit version: ${PACKAGE_VERSION}])
AC_MSG_NOTICE([  git version: $git_version])
AC_MSG_NOTICE([  spack spec:  $spack_spec])
if test "x$ext_version" != x ; then
  AC_MSG_NOTICE([  externals:   $ext_version])
fi
AC_MSG_NOTICE([])
AC_MSG_NOTICE([  prefix: $prefix])
AC_MSG_NOTICE([  build:  $build])
AC_MSG_NOTICE([  host:   ${host} ${host_extra_mesg}])
AC_MSG_NOTICE([  host endian: $host_endian])
AC_MSG_NOTICE([])
AC_MSG_NOTICE([  hpcrun?:      ${enable_hpcrun_mesg}])
AC_MSG_NOTICE([  hpclink?:     ${OPT_ENABLE_HPCRUN_STATIC}])
AC_MSG_NOTICE([  hpcprof-mpi:  ${prof_mpi_avail}])
AC_MSG_NOTICE([  unwinder:     ${unwinder_mesg}])
AC_MSG_NOTICE([  mpi wrapper?: ${enable_mpi_wrapper}])
AC_MSG_NOTICE([  hpcrun/lush?: ${opt_enable_lush}])
AC_MSG_NOTICE([  datacentric?: ${OPT_ENABLE_DATACENTRIC_TRACE}])
AC_MSG_NOTICE([  hpcserver?:   ${enable_hpcserver}])
AC_MSG_NOTICE([  hpcstruct:    ${hpcstruct_mesg}])
AC_MSG_NOTICE([  perf-events:  ${perf_event_mesg}])
AC_MSG_NOTICE([  rtld-audit:   ${rtld_audit_mesg}])
AC_MSG_NOTICE([])
AC_MSG_NOTICE([  C compiler: $CC_VERSION])
AC_MSG_NOTICE([  Path:      $CC_PATH])
AC_MSG_NOTICE([  CC:        '${CC}'])
AC_MSG_NOTICE([  CFLAGS:    '${CFLAGS} ${HOST_CFLAGS}'])
AC_MSG_NOTICE([  C++ compiler: $CXX_VERSION])
AC_MSG_NOTICE([  Path:      $CXX_PATH])
AC_MSG_NOTICE([  CXX:       '${CXX}'])
AC_MSG_NOTICE([  CXXFLAGS:  '${CXXFLAGS} ${HOST_CXXFLAGS}'])
AC_MSG_NOTICE([  C++11:     '${cxx_c11_flag}'])
AC_MSG_NOTICE([  OpenMP:    '${OPENMP_FLAG}'])
AC_MSG_NOTICE([  CCAS:      '${CCAS}'])
AC_MSG_NOTICE([  CCASFLAGS: '${CCASFLAGS}'])
AC_MSG_NOTICE([  LDFLAGS:   '${LDFLAGS}'])
AC_MSG_NOTICE([  MPICC:     '${MPICC}'])
AC_MSG_NOTICE([  MPICXX:    '${MPICXX}'])
AC_MSG_NOTICE([  MPIF77:    '${MPIF77}'])
AC_MSG_NOTICE([  HPCPROFMPI_LT_LDFLAGS: '${HPCPROFMPI_LT_LDFLAGS}'])
AC_MSG_NOTICE([])
AC_MSG_NOTICE([  binutils:     ${BINUTILS}])
AC_MSG_NOTICE([  boost:        ${BOOST}])
AC_MSG_NOTICE([  bzip:         ${BZIP}])
AC_MSG_NOTICE([  dyninst:      ${DYNINST}])
AC_MSG_NOTICE([  dyninst:      ${dyninst_features}])
AC_MSG_NOTICE([  elfutils:     ${LIBELF}])
AC_MSG_NOTICE([  libdwarf:     ${LIBDWARF}])
AC_MSG_NOTICE([  libiberty:    ${LIBIBERTY}])
AC_MSG_NOTICE([  libmonitor:   ${LIBMONITOR}])
AC_MSG_NOTICE([  libunwind:    ${LIBUNWIND}])
AC_MSG_NOTICE([  lzma:         ${LZMA}])
AC_MSG_NOTICE([  mbedtls:      ${MBEDTLS}])
AC_MSG_NOTICE([  papi:         ${papi_mesg}])
AC_MSG_NOTICE([  perfmon:      ${perfmon_mesg}])
AC_MSG_NOTICE([  tbb:          ${TBB}])
AC_MSG_NOTICE([  xed:          ${XED2}])
AC_MSG_NOTICE([  xerces:       ${XERCES}])
AC_MSG_NOTICE([  zlib:         ${ZLIB}])
AC_MSG_NOTICE([  cuda:         ${CUDA}])
AC_MSG_NOTICE([  cupti:        ${CUPTI}])
AC_MSG_NOTICE([  igc:          ${IGC}])
AC_MSG_NOTICE([  gtpin:        ${GTPIN}])
AC_MSG_NOTICE([  metrics-discovery: ${METRICS_DISCOVERY}])
AC_MSG_NOTICE([  papi-c-cupti: ${use_papi_c_cupti}])
AC_MSG_NOTICE([  rocm:         ${rocm_mesg}])
if test "$OPT_HAVE_ROCM" = yes ; then
  AC_MSG_NOTICE([  rocm hip:     $ROCM_HIP_MESG])
  AC_MSG_NOTICE([  rocm dbgapi:  $ROCM_DBGAPI_MESG])
  AC_MSG_NOTICE([  rocm tracer:  $ROCM_TRACER_MESG])
fi
AC_MSG_NOTICE([  valgrind:     ${VALGRIND}])
AC_MSG_NOTICE([  valgrind:     annotated: ${OPT_ENABLE_VG_ANNOTATIONS}])

if test "x$mult_spack_pkgs" != x ; then
  mult_spack_pkgs=`echo $mult_spack_pkgs`
  AC_MSG_NOTICE([])
  AC_MSG_WARN([multiple spack packages for: $mult_spack_pkgs])
fi

if test "$warn_config_site" = yes ; then
  AC_MSG_NOTICE([])
  AC_MSG_WARN([You have CONFIG_SITE set in your environment.])
  AC_MSG_WARN([This may break some of hpctoolkit's install paths and])
  AC_MSG_WARN([launch scripts.  Set CONFIG_SITE=NONE or else unset it])
  AC_MSG_WARN([from your environment and rerun configure.])
fi

if test "$warn_bgq_backend" = yes ; then
  AC_MSG_NOTICE([])
  AC_MSG_NOTICE([Note: HPCToolkit is configured for Blue Gene/Q back end.])
  AC_MSG_NOTICE([If you wanted to build for the front end (regular powerpc),])
  AC_MSG_NOTICE([then re-run configure with '--disable-bgq'.])
fi

if test "$warn_papi_mismatch" = yes ; then
  AC_MSG_NOTICE([])
  AC_MSG_WARN([PAPI is disabled due to possible conflict between perf events])
  AC_MSG_WARN([and papi versions of perfmon (normally pfmlib.h is missing])
  AC_MSG_WARN([from papi include dir).  Possible solutions:])
  AC_MSG_WARN([ 1. disable papi with:  --without-papi])
  AC_MSG_WARN([ 2. disable perf events with:  --disable-perf-events])
  AC_MSG_WARN([ 3. force enable both with:  --enable-force-papi])
  AC_MSG_WARN([   if you're sure that papi was built with the same version])
  AC_MSG_WARN([   of perfmon (but may deadlock or segfault if mismatched).])
fi

if test "$warn_no_perfmon" = yes ; then
  AC_MSG_NOTICE([])
  AC_MSG_WARN([Perf events is enabled, but perfmon is not available.])
  AC_MSG_WARN([Mnemonic names will not be available for perf events.])
fi

if test "x$with_spack" = xno && test "$num_pkgs" -lt 8 ; then
  AC_MSG_NOTICE([])
  AC_MSG_WARN([Not using --with-spack.])
  AC_MSG_WARN([Unless you're building hpctoolkit only for docs or make dist,])
  AC_MSG_WARN([this is probably an error.  Rerun configure with:])
  AC_MSG_WARN([  --with-spack=/path/to/spack/install/gcc-x.y.z])
fi

if test "$warn_non_gnu" = yes ; then
  AC_MSG_NOTICE([])
  AC_MSG_WARN([Not using the GNU compiler for: $warn_non_gnu_mesg])
  AC_MSG_WARN([This is not necessarily an error, but some parts of hpctoolkit])
  AC_MSG_WARN([may not compile cleanly without gcc or g++.  If the build fails,])
  AC_MSG_WARN([try using GNU gcc and g++ before reporting an error.])

elif test "$warn_identify_compiler" = yes ; then
  AC_MSG_NOTICE([])
  AC_MSG_WARN([Unable to identify the compiler version for: $warn_identify_compiler_mesg])
  AC_MSG_WARN([Check that CC, CXX and the compiler for the spack prereqs are])
  AC_MSG_WARN([all GNU and the same version.])

elif test "$warn_old_gnu" = yes ; then
  AC_MSG_NOTICE([])
  AC_MSG_WARN([The CC/CXX compiler is too old: $CC_VERSION])
  AC_MSG_WARN([Please use GNU gcc/g++ version 5.x or later.])
fi

if test "$warn_compiler_mismatch" = yes ; then
  AC_MSG_NOTICE([])
  AC_MSG_WARN([The CC/CXX and spack compilers are not the same version.])
  AC_MSG_WARN([Check that CC, CXX and the compiler for the spack prereqs are])
  AC_MSG_WARN([all GNU and the same version.])
  AC_MSG_WARN([CC/CXX:  $CC_VERSION])
  AC_MSG_WARN([Spack:   $with_spack])
fi<|MERGE_RESOLUTION|>--- conflicted
+++ resolved
@@ -3535,51 +3535,6 @@
 
 
 #-------------------------------------------------
-<<<<<<< HEAD
-=======
-# Option: --disable-rtld-audit
-#-------------------------------------------------
-
-# Tracking changes to the set of currently loaded or mapped binaries at runtime
-# is difficult to do both accuractly and efficiently. In particular, there is
-# no clean way to wrap `dlopen` and still use the RUNPATH/RPATH present on the
-# original binary.
-
-# The solution to this is to use a series of hooks exposed by the dynamic
-# linker itself, allowing us to observe its actions without affecting it.
-# Collectively this interface is called the rtld-audit interface.
-
-# Unfortunately there are multiple bugs within all but the latest Glibc versions
-# that cause segfaults when this interface is in use. Thus, during this
-# transition period we allow for the usage of LD_AUDIT to be disabled.
-# The fallback wraps `dlopen` and thus may result in R*PATH issues.
-
-AC_ARG_ENABLE([rtld-audit],
-  [AS_HELP_STRING([--enable-rtld-audit],
-      [enable or disable the use of LD_AUDIT for monitoring of loaded binaries])],
-  [rtld_audit="$enableval"],
-  [rtld_audit=yes])
-
-if test "$rtld_audit" = yes ; then
-  export_ld_audit='export LD_AUDIT="${hpcrun_dir}/libhpcrun_audit.so:${LD_AUDIT}"'
-  rtld_audit_mesg='yes'
-else
-  export_ld_audit='# LD_AUDIT disabled by configure'
-  rtld_audit_mesg='no'
-fi
-
-AC_SUBST([rtld_audit_mesg])
-AC_SUBST([export_ld_audit])
-
-AM_CONDITIONAL([OPT_ENABLE_RTLD_AUDIT], [test "$rtld_audit" = yes])
-
-if test "$rtld_audit" = yes ; then
-  AC_DEFINE([ENABLE_RTLD_AUDIT], [1], [Using the LD_AUDIT interface])
-fi
-
-
-#-------------------------------------------------
->>>>>>> 18d398d5
 # Option: --with-tbb=PATH
 #-------------------------------------------------
 
@@ -4927,7 +4882,7 @@
     fi
     OPT_IGC_IFLAGS="-DENABLE_IGC -I${IGC}/include"
 
-    IGC_LDFLAGS = 
+    IGC_LDFLAGS =
     IGA_LDFLAGS =
 
     for lib in $multilib_path ; do
