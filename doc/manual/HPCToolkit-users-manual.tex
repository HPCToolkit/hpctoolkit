--- conflicted
+++ resolved
@@ -1746,7 +1746,6 @@
 % ===========================================================================
 % ===========================================================================
 
-<<<<<<< HEAD
 \section{Launching \hpcviewer{} is very slow on Windows}
 
 There is a known issue that Windows Defender significantly slow down Java-based applications.
@@ -1768,14 +1767,9 @@
 
 \section{Mac only: \hpcviewer{} runs on Java $X$ instead of ``Java 11"}
 
-If your system has multiple versions of Java and Java 11 or newer is not the default, you need to set Java 11 as the default JVM:
-=======
-\subsection{On my Mac, \hpcviewer{} runs on Java $X$ instead of ``Java 11"}
-
 \hpcviewer{} has only been tested on Java 11. If you are running an older or newer version of Java than Java 11, obtain a version of Java 11 from \url{https://adoptopenjdk.net}.
 
 If your system has multiple versions of Java and Java 11 is not the newest version, you need to set Java 11 as the default JVM:
->>>>>>> 0e166811
 
 \begin{enumerate}
 \item Leave all JDKs at their default location (usually under \texttt{/Library/Java/JavaVirtualMachines}). The system will pick the highest version by default.
